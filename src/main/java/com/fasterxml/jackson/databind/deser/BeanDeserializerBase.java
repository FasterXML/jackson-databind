package com.fasterxml.jackson.databind.deser;

import java.io.IOException;
import java.lang.reflect.Constructor;
import java.lang.reflect.InvocationTargetException;
import java.util.*;

import com.fasterxml.jackson.annotation.*;

import com.fasterxml.jackson.core.*;
import com.fasterxml.jackson.core.JsonParser.NumberType;

import com.fasterxml.jackson.databind.*;
import com.fasterxml.jackson.databind.cfg.ConfigOverride;
import com.fasterxml.jackson.databind.deser.impl.*;
import com.fasterxml.jackson.databind.deser.std.StdDelegatingDeserializer;
import com.fasterxml.jackson.databind.deser.std.StdDeserializer;
import com.fasterxml.jackson.databind.exc.IgnoredPropertyException;
import com.fasterxml.jackson.databind.introspect.*;
import com.fasterxml.jackson.databind.jsontype.TypeDeserializer;
import com.fasterxml.jackson.databind.type.ClassKey;
import com.fasterxml.jackson.databind.type.LogicalType;
import com.fasterxml.jackson.databind.util.*;

/**
 * Base class for <code>BeanDeserializer</code>.
 */
public abstract class BeanDeserializerBase
    extends StdDeserializer<Object>
    implements ContextualDeserializer, ResolvableDeserializer,
        ValueInstantiator.Gettable, // since 2.9
        java.io.Serializable // since 2.1
{
    private static final long serialVersionUID = 1;

    protected final static PropertyName TEMP_PROPERTY_NAME = new PropertyName("#temporary-name");

    /*
    /**********************************************************
    /* Information regarding type being deserialized
    /**********************************************************
     */

    /**
     * Declared type of the bean this deserializer handles.
     */
    final protected JavaType _beanType;

    /**
     * Requested shape from bean class annotations.
     */
    final protected JsonFormat.Shape _serializationShape;

    /*
    /**********************************************************
    /* Configuration for creating value instance
    /**********************************************************
     */

    /**
     * Object that handles details of constructing initial
     * bean value (to which bind data to), unless instance
     * is passed (via updateValue())
     */
    protected final ValueInstantiator _valueInstantiator;

    /**
     * Deserializer that is used iff delegate-based creator is
     * to be used for deserializing from JSON Object.
     *<p>
     * NOTE: cannot be {@code final} because we need to get it during
     * {@code resolve()} method (and not contextualization).
     */
    protected JsonDeserializer<Object> _delegateDeserializer;

    /**
     * Deserializer that is used iff array-delegate-based creator
     * is to be used for deserializing from JSON Object.
     *<p>
     * NOTE: cannot be {@code final} because we need to get it during
     * {@code resolve()} method (and not contextualization).
     */
    protected JsonDeserializer<Object> _arrayDelegateDeserializer;

    /**
     * If the bean needs to be instantiated using constructor
     * or factory method
     * that takes one or more named properties as argument(s),
     * this creator is used for instantiation.
     * This value gets resolved during general resolution.
     */
    protected PropertyBasedCreator _propertyBasedCreator;

    /**
     * Flag that is set to mark cases where deserialization from Object value
     * using otherwise "standard" property binding will need to use non-default
     * creation method: namely, either "full" delegation (array-delegation does
     * not apply), or properties-based Creator method is used.
     *<p>
     * Note that flag is somewhat mis-named as it is not affected by scalar-delegating
     * creators; it only has effect on Object Value binding.
     */
    protected boolean _nonStandardCreation;

    /**
     * Flag that indicates that no "special features" whatsoever
     * are enabled, so the simplest processing is possible.
     */
    protected boolean _vanillaProcessing;

    /*
    /**********************************************************
    /* Property information, setters
    /**********************************************************
     */

    /**
     * Mapping of property names to properties, built when all properties
     * to use have been successfully resolved.
     */
    final protected BeanPropertyMap _beanProperties;

    /**
     * List of {@link ValueInjector}s, if any injectable values are
     * expected by the bean; otherwise null.
     * This includes injectors used for injecting values via setters
     * and fields, but not ones passed through constructor parameters.
     */
    final protected ValueInjector[] _injectables;

    /**
     * Fallback setter used for handling any properties that are not
     * mapped to regular setters. If setter is not null, it will be
     * called once for each such property.
     */
    protected SettableAnyProperty _anySetter;

    /**
     * In addition to properties that are set, we will also keep
     * track of recognized but ignorable properties: these will
     * be skipped without errors or warnings.
     */
    final protected Set<String> _ignorableProps;

    /**
     * Keep track of the the properties that needs to be specifically included.
     */
    final protected Set<String> _includableProps;

    /**
     * Flag that can be set to ignore and skip unknown properties.
     * If set, will not throw an exception for unknown properties.
     */
    final protected boolean _ignoreAllUnknown;

    /**
     * Flag that indicates that some aspect of deserialization depends
     * on active view used (if any)
     */
    final protected boolean _needViewProcesing;

    /**
     * We may also have one or more back reference fields (usually
     * zero or one).
     */
    final protected Map<String, SettableBeanProperty> _backRefs;

    /*
    /**********************************************************
    /* Related handlers
    /**********************************************************
     */

    /**
     * Lazily constructed map used to contain deserializers needed
     * for polymorphic subtypes.
     * Note that this is <b>only needed</b> for polymorphic types,
     * that is, when the actual type is not statically known.
     * For other types this remains null.
     */
    protected transient HashMap<ClassKey, JsonDeserializer<Object>> _subDeserializers;

    /**
     * If one of properties has "unwrapped" value, we need separate
     * helper object
     */
    protected UnwrappedPropertyHandler _unwrappedPropertyHandler;

    /**
     * Handler that we need if any of properties uses external
     * type id.
     */
    protected ExternalTypeHandler _externalTypeIdHandler;

    /**
     * If an Object Id is to be used for value handled by this
     * deserializer, this reader is used for handling.
     */
    protected final ObjectIdReader _objectIdReader;

    /*
    /**********************************************************
    /* Life-cycle, construction, initialization
    /**********************************************************
     */

    /**
     * Constructor used when initially building a deserializer
     * instance, given a {@link BeanDeserializerBuilder} that
     * contains configuration.
     */
    protected BeanDeserializerBase(BeanDeserializerBuilder builder,
            BeanDescription beanDesc,
            BeanPropertyMap properties, Map<String, SettableBeanProperty> backRefs,
            Set<String> ignorableProps, boolean ignoreAllUnknown,
            Set<String> includableProps,
            boolean hasViews)
    {
        super(beanDesc.getType());
        _beanType = beanDesc.getType();

        _valueInstantiator = builder.getValueInstantiator();
        _delegateDeserializer = null;
        _arrayDelegateDeserializer = null;
        _propertyBasedCreator = null;

        _beanProperties = properties;
        _backRefs = backRefs;
        _ignorableProps = ignorableProps;
        _ignoreAllUnknown = ignoreAllUnknown;
        _includableProps = includableProps;

        _anySetter = builder.getAnySetter();
        List<ValueInjector> injectables = builder.getInjectables();
        _injectables = (injectables == null || injectables.isEmpty()) ? null
                : injectables.toArray(new ValueInjector[injectables.size()]);
        _objectIdReader = builder.getObjectIdReader();

        // 02-May-2020, tatu: This boolean setting is only used when binding from
        //    Object value, and hence does not consider "array-delegating" or various
        //    scalar-delegation cases. It is set when default (0-argument) constructor
        //    is NOT to be used when binding an Object value (or in case of
        //    POJO-as-array, Array value).
        _nonStandardCreation = (_unwrappedPropertyHandler != null)
            || _valueInstantiator.canCreateUsingDelegate()
        // [databind#2486]: as per above, array-delegating creator should not be considered
        //   as doing so will prevent use of Array-or-standard-Object deserialization
        //            || _valueInstantiator.canCreateUsingArrayDelegate()
            || _valueInstantiator.canCreateFromObjectWith()
            || !_valueInstantiator.canCreateUsingDefault()
            ;

        // Any transformation we may need to apply?
        final JsonFormat.Value format = beanDesc.findExpectedFormat(null);
        _serializationShape = format.getShape();

        _needViewProcesing = hasViews;
        _vanillaProcessing = !_nonStandardCreation
                && (_injectables == null)
                && !_needViewProcesing
                // also, may need to reorder stuff if we expect Object Id:
                && (_objectIdReader == null)
                ;
    }

    protected BeanDeserializerBase(BeanDeserializerBase src) {
        this(src, src._ignoreAllUnknown);
    }

    protected BeanDeserializerBase(BeanDeserializerBase src, boolean ignoreAllUnknown)
    {
        super(src._beanType);

        _beanType = src._beanType;

        _valueInstantiator = src._valueInstantiator;
        _delegateDeserializer = src._delegateDeserializer;
        _arrayDelegateDeserializer = src._arrayDelegateDeserializer;
        _propertyBasedCreator = src._propertyBasedCreator;

        _beanProperties = src._beanProperties;
        _backRefs = src._backRefs;
        _ignorableProps = src._ignorableProps;
        _ignoreAllUnknown = ignoreAllUnknown;
        _includableProps = src._includableProps;
        _anySetter = src._anySetter;
        _injectables = src._injectables;
        _objectIdReader = src._objectIdReader;

        _nonStandardCreation = src._nonStandardCreation;
        _unwrappedPropertyHandler = src._unwrappedPropertyHandler;
        _needViewProcesing = src._needViewProcesing;
        _serializationShape = src._serializationShape;

        _vanillaProcessing = src._vanillaProcessing;

        _externalTypeIdHandler = src._externalTypeIdHandler;
    }

    protected BeanDeserializerBase(BeanDeserializerBase src, NameTransformer unwrapper)
    {
        super(src._beanType);

        _beanType = src._beanType;

        _valueInstantiator = src._valueInstantiator;
        _delegateDeserializer = src._delegateDeserializer;
        _arrayDelegateDeserializer = src._arrayDelegateDeserializer;
        _propertyBasedCreator = src._propertyBasedCreator;

        _backRefs = src._backRefs;
        _ignorableProps = src._ignorableProps;
        _ignoreAllUnknown = (unwrapper != null) || src._ignoreAllUnknown;
        _includableProps = src._includableProps;
        _anySetter = src._anySetter;
        _injectables = src._injectables;
        _objectIdReader = src._objectIdReader;

        _nonStandardCreation = src._nonStandardCreation;
        UnwrappedPropertyHandler uph = src._unwrappedPropertyHandler;

        if (unwrapper != null) {
            // delegate further unwraps, if any
            if (uph != null) { // got handler, delegate
                uph = uph.renameAll(unwrapper);
            }
            // and handle direct unwrapping as well:
            _beanProperties = src._beanProperties.renameAll(unwrapper);
        } else {
            _beanProperties = src._beanProperties;
        }
        _unwrappedPropertyHandler = uph;
        _needViewProcesing = src._needViewProcesing;
        _serializationShape = src._serializationShape;

        // probably adds a twist, so:
        _vanillaProcessing = false;

        _externalTypeIdHandler = src._externalTypeIdHandler;
    }

    public BeanDeserializerBase(BeanDeserializerBase src, ObjectIdReader oir)
    {
        super(src._beanType);
        _beanType = src._beanType;

        _valueInstantiator = src._valueInstantiator;
        _delegateDeserializer = src._delegateDeserializer;
        _arrayDelegateDeserializer = src._arrayDelegateDeserializer;
        _propertyBasedCreator = src._propertyBasedCreator;

        _backRefs = src._backRefs;
        _ignorableProps = src._ignorableProps;
        _ignoreAllUnknown = src._ignoreAllUnknown;
        _includableProps = src._includableProps;
        _anySetter = src._anySetter;
        _injectables = src._injectables;

        _nonStandardCreation = src._nonStandardCreation;
        _unwrappedPropertyHandler = src._unwrappedPropertyHandler;
        _needViewProcesing = src._needViewProcesing;
        _serializationShape = src._serializationShape;

        // then actual changes:
        _objectIdReader = oir;

        if (oir == null) {
            _beanProperties = src._beanProperties;
            _vanillaProcessing = src._vanillaProcessing;
        } else {
            /* 18-Nov-2012, tatu: May or may not have annotations for id property;
             *   but no easy access. But hard to see id property being optional,
             *   so let's consider required at this point.
             */
            ObjectIdValueProperty idProp = new ObjectIdValueProperty(oir, PropertyMetadata.STD_REQUIRED);
            _beanProperties = src._beanProperties.withProperty(idProp);
            _vanillaProcessing = false;
        }

        _externalTypeIdHandler = src._externalTypeIdHandler;
    }

    /**
     * @since 2.12
     */
    public BeanDeserializerBase(BeanDeserializerBase src,
            Set<String> ignorableProps, Set<String> includableProps)
    {
        super(src._beanType);
        _beanType = src._beanType;

        _valueInstantiator = src._valueInstantiator;
        _delegateDeserializer = src._delegateDeserializer;
        _arrayDelegateDeserializer = src._arrayDelegateDeserializer;
        _propertyBasedCreator = src._propertyBasedCreator;

        _backRefs = src._backRefs;
        _ignorableProps = ignorableProps;
        _ignoreAllUnknown = src._ignoreAllUnknown;
        _includableProps = includableProps;
        _anySetter = src._anySetter;
        _injectables = src._injectables;

        _nonStandardCreation = src._nonStandardCreation;
        _unwrappedPropertyHandler = src._unwrappedPropertyHandler;
        _needViewProcesing = src._needViewProcesing;
        _serializationShape = src._serializationShape;

        _vanillaProcessing = src._vanillaProcessing;
        _objectIdReader = src._objectIdReader;

        // 01-May-2016, tatu: [databind#1217]: Remove properties from mapping,
        //    to avoid them being deserialized
        _beanProperties = src._beanProperties.withoutProperties(ignorableProps, includableProps);

        _externalTypeIdHandler = src._externalTypeIdHandler;
    }

    /**
     * @since 2.8
     */
    protected BeanDeserializerBase(BeanDeserializerBase src, BeanPropertyMap beanProps)
    {
        super(src._beanType);
        _beanType = src._beanType;

        _valueInstantiator = src._valueInstantiator;
        _delegateDeserializer = src._delegateDeserializer;
        _arrayDelegateDeserializer = src._arrayDelegateDeserializer;
        _propertyBasedCreator = src._propertyBasedCreator;

        _beanProperties = beanProps;
        _backRefs = src._backRefs;
        _ignorableProps = src._ignorableProps;
        _ignoreAllUnknown = src._ignoreAllUnknown;
        _includableProps = src._includableProps;
        _anySetter = src._anySetter;
        _injectables = src._injectables;
        _objectIdReader = src._objectIdReader;

        _nonStandardCreation = src._nonStandardCreation;
        _unwrappedPropertyHandler = src._unwrappedPropertyHandler;
        _needViewProcesing = src._needViewProcesing;
        _serializationShape = src._serializationShape;

        _vanillaProcessing = src._vanillaProcessing;

        _externalTypeIdHandler = src._externalTypeIdHandler;
    }

    @Deprecated // since 2.12
    protected BeanDeserializerBase(BeanDeserializerBase src, Set<String> ignorableProps)
    {
        this(src, ignorableProps, src._includableProps);
    }

    @Override
    public abstract JsonDeserializer<Object> unwrappingDeserializer(NameTransformer unwrapper);

    public abstract BeanDeserializerBase withObjectIdReader(ObjectIdReader oir);

    /**
     * @since 2.12
     */
    public abstract BeanDeserializerBase withByNameInclusion(Set<String> ignorableProps, Set<String> includableProps);

    /**
     * @since 2.11
     */
    public abstract BeanDeserializerBase withIgnoreAllUnknown(boolean ignoreUnknown);

    /**
     * Mutant factory method that custom sub-classes must override; not left as
     * abstract to prevent more drastic backwards compatibility problems.
     *
     * @since 2.8
     */
    public BeanDeserializerBase withBeanProperties(BeanPropertyMap props) {
        throw new UnsupportedOperationException("Class "+getClass().getName()
                +" does not override `withBeanProperties()`, needs to");
    }

    /**
     * Fluent factory for creating a variant that can handle
     * POJO output as a JSON Array. Implementations may ignore this request
     * if no such input is possible.
     *
     * @since 2.1
     */
    protected abstract BeanDeserializerBase asArrayDeserializer();

    /**
     * @deprecated Since 2.12 use {@link #withByNameInclusion} instead
     */
    @Deprecated
    public BeanDeserializerBase withIgnorableProperties(Set<String> ignorableProps) {
        return withByNameInclusion(ignorableProps, _includableProps);
    }

    /*
    /**********************************************************
    /* Validation, post-processing
    /**********************************************************
     */

    /**
     * Method called to finalize setup of this deserializer,
     * after deserializer itself has been registered.
     * This is needed to handle recursive and transitive dependencies.
     */
    @Override
    public void resolve(DeserializationContext ctxt) throws JsonMappingException
    {
        ExternalTypeHandler.Builder extTypes = null;
        // if ValueInstantiator can use "creator" approach, need to resolve it here...
        SettableBeanProperty[] creatorProps;

        if (_valueInstantiator.canCreateFromObjectWith()) {
            creatorProps = _valueInstantiator.getFromObjectArguments(ctxt.getConfig());

            // 22-Jan-2018, tatu: May need to propagate "ignorable" status (from `Access.READ_ONLY`
            //     or perhaps class-ignorables) into Creator properties too. Can not just delete,
            //     at this point, but is needed for further processing down the line
            if (_ignorableProps != null || _includableProps != null) {
                for (int i = 0, end = creatorProps.length; i < end; ++i) {
                    SettableBeanProperty prop  = creatorProps[i];
                    if (IgnorePropertiesUtil.shouldIgnore(prop.getName(), _ignorableProps, _includableProps)) {
                        creatorProps[i].markAsIgnorable();
                    }
                }
            }
        } else {
            creatorProps = null;
        }
        UnwrappedPropertyHandler unwrapped = null;

        // 24-Mar-2017, tatu: Looks like we may have to iterate over
        //   properties twice, to handle potential issues with recursive
        //   types (see [databind#1575] f.ex).
        // First loop: find deserializer if not yet known, but do not yet
        // contextualize (since that can lead to problems with self-references)
        // 22-Jan-2018, tatu: NOTE! Need not check for `isIgnorable` as that can
        //   only happen for props in `creatorProps`

        for (SettableBeanProperty prop : _beanProperties) {
            if (!prop.hasValueDeserializer()) {
                // [databind#125]: allow use of converters
                JsonDeserializer<?> deser = findConvertingDeserializer(ctxt, prop);
                if (deser == null) {
                    deser = ctxt.findNonContextualValueDeserializer(prop.getType());
                }
                SettableBeanProperty newProp = prop.withValueDeserializer(deser);
                _replaceProperty(_beanProperties, creatorProps, prop, newProp);
            }
        }

        // Second loop: contextualize, find other pieces
        for (SettableBeanProperty origProp : _beanProperties) {
            SettableBeanProperty prop = origProp;
            JsonDeserializer<?> deser = prop.getValueDeserializer();
            deser = ctxt.handlePrimaryContextualization(deser, prop, prop.getType());
            prop = prop.withValueDeserializer(deser);
            // Need to link managed references with matching back references
            prop = _resolveManagedReferenceProperty(ctxt, prop);

            // [databind#351]: need to wrap properties that require object id resolution.
            if (!(prop instanceof ManagedReferenceProperty)) {
                prop = _resolvedObjectIdProperty(ctxt, prop);
            }
            // Support unwrapped values (via @JsonUnwrapped)
            NameTransformer xform = _findPropertyUnwrapper(ctxt, prop);
            if (xform != null) {
                JsonDeserializer<Object> orig = prop.getValueDeserializer();
                JsonDeserializer<Object> unwrapping = orig.unwrappingDeserializer(xform);
                if (unwrapping != orig && unwrapping != null) {
                    prop = prop.withValueDeserializer(unwrapping);
                    if (unwrapped == null) {
                        unwrapped = new UnwrappedPropertyHandler();
                    }
                    unwrapped.addProperty(prop);
                    // 12-Dec-2014, tatu: As per [databind#647], we will have problems if
                    //    the original property is left in place. So let's remove it now.
                    // 25-Mar-2017, tatu: Wonder if this could be problematic wrt creators?
                    //    (that is, should be remove it from creator too)
                    _beanProperties.remove(prop);
                    continue;
                }
            }

            // 26-Oct-2016, tatu: Need to have access to value deserializer to know if
            //   merging needed, and now seems to be reasonable time to do that.
            final PropertyMetadata md = prop.getMetadata();
            prop = _resolveMergeAndNullSettings(ctxt, prop, md);

            // non-static inner classes too:
            prop = _resolveInnerClassValuedProperty(ctxt, prop);
            if (prop != origProp) {
                _replaceProperty(_beanProperties, creatorProps, origProp, prop);
            }

            // one more thing: if this property uses "external property" type inclusion,
            // it needs different handling altogether
            if (prop.hasValueTypeDeserializer()) {
                TypeDeserializer typeDeser = prop.getValueTypeDeserializer();
                if (typeDeser.getTypeInclusion() == JsonTypeInfo.As.EXTERNAL_PROPERTY) {
                    if (extTypes == null) {
                        extTypes = ExternalTypeHandler.builder(_beanType);
                    }
                    extTypes.addExternal(prop, typeDeser);
                    // In fact, remove from list of known properties to simplify later handling
                    _beanProperties.remove(prop);
                    continue;
                }
            }
        }
        // "any setter" may also need to be resolved now
        if ((_anySetter != null) && !_anySetter.hasValueDeserializer()) {
            _anySetter = _anySetter.withValueDeserializer(findDeserializer(ctxt,
                    _anySetter.getType(), _anySetter.getProperty()));
        }
        // as well as delegate-based constructor:
        if (_valueInstantiator.canCreateUsingDelegate()) {
            JavaType delegateType = _valueInstantiator.getDelegateType(ctxt.getConfig());
            if (delegateType == null) {
                ctxt.reportBadDefinition(_beanType, String.format(
"Invalid delegate-creator definition for %s: value instantiator (%s) returned true for 'canCreateUsingDelegate()', but null for 'getDelegateType()'",
ClassUtil.getTypeDescription(_beanType), ClassUtil.classNameOf(_valueInstantiator)));
            }
            _delegateDeserializer = _findDelegateDeserializer(ctxt, delegateType,
                    _valueInstantiator.getDelegateCreator());
        }

        // and array-delegate-based constructor:
        if (_valueInstantiator.canCreateUsingArrayDelegate()) {
            JavaType delegateType = _valueInstantiator.getArrayDelegateType(ctxt.getConfig());
            if (delegateType == null) {
                ctxt.reportBadDefinition(_beanType, String.format(
"Invalid delegate-creator definition for %s: value instantiator (%s) returned true for 'canCreateUsingArrayDelegate()', but null for 'getArrayDelegateType()'",
ClassUtil.getTypeDescription(_beanType), ClassUtil.classNameOf(_valueInstantiator)));
            }
            _arrayDelegateDeserializer = _findDelegateDeserializer(ctxt, delegateType,
                    _valueInstantiator.getArrayDelegateCreator());
        }

        // And now that we know CreatorProperty instances are also resolved can finally create the creator:
        if (creatorProps != null) {
            _propertyBasedCreator = PropertyBasedCreator.construct(ctxt, _valueInstantiator,
                    creatorProps, _beanProperties);
        }

        if (extTypes != null) {
            // 21-Jun-2016, tatu: related to [databind#999], may need to link type ids too,
            //    so need to pass collected properties
            _externalTypeIdHandler = extTypes.build(_beanProperties);
            // we consider this non-standard, to offline handling
            _nonStandardCreation = true;
        }

        _unwrappedPropertyHandler = unwrapped;
        if (unwrapped != null) { // we consider this non-standard, to offline handling
            _nonStandardCreation = true;
        }
        // may need to disable vanilla processing, if unwrapped handling was enabled...
        _vanillaProcessing = _vanillaProcessing && !_nonStandardCreation;
    }

    /**
     * @since 2.8.8
     */
    protected void _replaceProperty(BeanPropertyMap props, SettableBeanProperty[] creatorProps,
            SettableBeanProperty origProp, SettableBeanProperty newProp)
    {
        props.replace(origProp, newProp);
        // [databind#795]: Make sure PropertyBasedCreator's properties stay in sync
        if (creatorProps != null) {
            // 18-May-2015, tatu: _Should_ start with consistent set. But can we really
            //   fully count on this? May need to revisit in future; seems to hold for now.
            for (int i = 0, len = creatorProps.length; i < len; ++i) {
                if (creatorProps[i] == origProp) {
                    creatorProps[i] = newProp;
                    return;
                }
            }
            /*
            // ... as per above, it is possible we'd need to add this as fallback
            // if (but only if) identity check fails?
            for (int i = 0, len = creatorProps.length; i < len; ++i) {
                if (creatorProps[i].getName().equals(origProp.getName())) {
                    creatorProps[i] = newProp;
                    return;
                }
            }
            */
        }
    }

    @SuppressWarnings("unchecked")
    private JsonDeserializer<Object> _findDelegateDeserializer(DeserializationContext ctxt,
            JavaType delegateType, AnnotatedWithParams delegateCreator)
        throws JsonMappingException
    {
        // 27-Nov-2023, tatu: [databind#4200] Need to resolve PropertyMetadata.
        //   And all we have is the actual Creator method; but for annotations
        //   we actually need the one parameter -- if there is one
        //   (NOTE! This would not work for case of more than one parameter with
        //   delegation, others injected)
        final BeanProperty property;

        if ((delegateCreator != null) && (delegateCreator.getParameterCount() == 1)) {
            AnnotatedMember delegator = delegateCreator.getParameter(0);
            PropertyMetadata propMd = _getSetterInfo(ctxt, delegator, delegateType);
            property = new BeanProperty.Std(TEMP_PROPERTY_NAME,
                    delegateType, null, delegator, propMd);
        } else {
            // No creator indicated; or Zero, or more than 2 arguments (since we don't
            // know which one is the  "real" delegating parameter. Although could possibly
            // figure it out if someone provides actual use case
            property = new BeanProperty.Std(TEMP_PROPERTY_NAME,
                    delegateType, null, delegateCreator,
                    PropertyMetadata.STD_OPTIONAL);
        }
        TypeDeserializer td = delegateType.getTypeHandler();
        if (td == null) {
            td = ctxt.getConfig().findTypeDeserializer(delegateType);
        }
        // 04-May-2018, tatu: [databind#2021] check if there's custom deserializer attached
        //    to type (resolved from parameter)
        JsonDeserializer<Object> dd = delegateType.getValueHandler();
        if (dd == null) {
            dd = findDeserializer(ctxt, delegateType, property);
        } else {
            dd = (JsonDeserializer<Object>) ctxt.handleSecondaryContextualization(dd, property, delegateType);
        }
        if (td != null) {
            td = td.forProperty(property);
            return new TypeWrappedDeserializer(td, dd);
        }
        return dd;
    }

    /**
     * Method essentially copied from {@code BasicDeserializerFactory},
     * needed to find {@link PropertyMetadata} for Delegating Creator,
     * for access to annotation-derived info.
     *
<<<<<<< HEAD
     * @since 2.17
=======
     * @since 2.16.1
>>>>>>> 73d3bbdb
     */
    protected PropertyMetadata _getSetterInfo(DeserializationContext ctxt,
            AnnotatedMember accessor, JavaType type)
    {
        final AnnotationIntrospector intr = ctxt.getAnnotationIntrospector();
        final DeserializationConfig config = ctxt.getConfig();

        PropertyMetadata metadata = PropertyMetadata.STD_OPTIONAL;
        boolean needMerge = true;
        Nulls valueNulls = null;
        Nulls contentNulls = null;

        // NOTE: compared to `POJOPropertyBuilder`, we only have access to creator
        // parameter, not other accessors, so code bit simpler
        // Ok, first: does property itself have something to say?
        if (intr != null) {
            JsonSetter.Value setterInfo = intr.findSetterInfo(accessor);
            if (setterInfo != null) {
                valueNulls = setterInfo.nonDefaultValueNulls();
                contentNulls = setterInfo.nonDefaultContentNulls();
            }
        }
        // If not, config override?
        if (needMerge || (valueNulls == null) || (contentNulls == null)) {
            ConfigOverride co = config.getConfigOverride(type.getRawClass());
            JsonSetter.Value setterInfo = co.getSetterInfo();
            if (setterInfo != null) {
                if (valueNulls == null) {
                    valueNulls = setterInfo.nonDefaultValueNulls();
                }
                if (contentNulls == null) {
                    contentNulls = setterInfo.nonDefaultContentNulls();
                }
            }
        }
        if (needMerge || (valueNulls == null) || (contentNulls == null)) {
            JsonSetter.Value setterInfo = config.getDefaultSetterInfo();
            if (valueNulls == null) {
                valueNulls = setterInfo.nonDefaultValueNulls();
            }
            if (contentNulls == null) {
                contentNulls = setterInfo.nonDefaultContentNulls();
            }
        }
        if ((valueNulls != null) || (contentNulls != null)) {
            metadata = metadata.withNulls(valueNulls, contentNulls);
        }
        return metadata;
    }
<<<<<<< HEAD
    
=======

>>>>>>> 73d3bbdb
    /**
     * Helper method that can be used to see if specified property is annotated
     * to indicate use of a converter for property value (in case of container types,
     * it is container type itself, not key or content type).
     *<p>
     * NOTE: returned deserializer is NOT yet contextualized, caller needs to take
     * care to do that.
     *
     * @since 2.2
     */
    protected JsonDeserializer<Object> findConvertingDeserializer(DeserializationContext ctxt,
            SettableBeanProperty prop)
        throws JsonMappingException
    {
        final AnnotationIntrospector intr = ctxt.getAnnotationIntrospector();
        if (intr != null) {
            Object convDef = intr.findDeserializationConverter(prop.getMember());
            if (convDef != null) {
                Converter<Object,Object> conv = ctxt.converterInstance(prop.getMember(), convDef);
                JavaType delegateType = conv.getInputType(ctxt.getTypeFactory());
                // 25-Mar-2017, tatu: should not yet contextualize
//                JsonDeserializer<?> deser = ctxt.findContextualValueDeserializer(delegateType, prop);
                JsonDeserializer<?> deser = ctxt.findNonContextualValueDeserializer(delegateType);
                return new StdDelegatingDeserializer<Object>(conv, delegateType, deser);
            }
        }
        return null;
    }

    /**
     * Although most of post-processing is done in resolve(), we only get
     * access to referring property's annotations here; and this is needed
     * to support per-property ObjectIds.
     * We will also consider Shape transformations (read from Array) at this
     * point, since it may come from either Class definition or property.
     */
    @Override
    public JsonDeserializer<?> createContextual(DeserializationContext ctxt,
            BeanProperty property) throws JsonMappingException
    {
        ObjectIdReader oir = _objectIdReader;

        // First: may have an override for Object Id:
        final AnnotationIntrospector intr = ctxt.getAnnotationIntrospector();
        final AnnotatedMember accessor = _neitherNull(property, intr) ? property.getMember() : null;
        if (accessor != null) {
            ObjectIdInfo objectIdInfo = intr.findObjectIdInfo(accessor);
            if (objectIdInfo != null) { // some code duplication here as well (from BeanDeserializerFactory)
                // 2.1: allow modifications by "id ref" annotations as well:
                objectIdInfo = intr.findObjectReferenceInfo(accessor, objectIdInfo);

                Class<?> implClass = objectIdInfo.getGeneratorType();
                // Property-based generator is trickier
                JavaType idType;
                SettableBeanProperty idProp;
                ObjectIdGenerator<?> idGen;
                ObjectIdResolver resolver = ctxt.objectIdResolverInstance(accessor, objectIdInfo);
                if (implClass == ObjectIdGenerators.PropertyGenerator.class) {
                    PropertyName propName = objectIdInfo.getPropertyName();
                    idProp = findProperty(propName);
                    if (idProp == null) {
                        return ctxt.reportBadDefinition(_beanType, String.format(
"Invalid Object Id definition for %s: cannot find property with name %s",
ClassUtil.nameOf(handledType()), ClassUtil.name(propName)));
                    }
                    idType = idProp.getType();
                    idGen = new PropertyBasedObjectIdGenerator(objectIdInfo.getScope());
                } else { // other types are to be simpler
                    JavaType type = ctxt.constructType(implClass);
                    idType = ctxt.getTypeFactory().findTypeParameters(type, ObjectIdGenerator.class)[0];
                    idProp = null;
                    idGen = ctxt.objectIdGeneratorInstance(accessor, objectIdInfo);
                }
                JsonDeserializer<?> deser = ctxt.findRootValueDeserializer(idType);
                oir = ObjectIdReader.construct(idType, objectIdInfo.getPropertyName(),
                		idGen, deser, idProp, resolver);
            }
        }
        // either way, need to resolve serializer:
        BeanDeserializerBase contextual = this;
        if (oir != null && oir != _objectIdReader) {
            contextual = contextual.withObjectIdReader(oir);
        }
        // And possibly add more properties to ignore
        if (accessor != null) {
            contextual = _handleByNameInclusion(ctxt, intr, contextual, accessor);
        }

        // One more thing: are we asked to serialize POJO as array?
        JsonFormat.Value format = findFormatOverrides(ctxt, property, handledType());
        JsonFormat.Shape shape = null;
        if (format != null) {
            if (format.hasShape()) {
                shape = format.getShape();
            }
            // 16-May-2016, tatu: How about per-property case-insensitivity?
            Boolean B = format.getFeature(JsonFormat.Feature.ACCEPT_CASE_INSENSITIVE_PROPERTIES);
            if (B != null) {
                BeanPropertyMap propsOrig = _beanProperties;
                BeanPropertyMap props = propsOrig.withCaseInsensitivity(B.booleanValue());
                if (props != propsOrig) {
                    contextual = contextual.withBeanProperties(props);
                }
            }
        }

        if (shape == null) {
            shape = _serializationShape;
        }
        if (shape == JsonFormat.Shape.ARRAY) {
            contextual = contextual.asArrayDeserializer();
        }
        return contextual;
    }

    // @since 2.12
    protected BeanDeserializerBase _handleByNameInclusion(DeserializationContext ctxt,
            AnnotationIntrospector intr,
            BeanDeserializerBase contextual,
            AnnotatedMember accessor) throws JsonMappingException
    {
        final DeserializationConfig config = ctxt.getConfig();
        JsonIgnoreProperties.Value ignorals = intr.findPropertyIgnoralByName(config, accessor);

        // 30-Mar-2020, tatu: As per [databind#2627], need to also allow
        //    per-property override to "ignore all unknown".
        //  NOTE: there is no way to override with `false` because annotation
        //  defaults to `false` (i.e. can not know if `false` is explicit value)
        if (ignorals.getIgnoreUnknown() && !_ignoreAllUnknown) {
            contextual = contextual.withIgnoreAllUnknown(true);
        }

        final Set<String> namesToIgnore = ignorals.findIgnoredForDeserialization();
        final Set<String> prevNamesToIgnore = contextual._ignorableProps;
        final Set<String> newNamesToIgnore;

        if (namesToIgnore.isEmpty()) {
            newNamesToIgnore = prevNamesToIgnore;
        } else if ((prevNamesToIgnore == null) || prevNamesToIgnore.isEmpty()) {
            newNamesToIgnore = namesToIgnore;
        } else {
            newNamesToIgnore = new HashSet<String>(prevNamesToIgnore);
            newNamesToIgnore.addAll(namesToIgnore);
        }

        final Set<String> prevNamesToInclude = contextual._includableProps;
        final Set<String> newNamesToInclude = IgnorePropertiesUtil.combineNamesToInclude(prevNamesToInclude,
                intr.findPropertyInclusionByName(config, accessor).getIncluded());

        if ((newNamesToIgnore != prevNamesToIgnore)
                || (newNamesToInclude != prevNamesToInclude)) {
            contextual = contextual.withByNameInclusion(newNamesToIgnore, newNamesToInclude);
        }
        return contextual;
    }

    /**
     * Helper method called to see if given property is part of 'managed' property
     * pair (managed + back reference), and if so, handle resolution details.
     */
    protected SettableBeanProperty _resolveManagedReferenceProperty(DeserializationContext ctxt,
            SettableBeanProperty prop)
        throws JsonMappingException
    {
        String refName = prop.getManagedReferenceName();
        if (refName == null) {
            return prop;
        }
        JsonDeserializer<?> valueDeser = prop.getValueDeserializer();
        SettableBeanProperty backProp = valueDeser.findBackReference(refName);
        if (backProp == null) {
            return ctxt.reportBadDefinition(_beanType, String.format(
"Cannot handle managed/back reference %s: no back reference property found from type %s",
ClassUtil.name(refName), ClassUtil.getTypeDescription(prop.getType())));
        }
        // also: verify that type is compatible
        JavaType referredType = _beanType;
        JavaType backRefType = backProp.getType();
        boolean isContainer = prop.getType().isContainerType();
        if (!backRefType.getRawClass().isAssignableFrom(referredType.getRawClass())) {
            ctxt.reportBadDefinition(_beanType, String.format(
"Cannot handle managed/back reference %s: back reference type (%s) not compatible with managed type (%s)",
ClassUtil.name(refName), ClassUtil.getTypeDescription(backRefType),
                    referredType.getRawClass().getName()));
        }
        return new ManagedReferenceProperty(prop, refName, backProp, isContainer);
    }

    /**
     * Method that wraps given property with {@link ObjectIdReferenceProperty}
     * in case where object id resolution is required.
     */
    protected SettableBeanProperty _resolvedObjectIdProperty(DeserializationContext ctxt,
            SettableBeanProperty prop) throws JsonMappingException
    {
        ObjectIdInfo objectIdInfo = prop.getObjectIdInfo();
        JsonDeserializer<Object> valueDeser = prop.getValueDeserializer();
        ObjectIdReader objectIdReader = (valueDeser == null) ? null : valueDeser.getObjectIdReader();
        if (objectIdInfo == null && objectIdReader == null) {
            return prop;
        }
        return new ObjectIdReferenceProperty(prop, objectIdInfo);
    }

    /**
     * Helper method called to see if given property might be so-called unwrapped
     * property: these require special handling.
     */
    protected NameTransformer _findPropertyUnwrapper(DeserializationContext ctxt,
            SettableBeanProperty prop)
        throws JsonMappingException
    {
        AnnotatedMember am = prop.getMember();
        if (am != null) {
            NameTransformer unwrapper = ctxt.getAnnotationIntrospector().findUnwrappingNameTransformer(am);
            if (unwrapper != null) {
                // 01-Dec-2016, tatu: As per [databind#265] we cannot yet support passing
                //   of unwrapped values through creator properties, so fail fast
                if (prop instanceof CreatorProperty) {
                    ctxt.reportBadDefinition(getValueType(), String.format(
                            "Cannot define Creator property \"%s\" as `@JsonUnwrapped`: combination not yet supported",
                            prop.getName()));
                }
                return unwrapper;
            }
        }
        return null;
    }

    /**
     * Helper method that will handle gruesome details of dealing with properties
     * that have non-static inner class as value...
     */
    protected SettableBeanProperty _resolveInnerClassValuedProperty(DeserializationContext ctxt,
            SettableBeanProperty prop)
    {
        /* Should we encounter a property that has non-static inner-class
         * as value, we need to add some more magic to find the "hidden" constructor...
         */
        JsonDeserializer<Object> deser = prop.getValueDeserializer();
        // ideally wouldn't rely on it being BeanDeserializerBase; but for now it'll have to do
        if (deser instanceof BeanDeserializerBase) {
            BeanDeserializerBase bd = (BeanDeserializerBase) deser;
            ValueInstantiator vi = bd.getValueInstantiator();
            if (!vi.canCreateUsingDefault()) { // no default constructor
                Class<?> valueClass = prop.getType().getRawClass();
                // NOTE: almost same as `isNonStaticInnerClass()` but need to know enclosing...
                Class<?> enclosing = ClassUtil.getOuterClass(valueClass);
                // and is inner class of the bean class...
                if ((enclosing != null) && (enclosing == _beanType.getRawClass())) {
                    for (Constructor<?> ctor : valueClass.getConstructors()) {
                        if (ctor.getParameterCount() == 1) {
                            Class<?>[] paramTypes = ctor.getParameterTypes();
                            if (enclosing.equals(paramTypes[0])) {
                                if (ctxt.canOverrideAccessModifiers()) {
                                    ClassUtil.checkAndFixAccess(ctor, ctxt.isEnabled(MapperFeature.OVERRIDE_PUBLIC_ACCESS_MODIFIERS));
                                }
                                return new InnerClassProperty(prop, ctor);
                            }
                        }
                    }
                }
            }
        }
        return prop;
    }

    // @since 2.9
    protected SettableBeanProperty _resolveMergeAndNullSettings(DeserializationContext ctxt,
            SettableBeanProperty prop, PropertyMetadata propMetadata)
        throws JsonMappingException
    {
        PropertyMetadata.MergeInfo merge = propMetadata.getMergeInfo();
        // First mergeability
        if (merge != null) {
            JsonDeserializer<?> valueDeser = prop.getValueDeserializer();
            Boolean mayMerge = valueDeser.supportsUpdate(ctxt.getConfig());

            if (mayMerge == null) {
                // we don't really know if it's ok; so only use if explicitly specified
                if (merge.fromDefaults) {
                    return prop;
                }
            } else if (!mayMerge.booleanValue()) { // prevented
                if (!merge.fromDefaults) {
                    // If attempt was made via explicit annotation/per-type config override,
                    // should be reported; may or may not result in exception
                    ctxt.handleBadMerge(valueDeser);
                }
                return prop;
            }
            // Anyway; if we get this far, do enable merging
            AnnotatedMember accessor = merge.getter;
            accessor.fixAccess(ctxt.isEnabled(MapperFeature.OVERRIDE_PUBLIC_ACCESS_MODIFIERS));
            if (!(prop instanceof SetterlessProperty)) {
                prop = MergingSettableBeanProperty.construct(prop, accessor);
            }
        }

        // And after this, see if we require non-standard null handling
        NullValueProvider nuller = findValueNullProvider(ctxt, prop, propMetadata);
        if (nuller != null) {
            prop = prop.withNullProvider(nuller);
        }
        return prop;
    }

    /*
    /**********************************************************
    /* Public accessors; null/empty value providers
    /**********************************************************
     */

    @Override
    public AccessPattern getNullAccessPattern() {
        // POJO types do not have custom `null` values
        return AccessPattern.ALWAYS_NULL;
    }

    @Override
    public AccessPattern getEmptyAccessPattern() {
        // Empty values cannot be shared
        return AccessPattern.DYNAMIC;
    }

    @Override // since 2.9
    public Object getEmptyValue(DeserializationContext ctxt) throws JsonMappingException {
        // alas, need to promote exception, if any:
        try {
            // 20-Nov-2022, tatu: Ok one more complication; may want to consider
            //     EITHER default Creator OR properties-one with no args.
            //     But that is encapsulated by `ValueInstantiator` now
            // return _valueInstantiator.createUsingDefault(ctxt);
            return _valueInstantiator.createUsingDefaultOrWithoutArguments(ctxt);
        } catch (IOException e) {
            return ClassUtil.throwAsMappingException(ctxt, e);
        }
    }

    /*
    /**********************************************************
    /* Public accessors; other
    /**********************************************************
     */

    @Override
    public boolean isCachable() { return true; }

    /**
     * Accessor for checking whether this deserializer is operating
     * in case-insensitive manner.
     *
     * @return True if this deserializer should match property names without
     *    considering casing; false if case has to match exactly.
     *
     * @since 2.12
     */
    public boolean isCaseInsensitive() {
        return _beanProperties.isCaseInsensitive();
    }

    @Override // since 2.9
    public Boolean supportsUpdate(DeserializationConfig config) {
        // although with possible caveats, yes, values can be updated
        // 23-Oct-2016, tatu: Perhaps in future could and should verify from
        //   bean settings...
        return Boolean.TRUE;
    }

    @Override
    public Class<?> handledType() {
        return _beanType.getRawClass();
    }

    /**
     * Overridden to return true for those instances that are
     * handling value for which Object Identity handling is enabled
     * (either via value type or referring property).
     */
    @Override
    public ObjectIdReader getObjectIdReader() {
        return _objectIdReader;
    }

    public boolean hasProperty(String propertyName) {
        return _beanProperties.find(propertyName) != null;
    }

    public boolean hasViews() {
        return _needViewProcesing;
    }

    /**
     * Accessor for checking number of deserialized properties.
     */
    public int getPropertyCount() {
        return _beanProperties.size();
    }

    @Override
    public Collection<Object> getKnownPropertyNames() {
        ArrayList<Object> names = new ArrayList<Object>();
        for (SettableBeanProperty prop : _beanProperties) {
            names.add(prop.getName());
        }
        return names;
    }

    /**
     * @deprecated Since 2.3, use {@link #handledType()} instead
     */
    @Deprecated
    public final Class<?> getBeanClass() { return _beanType.getRawClass(); }

    @Override
    public JavaType getValueType() { return _beanType; }

    @Override // since 2.12
    public LogicalType logicalType() {
        return LogicalType.POJO;
    }

    /**
     * Accessor for iterating over properties this deserializer uses; with
     * the exception that properties passed via Creator methods
     * (specifically, "property-based constructor") are not included,
     * but can be accessed separate by calling
     * {@link #creatorProperties}
     */
    public Iterator<SettableBeanProperty> properties()
    {
        if (_beanProperties == null) {
            throw new IllegalStateException("Can only call after BeanDeserializer has been resolved");
        }
        return _beanProperties.iterator();
    }

    /**
     * Accessor for finding properties that represents values to pass
     * through property-based creator method (constructor or
     * factory method)
     *
     * @since 2.0
     */
    public Iterator<SettableBeanProperty> creatorProperties()
    {
        if (_propertyBasedCreator == null) {
            return Collections.<SettableBeanProperty>emptyList().iterator();
        }
        return _propertyBasedCreator.properties().iterator();
    }

    public SettableBeanProperty findProperty(PropertyName propertyName)
    {
        // TODO: start matching full name?
        return findProperty(propertyName.getSimpleName());
    }

    /**
     * Accessor for finding the property with given name, if POJO
     * has one. Name used is the external name, i.e. name used
     * in external data representation (JSON).
     *
     * @since 2.0
     */
    public SettableBeanProperty findProperty(String propertyName)
    {
        SettableBeanProperty prop = (_beanProperties == null) ?
                null : _beanProperties.find(propertyName);
        if (prop == null && _propertyBasedCreator != null) {
            prop = _propertyBasedCreator.findCreatorProperty(propertyName);
        }
        return prop;
    }

    /**
     * Alternate find method that tries to locate a property with given
     * <code>property index</code>.
     * Note that access by index is not necessarily faster than by name,
     * since properties are not directly indexable; however, for most
     * instances difference is not significant as number of properties
     * is low.
     *
     * @since 2.3
     */
    public SettableBeanProperty findProperty(int propertyIndex)
    {
        SettableBeanProperty prop = (_beanProperties == null) ?
                null : _beanProperties.find(propertyIndex);
        if (prop == null && _propertyBasedCreator != null) {
            prop = _propertyBasedCreator.findCreatorProperty(propertyIndex);
        }
        return prop;
    }

    /**
     * Method needed by {@link BeanDeserializerFactory} to properly link
     * managed- and back-reference pairs.
     */
    @Override
    public SettableBeanProperty findBackReference(String logicalName)
    {
        if (_backRefs == null) {
            return null;
        }
        return _backRefs.get(logicalName);
    }

    @Override // ValueInstantiator.Gettable
    public ValueInstantiator getValueInstantiator() {
        return _valueInstantiator;
    }

    /*
    /**********************************************************
    /* Mutators
    /**********************************************************
     */

    /**
     * Method that can be used to replace an existing property with
     * a modified one.
     *<p>
     * NOTE: only ever use this method if you know what you are doing;
     * incorrect usage can break deserializer.
     *
     * @param original Property to replace
     * @param replacement Property to replace it with
     *
     * @since 2.1
     */
    public void replaceProperty(SettableBeanProperty original,
            SettableBeanProperty replacement)
    {
        _beanProperties.replace(original, replacement);
    }

    /*
    /**********************************************************
    /* Partial deserializer implementation
    /**********************************************************
     */

    /**
     * General version used when handling needs more advanced
     * features.
     */
    public abstract Object deserializeFromObject(JsonParser p, DeserializationContext ctxt)
        throws IOException;

    @Override
    public Object deserializeWithType(JsonParser p, DeserializationContext ctxt,
            TypeDeserializer typeDeserializer)
        throws IOException
    {
        // 16-Feb-2012, tatu: ObjectId may be used as well... need to check that first
        if (_objectIdReader != null) {
            // 05-Aug-2013, tatu: May use native Object Id
            if (p.canReadObjectId()) {
                Object id = p.getObjectId();
                if (id != null) {
                    Object ob = typeDeserializer.deserializeTypedFromObject(p, ctxt);
                    return _handleTypedObjectId(p, ctxt, ob, id);
                }
            }
            // or, Object Ids Jackson explicitly sets
            JsonToken t = p.currentToken();
            if (t != null) {
                // Most commonly, a scalar (int id, uuid String, ...)
                if (t.isScalarValue()) {
                    return deserializeFromObjectId(p, ctxt);
                }
                // but, with 2.5+, a simple Object-wrapped value also legal:
                if (t == JsonToken.START_OBJECT) {
                    t = p.nextToken();
                }
                if ((t == JsonToken.FIELD_NAME) && _objectIdReader.maySerializeAsObject()
                        && _objectIdReader.isValidReferencePropertyName(p.currentName(), p)) {
                    return deserializeFromObjectId(p, ctxt);
                }
            }
        }
        // In future could check current token... for now this should be enough:
        return typeDeserializer.deserializeTypedFromObject(p, ctxt);
    }

    /**
     * Offlined method called to handle "native" Object Id that has been read
     * and known to be associated with given deserialized POJO.
     *
     * @since 2.3
     */
    protected Object _handleTypedObjectId(JsonParser p, DeserializationContext ctxt,
            Object pojo, Object rawId)
        throws IOException
    {
        // One more challenge: type of id may not be type of property we are expecting
        // later on; specifically, numeric ids vs Strings.
        JsonDeserializer<Object> idDeser = _objectIdReader.getDeserializer();
        final Object id;

        // Ok, this is bit ridiculous; let's see if conversion is needed:
        if (idDeser.handledType() == rawId.getClass()) {
            // nope: already same type
            id = rawId;
        } else {
            id = _convertObjectId(p, ctxt, rawId, idDeser);
        }

        ReadableObjectId roid = ctxt.findObjectId(id, _objectIdReader.generator, _objectIdReader.resolver);
        roid.bindItem(pojo);
        // also: may need to set a property value as well
        SettableBeanProperty idProp = _objectIdReader.idProperty;
        if (idProp != null) {
            return idProp.setAndReturn(pojo, id);
        }
        return pojo;
    }

    /**
     * Helper method we need to do necessary conversion from whatever native object id
     * type is, into declared type that Jackson internals expect. This may be
     * simple cast (for String ids), or something more complicated; in latter
     * case we may need to create bogus content buffer to allow use of
     * id deserializer.
     *
     * @since 2.3
     */
    @SuppressWarnings("resource") // TokenBuffers don't need close, nor parser thereof
    protected Object _convertObjectId(JsonParser p, DeserializationContext ctxt,
            Object rawId, JsonDeserializer<Object> idDeser) throws IOException
    {
        TokenBuffer buf = ctxt.bufferForInputBuffering(p);
        if (rawId instanceof String) {
            buf.writeString((String) rawId);
        } else if (rawId instanceof Long) {
            buf.writeNumber(((Long) rawId).longValue());
        } else if (rawId instanceof Integer) {
            buf.writeNumber(((Integer) rawId).intValue());
        } else {
            // should we worry about UUIDs? They should be fine, right?
            // 07-Aug-2014, tatu: Maybe, but not necessarily; had issues with
            //   Smile format; [dataformat-smile#19], possibly related.
            // 01-Sep-2016, tatu: For non-JSON, might want to consider `writeEmbeddedObject`
            //   but that won't work for default impl (JSON and most dataformats)
            buf.writeObject(rawId);
        }
        JsonParser bufParser = buf.asParser(p.streamReadConstraints());
        bufParser.nextToken();
        return idDeser.deserialize(bufParser, ctxt);
    }

    // NOTE: currently only used by standard BeanDeserializer (not Builder-based)
    /**
     * Alternative deserialization method used when we expect to see Object Id;
     * if so, we will need to ensure that the Id is seen before anything
     * else, to ensure that it is available for solving references,
     * even if JSON itself is not ordered that way. This may require
     * buffering in some cases, but usually just a simple lookup to ensure
     * that ordering is correct.
     */
    protected Object deserializeWithObjectId(JsonParser p, DeserializationContext ctxt) throws IOException {
        return deserializeFromObject(p, ctxt);
    }

    /**
     * Method called in cases where it looks like we got an Object Id
     * to parse and use as a reference.
     */
    protected Object deserializeFromObjectId(JsonParser p, DeserializationContext ctxt) throws IOException
    {
        Object id = _objectIdReader.readObjectReference(p, ctxt);
        ReadableObjectId roid = ctxt.findObjectId(id, _objectIdReader.generator, _objectIdReader.resolver);
        // do we have it resolved?
        Object pojo = roid.resolve();
        if (pojo == null) { // not yet; should wait...
            throw new UnresolvedForwardReference(p,
                    "Could not resolve Object Id ["+id+"] (for "+_beanType+").",
                    p.getCurrentLocation(), roid);
        }
        return pojo;
    }

    protected Object deserializeFromObjectUsingNonDefault(JsonParser p,
            DeserializationContext ctxt) throws IOException
    {
        final JsonDeserializer<Object> delegateDeser = _delegateDeserializer();
        if (delegateDeser != null) {
            final Object bean = _valueInstantiator.createUsingDelegate(ctxt,
                    delegateDeser.deserialize(p, ctxt));
            if (_injectables != null) {
                injectValues(ctxt, bean);
            }
            return bean;
        }
        if (_propertyBasedCreator != null) {
            return _deserializeUsingPropertyBased(p, ctxt);
        }
        // 25-Jan-2017, tatu: We do not actually support use of Creators for non-static
        //   inner classes -- with one and only one exception; that of default constructor!
        //   -- so let's indicate it
        Class<?> raw = _beanType.getRawClass();
        if (ClassUtil.isNonStaticInnerClass(raw)) {
            return ctxt.handleMissingInstantiator(raw, null, p,
"non-static inner classes like this can only by instantiated using default, no-argument constructor");
        }
        // 01-May-2022, tatu: [databind#3417] special handling for (Graal) native images
        if (NativeImageUtil.needsReflectionConfiguration(raw)) {
            return ctxt.handleMissingInstantiator(raw, null, p,
                    "cannot deserialize from Object value (no delegate- or property-based Creator): this appears to be a native image, in which case you may need to configure reflection for the class that is to be deserialized");
        }
        return ctxt.handleMissingInstantiator(raw, getValueInstantiator(), p,
"cannot deserialize from Object value (no delegate- or property-based Creator)");
    }

    protected abstract Object _deserializeUsingPropertyBased(final JsonParser p,
            final DeserializationContext ctxt) throws IOException;

    public Object deserializeFromNumber(JsonParser p, DeserializationContext ctxt)
        throws IOException
    {
        // First things first: id Object Id is used, most likely that's it
        if (_objectIdReader != null) {
            return deserializeFromObjectId(p, ctxt);
        }
        final JsonDeserializer<Object> delegateDeser = _delegateDeserializer();
        NumberType nt = p.getNumberType();
        if (nt == NumberType.INT) {
            if (delegateDeser != null) {
                if (!_valueInstantiator.canCreateFromInt()) {
                    Object bean = _valueInstantiator.createUsingDelegate(ctxt,
                            delegateDeser.deserialize(p, ctxt));
                    if (_injectables != null) {
                        injectValues(ctxt, bean);
                    }
                    return bean;
                }
            }
            return _valueInstantiator.createFromInt(ctxt, p.getIntValue());
        }
        if (nt == NumberType.LONG) {
            if (delegateDeser != null) {
                if (!_valueInstantiator.canCreateFromInt()) {
                    Object bean = _valueInstantiator.createUsingDelegate(ctxt,
                            delegateDeser.deserialize(p, ctxt));
                    if (_injectables != null) {
                        injectValues(ctxt, bean);
                    }
                    return bean;
                }
            }
            return _valueInstantiator.createFromLong(ctxt, p.getLongValue());
        }
        if (nt == NumberType.BIG_INTEGER) {
            if (delegateDeser != null) {
                if (!_valueInstantiator.canCreateFromBigInteger()) {
                    Object bean = _valueInstantiator.createUsingDelegate(ctxt, delegateDeser.deserialize(p, ctxt));
                    if (_injectables != null) {
                        injectValues(ctxt, bean);
                    }
                    return bean;
                }
            }
            return _valueInstantiator.createFromBigInteger(ctxt, p.getBigIntegerValue());
        }

        return ctxt.handleMissingInstantiator(handledType(), getValueInstantiator(), p,
                "no suitable creator method found to deserialize from Number value (%s)",
                p.getNumberValue());
    }

    public Object deserializeFromString(JsonParser p, DeserializationContext ctxt)
        throws IOException
    {
        // First things first: id Object Id is used, most likely that's it
        if (_objectIdReader != null) {
            return deserializeFromObjectId(p, ctxt);
        }
        // Bit complicated if we have delegating creator; may need to use it,
        // or might not...
        JsonDeserializer<Object> delegateDeser = _delegateDeserializer();
        if (delegateDeser != null) {
            if (!_valueInstantiator.canCreateFromString()) {
                Object bean = _valueInstantiator.createUsingDelegate(ctxt,
                        delegateDeser.deserialize(p, ctxt));
                if (_injectables != null) {
                    injectValues(ctxt, bean);
                }
                return bean;
            }
        }
        return _deserializeFromString(p, ctxt);
    }

    /**
     * Method called to deserialize POJO value from a JSON floating-point
     * number.
     */
    public Object deserializeFromDouble(JsonParser p, DeserializationContext ctxt) throws IOException
    {
        NumberType t = p.getNumberType();
        // no separate methods for taking float...
        if ((t == NumberType.DOUBLE) || (t == NumberType.FLOAT)) {
            JsonDeserializer<Object> delegateDeser = _delegateDeserializer();
            if (delegateDeser != null) {
                if (!_valueInstantiator.canCreateFromDouble()) {
                    Object bean = _valueInstantiator.createUsingDelegate(ctxt,
                            delegateDeser.deserialize(p, ctxt));
                    if (_injectables != null) {
                        injectValues(ctxt, bean);
                    }
                    return bean;
                }
            }
            return _valueInstantiator.createFromDouble(ctxt, p.getDoubleValue());
        }

        if (t == NumberType.BIG_DECIMAL) {
            JsonDeserializer<Object> delegateDeser = _delegateDeserializer();
            if (delegateDeser != null) {
                if (!_valueInstantiator.canCreateFromBigDecimal()) {
                    Object bean = _valueInstantiator.createUsingDelegate(ctxt, delegateDeser.deserialize(p, ctxt));
                    if (_injectables != null) {
                        injectValues(ctxt, bean);
                    }
                    return bean;
                }
            }

            return _valueInstantiator.createFromBigDecimal(ctxt, p.getDecimalValue());
        }

        return ctxt.handleMissingInstantiator(handledType(), getValueInstantiator(), p,
                "no suitable creator method found to deserialize from Number value (%s)",
                p.getNumberValue());
    }

    /**
     * Method called to deserialize POJO value from a JSON boolean value (true, false)
     */
    public Object deserializeFromBoolean(JsonParser p, DeserializationContext ctxt) throws IOException
    {
        JsonDeserializer<Object> delegateDeser = _delegateDeserializer();
        if (delegateDeser != null) {
            if (!_valueInstantiator.canCreateFromBoolean()) {
                Object bean = _valueInstantiator.createUsingDelegate(ctxt,
                        delegateDeser.deserialize(p, ctxt));
                if (_injectables != null) {
                    injectValues(ctxt, bean);
                }
                return bean;
            }
        }
        boolean value = (p.currentToken() == JsonToken.VALUE_TRUE);
        return _valueInstantiator.createFromBoolean(ctxt, value);
    }

    /**
     * @deprecated Since 2.11 Should not be used: was never meant to be called by
     *    code other than sub-classes (implementations), and implementations details
     *    differ
     */
    @Deprecated
    public Object deserializeFromArray(JsonParser p, DeserializationContext ctxt) throws IOException {
        // should work as subtypes ought to override this method:
        return _deserializeFromArray(p, ctxt);
    }

    public Object deserializeFromEmbedded(JsonParser p, DeserializationContext ctxt)
        throws IOException
    {
        // First things first: id Object Id is used, most likely that's it; specifically,
        // true for UUIDs when written as binary (with Smile, other binary formats)
        if (_objectIdReader != null) {
            return deserializeFromObjectId(p, ctxt);
        }
        // 26-Jul-2017, tatu: as per [databind#1711] need to support delegating case too
        JsonDeserializer<Object> delegateDeser = _delegateDeserializer();
        if (delegateDeser != null) {
            if (!_valueInstantiator.canCreateFromString()) {
                Object bean = _valueInstantiator.createUsingDelegate(ctxt,
                        delegateDeser.deserialize(p, ctxt));
                if (_injectables != null) {
                    injectValues(ctxt, bean);
                }
                return bean;
            }
        }
        // TODO: maybe add support for ValueInstantiator, embedded?

        // 26-Jul-2017, tatu: related to [databind#1711], let's actually verify assignment
        //    compatibility before returning. Bound to catch misconfigured cases and produce
        //    more meaningful exceptions.
        Object value = p.getEmbeddedObject();
        if (value != null) {
            if (!_beanType.isTypeOrSuperTypeOf(value.getClass())) {
                // allow this to be handled...
                value = ctxt.handleWeirdNativeValue(_beanType, value, p);
            }
        }
        return value;
    }

    /**
     * @since 2.9
     */
    protected final JsonDeserializer<Object> _delegateDeserializer() {
        JsonDeserializer<Object> deser = _delegateDeserializer;
        if (deser == null) {
            deser = _arrayDelegateDeserializer;
        }
        return deser;
    }

    /*
    /**********************************************************
    /* Overridable helper methods
    /**********************************************************
     */

    protected void injectValues(DeserializationContext ctxt, Object bean)
        throws IOException
    {
        for (ValueInjector injector : _injectables) {
            injector.inject(ctxt, bean);
        }
    }

    /**
     * Method called to handle set of one or more unknown properties,
     * stored in their entirety in given {@link TokenBuffer}
     * (as field entries, name and value).
     */
    protected Object handleUnknownProperties(DeserializationContext ctxt,
            Object bean, TokenBuffer unknownTokens)
        throws IOException
    {
        // First: add closing END_OBJECT as marker
        unknownTokens.writeEndObject();

        // note: buffer does NOT have starting START_OBJECT
        JsonParser bufferParser = unknownTokens.asParser();
        while (bufferParser.nextToken() != JsonToken.END_OBJECT) {
            String propName = bufferParser.currentName();
            // Unknown: let's call handler method
            bufferParser.nextToken();
            handleUnknownProperty(bufferParser, ctxt, bean, propName);
        }
        return bean;
    }

    /**
     * Helper method called for an unknown property, when using "vanilla"
     * processing.
     *
     * @param beanOrBuilder Either POJO instance (if constructed), or builder
     *   (in case of builder-based approach), that has property we haven't been
     *   able to handle yet.
     */
    protected void handleUnknownVanilla(JsonParser p, DeserializationContext ctxt,
            Object beanOrBuilder, String propName)
        throws IOException
    {
        if (IgnorePropertiesUtil.shouldIgnore(propName, _ignorableProps, _includableProps)) {
            handleIgnoredProperty(p, ctxt, beanOrBuilder, propName);
        } else if (_anySetter != null) {
            try {
               // should we consider return type of any setter?
                _anySetter.deserializeAndSet(p, ctxt, beanOrBuilder, propName);
            } catch (Exception e) {
                wrapAndThrow(e, beanOrBuilder, propName, ctxt);
            }
        } else {
            // Unknown: let's call handler method
            handleUnknownProperty(p, ctxt, beanOrBuilder, propName);
        }
    }

    /**
     * Method called when a JSON property is encountered that has not matching
     * setter, any-setter or field, and thus cannot be assigned.
     */
    @Override
    protected void handleUnknownProperty(JsonParser p, DeserializationContext ctxt,
            Object beanOrClass, String propName)
        throws IOException
    {
        if (_ignoreAllUnknown) {
            p.skipChildren();
            return;
        }
        if (IgnorePropertiesUtil.shouldIgnore(propName, _ignorableProps, _includableProps)) {
            handleIgnoredProperty(p, ctxt, beanOrClass, propName);
        }
        // Otherwise use default handling (call handler(s); if not
        // handled, throw exception or skip depending on settings)
        super.handleUnknownProperty(p, ctxt, beanOrClass, propName);
    }

    /**
     * Method called when an explicitly ignored property (one specified with a
     * name to match, either by property annotation or class annotation) is encountered.
     *
     * @since 2.3
     */
    protected void handleIgnoredProperty(JsonParser p, DeserializationContext ctxt,
            Object beanOrClass, String propName)
        throws IOException
    {
        if (ctxt.isEnabled(DeserializationFeature.FAIL_ON_IGNORED_PROPERTIES)) {
            throw IgnoredPropertyException.from(p, beanOrClass, propName, getKnownPropertyNames());
        }
        p.skipChildren();
    }

    /**
     * Method called in cases where we may have polymorphic deserialization
     * case: that is, type of Creator-constructed bean is not the type
     * of deserializer itself. It should be a sub-class or implementation
     * class; either way, we may have more specific deserializer to use
     * for handling it.
     *
     * @param p (optional) If not null, parser that has more properties to handle
     *   (in addition to buffered properties); if null, all properties are passed
     *   in buffer
     * @deprecated use {@link #handlePolymorphic(JsonParser, DeserializationContext, StreamReadConstraints, Object, TokenBuffer)}
     */
    @Deprecated
    protected Object handlePolymorphic(JsonParser p, DeserializationContext ctxt,
            Object bean, TokenBuffer unknownTokens)
        throws IOException
    {
        final StreamReadConstraints streamReadConstraints = p == null ?
                StreamReadConstraints.defaults() : p.streamReadConstraints();
        return handlePolymorphic(p, ctxt, streamReadConstraints, bean, unknownTokens);
    }

    /**
     * Method called in cases where we may have polymorphic deserialization
     * case: that is, type of Creator-constructed bean is not the type
     * of deserializer itself. It should be a sub-class or implementation
     * class; either way, we may have more specific deserializer to use
     * for handling it.
     *
     * @param p (optional) If not null, parser that has more properties to handle
     *   (in addition to buffered properties); if null, all properties are passed
     *   in buffer
     * @since 2.15.1
     */
    protected Object handlePolymorphic(JsonParser p, DeserializationContext ctxt,
            StreamReadConstraints streamReadConstraints, Object bean, TokenBuffer unknownTokens)
        throws IOException
    {
        // First things first: maybe there is a more specific deserializer available?
        JsonDeserializer<Object> subDeser = _findSubclassDeserializer(ctxt, bean, unknownTokens);
        if (subDeser != null) {
            if (unknownTokens != null) {
                // need to add END_OBJECT marker first
                unknownTokens.writeEndObject();
                JsonParser p2 = unknownTokens.asParser(streamReadConstraints);
                p2.nextToken(); // to get to first data field
                bean = subDeser.deserialize(p2, ctxt, bean);
            }
            // Original parser may also have some leftovers
            if (p != null) {
                bean = subDeser.deserialize(p, ctxt, bean);
            }
            return bean;
        }
        // nope; need to use this deserializer. Unknowns we've seen so far?
        if (unknownTokens != null) {
            bean = handleUnknownProperties(ctxt, bean, unknownTokens);
        }
        // and/or things left to process via main parser?
        if (p != null) {
            bean = deserialize(p, ctxt, bean);
        }
        return bean;
    }

    /**
     * Helper method called to (try to) locate deserializer for given sub-type of
     * type that this deserializer handles.
     */
    protected JsonDeserializer<Object> _findSubclassDeserializer(DeserializationContext ctxt,
            Object bean, TokenBuffer unknownTokens)
        throws IOException
    {
        JsonDeserializer<Object> subDeser;

        // First: maybe we have already created sub-type deserializer?
        synchronized (this) {
            subDeser = (_subDeserializers == null) ? null : _subDeserializers.get(new ClassKey(bean.getClass()));
        }
        if (subDeser != null) {
            return subDeser;
        }
        // If not, maybe we can locate one. First, need provider
        JavaType type = ctxt.constructType(bean.getClass());
        /* 30-Jan-2012, tatu: Ideally we would be passing referring
         *   property; which in theory we could keep track of via
         *   ResolvableDeserializer (if we absolutely must...).
         *   But for now, let's not bother.
         */
//        subDeser = ctxt.findValueDeserializer(type, _property);
        subDeser = ctxt.findRootValueDeserializer(type);
        // Also, need to cache it
        if (subDeser != null) {
            synchronized (this) {
                if (_subDeserializers == null) {
                    _subDeserializers = new HashMap<ClassKey,JsonDeserializer<Object>>();;
                }
                _subDeserializers.put(new ClassKey(bean.getClass()), subDeser);
            }
        }
        return subDeser;
    }

    /*
    /**********************************************************
    /* Helper methods for error reporting
    /**********************************************************
     */

    /**
     * Method that will modify caught exception (passed in as argument)
     * as necessary to include reference information, and to ensure it
     * is a subtype of {@link IOException}, or an unchecked exception.
     *<p>
     * Rules for wrapping and unwrapping are bit complicated; essentially:
     *<ul>
     * <li>Errors are to be passed as is (if uncovered via unwrapping)
     * <li>"Plain" IOExceptions (ones that are not of type
     *   {@link JsonMappingException} are to be passed as is
     *</ul>
     */
    public <T> T wrapAndThrow(Throwable t, Object bean, String fieldName, DeserializationContext ctxt)
        throws IOException
    {
        // Need to add reference information
        throw JsonMappingException.wrapWithPath(throwOrReturnThrowable(t, ctxt), bean, fieldName);
    }

    private Throwable throwOrReturnThrowable(Throwable t, DeserializationContext ctxt)
        throws IOException
    {
        /* 05-Mar-2009, tatu: But one nasty edge is when we get
         *   StackOverflow: usually due to infinite loop. But that
         *   often gets hidden within an InvocationTargetException...
         */
        while (t instanceof InvocationTargetException && t.getCause() != null) {
            t = t.getCause();
        }
        // Errors to be passed as is
        ClassUtil.throwIfError(t);
        boolean wrap = (ctxt == null) || ctxt.isEnabled(DeserializationFeature.WRAP_EXCEPTIONS);
        // Ditto for IOExceptions; except we may want to wrap JSON exceptions
        if (t instanceof IOException) {
            if (!wrap || !(t instanceof JacksonException)) {
                throw (IOException) t;
            }
        } else if (!wrap) { // [JACKSON-407] -- allow disabling wrapping for unchecked exceptions
            ClassUtil.throwIfRTE(t);
        }
        return t;
    }

    @SuppressWarnings("unchecked")
    protected <T> T wrapInstantiationProblem(Throwable t, DeserializationContext ctxt)
        throws IOException
    {
        while (t instanceof InvocationTargetException && t.getCause() != null) {
            t = t.getCause();
        }
        // Errors and "plain" IOExceptions to be passed as is
        ClassUtil.throwIfError(t);
        if (t instanceof IOException) {
            // Since we have no more information to add, let's not actually wrap..
            throw (IOException) t;
        }
        if (ctxt == null) { // only to please LGTM...
            throw new IllegalArgumentException(t.getMessage(), t);
        }
        if (!ctxt.isEnabled(DeserializationFeature.WRAP_EXCEPTIONS)) {
            ClassUtil.throwIfRTE(t);
        }
        return (T) ctxt.handleInstantiationProblem(_beanType.getRawClass(), null, t);
    }
}<|MERGE_RESOLUTION|>--- conflicted
+++ resolved
@@ -743,11 +743,7 @@
      * needed to find {@link PropertyMetadata} for Delegating Creator,
      * for access to annotation-derived info.
      *
-<<<<<<< HEAD
-     * @since 2.17
-=======
      * @since 2.16.1
->>>>>>> 73d3bbdb
      */
     protected PropertyMetadata _getSetterInfo(DeserializationContext ctxt,
             AnnotatedMember accessor, JavaType type)
@@ -797,11 +793,7 @@
         }
         return metadata;
     }
-<<<<<<< HEAD
-    
-=======
-
->>>>>>> 73d3bbdb
+
     /**
      * Helper method that can be used to see if specified property is annotated
      * to indicate use of a converter for property value (in case of container types,
