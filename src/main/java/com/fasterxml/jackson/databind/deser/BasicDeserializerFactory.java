package com.fasterxml.jackson.databind.deser;

import java.io.Serializable;
import java.math.BigDecimal;
import java.math.BigInteger;
import java.util.*;
import java.util.concurrent.*;
import java.util.concurrent.atomic.AtomicReference;

import com.fasterxml.jackson.annotation.*;
import com.fasterxml.jackson.annotation.JsonCreator.Mode;

import com.fasterxml.jackson.databind.*;
import com.fasterxml.jackson.databind.cfg.ConfigOverride;
import com.fasterxml.jackson.databind.cfg.DeserializerFactoryConfig;
import com.fasterxml.jackson.databind.cfg.HandlerInstantiator;
import com.fasterxml.jackson.databind.deser.impl.CreatorCandidate;
import com.fasterxml.jackson.databind.deser.impl.CreatorCollector;
import com.fasterxml.jackson.databind.deser.impl.JDKValueInstantiators;
import com.fasterxml.jackson.databind.deser.impl.JavaUtilCollectionsDeserializers;
import com.fasterxml.jackson.databind.deser.std.*;
import com.fasterxml.jackson.databind.ext.OptionalHandlerFactory;
import com.fasterxml.jackson.databind.ext.jdk8.Jdk8OptionalDeserializer;
import com.fasterxml.jackson.databind.ext.jdk8.OptionalDoubleDeserializer;
import com.fasterxml.jackson.databind.ext.jdk8.OptionalIntDeserializer;
import com.fasterxml.jackson.databind.ext.jdk8.OptionalLongDeserializer;
import com.fasterxml.jackson.databind.introspect.*;
<<<<<<< HEAD
=======
import com.fasterxml.jackson.databind.jdk14.JDK14Util;
import com.fasterxml.jackson.databind.jsontype.NamedType;
>>>>>>> 263b544b
import com.fasterxml.jackson.databind.jsontype.TypeDeserializer;
import com.fasterxml.jackson.databind.type.*;
import com.fasterxml.jackson.databind.util.*;

/**
 * Abstract factory base class that can provide deserializers for standard
 * JDK classes, including collection classes and simple heuristics for
 * "upcasting" common collection interface types
 * (such as {@link java.util.Collection}).
 *<p>
 * Since all simple deserializers are eagerly instantiated, and there is
 * no additional introspection or customizability of these types,
 * this factory is stateless.
 */
@SuppressWarnings("serial")
public abstract class BasicDeserializerFactory
    extends DeserializerFactory
    implements java.io.Serializable
{
    private final static Class<?> CLASS_OBJECT = Object.class;
    private final static Class<?> CLASS_STRING = String.class;
    private final static Class<?> CLASS_CHAR_SEQUENCE = CharSequence.class;
    private final static Class<?> CLASS_ITERABLE = Iterable.class;
    private final static Class<?> CLASS_MAP_ENTRY = Map.Entry.class;
    private final static Class<?> CLASS_SERIALIZABLE = Serializable.class;

    /**
     * We need a placeholder for creator properties that don't have name
     * but are marked with `@JsonWrapped` annotation.
     */
    protected final static PropertyName UNWRAPPED_CREATOR_PARAM_NAME = new PropertyName("@JsonUnwrapped");

    /*
    /**********************************************************************
    /* Config
    /**********************************************************************
     */

    /**
     * Configuration settings for this factory; immutable instance (just like this
     * factory), new version created via copy-constructor (fluent-style)
     */
    protected final DeserializerFactoryConfig _factoryConfig;

    /*
    /**********************************************************************
    /* Life cycle
    /**********************************************************************
     */

    protected BasicDeserializerFactory(DeserializerFactoryConfig config) {
        _factoryConfig = config;
    }
    
    /**
     * Method for getting current {@link DeserializerFactoryConfig}.
      *<p>
     * Note that since instances are immutable, you can NOT change settings
     * by accessing an instance and calling methods: this will simply create
     * new instance of config object.
     */
    public DeserializerFactoryConfig getFactoryConfig() {
        return _factoryConfig;
    }

    protected abstract DeserializerFactory withConfig(DeserializerFactoryConfig config);

    /*
    /**********************************************************************
    /* Configuration handling: fluent factories
    /**********************************************************************
     */

    /**
     * Convenience method for creating a new factory instance with additional deserializer
     * provider.
     */
    @Override
    public final DeserializerFactory withAdditionalDeserializers(Deserializers additional) {
        return withConfig(_factoryConfig.withAdditionalDeserializers(additional));
    }

    /**
     * Convenience method for creating a new factory instance with additional
     * {@link KeyDeserializers}.
     */
    @Override
    public final DeserializerFactory withAdditionalKeyDeserializers(KeyDeserializers additional) {
        return withConfig(_factoryConfig.withAdditionalKeyDeserializers(additional));
    }
    
    /**
     * Convenience method for creating a new factory instance with additional
     * {@link BeanDeserializerModifier}.
     */
    @Override
    public final DeserializerFactory withDeserializerModifier(BeanDeserializerModifier modifier) {
        return withConfig(_factoryConfig.withDeserializerModifier(modifier));
    }

    /**
     * Convenience method for creating a new factory instance with additional
     * {@link ValueInstantiators}.
     */
    @Override
    public final DeserializerFactory withValueInstantiators(ValueInstantiators instantiators) {
        return withConfig(_factoryConfig.withValueInstantiators(instantiators));
    }

    /*
    /**********************************************************************
    /* DeserializerFactory impl (partial): ValueInstantiators
    /**********************************************************************
     */

    /**
     * Value instantiator is created both based on creator annotations,
     * and on optional externally provided instantiators (registered through
     * module interface).
     */
    @Override
    public ValueInstantiator findValueInstantiator(DeserializationContext ctxt,
            BeanDescription beanDesc)
        throws JsonMappingException
    {
        final DeserializationConfig config = ctxt.getConfig();
        final boolean hasCustom = _factoryConfig.hasValueInstantiators();

        ValueInstantiator instantiator = null;
        // Check @JsonValueInstantiator before anything else
        AnnotatedClass ac = beanDesc.getClassInfo();
        Object instDef = ctxt.getAnnotationIntrospector().findValueInstantiator(ctxt.getConfig(), ac);
        if (instDef != null) {
            instantiator = _valueInstantiatorInstance(config, ac, instDef);
        }
        if (instantiator == null) {
            // Second: see if some of standard Jackson/JDK types might provide value
            // instantiators.
            instantiator = JDKValueInstantiators.findStdValueInstantiator(config, beanDesc.getBeanClass());

            // Third: custom value instantiators via provider?
            if (instantiator == null) {
                if (hasCustom) {
                    for (ValueInstantiators insts : _factoryConfig.valueInstantiators()) {
                        instantiator = insts.findValueInstantiator(config, beanDesc);
                        if (instantiator != null) {
                            break;
                        }
                    }
                }
                // Fourth: create default one, if no custom
                if (instantiator == null) {
                    instantiator = _constructDefaultValueInstantiator(ctxt, beanDesc);
                }
            }
        }

        // finally: anyone want to modify ValueInstantiator?
        if (hasCustom) {
            for (ValueInstantiators insts : _factoryConfig.valueInstantiators()) {
                instantiator = insts.modifyValueInstantiator(config, beanDesc, instantiator);
                // let's do sanity check; easier to spot buggy handlers
                if (instantiator == null) {
                    ctxt.reportBadTypeDefinition(beanDesc,
						"Broken registered ValueInstantiators (of type %s): returned null ValueInstantiator",
						insts.getClass().getName());
                }
            }
        }
        if (instantiator != null) {
            instantiator = instantiator.createContextual(ctxt, beanDesc);
        }

        return instantiator;
    }

    /**
     * Method that will construct standard default {@link ValueInstantiator}
     * using annotations (like @JsonCreator) and visibility rules
     */
    protected ValueInstantiator _constructDefaultValueInstantiator(DeserializationContext ctxt,
            BeanDescription beanDesc)
        throws JsonMappingException
    {
        CreatorCollector creators = new CreatorCollector(beanDesc, ctxt.getConfig());
        AnnotationIntrospector intr = ctxt.getAnnotationIntrospector();
        
        // need to construct suitable visibility checker:
        final DeserializationConfig config = ctxt.getConfig();
        VisibilityChecker vchecker = config.getDefaultVisibilityChecker(beanDesc.getBeanClass(),
                beanDesc.getClassInfo());

        /* 24-Sep-2014, tatu: Tricky part first; need to merge resolved property information
         *  (which has creator parameters sprinkled around) with actual creator
         *  declarations (which are needed to access creator annotation, amongst other things).
         *  Easiest to combine that info first, then pass it to remaining processing.
         */
        /* 15-Mar-2015, tatu: Alas, this won't help with constructors that only have implicit
         *   names. Those will need to be resolved later on.
         */
        Map<AnnotatedWithParams,BeanPropertyDefinition[]> creatorDefs = _findCreatorsFromProperties(ctxt,
                beanDesc);
        // Important: first add factory methods; then constructors, so
        // latter can override former!
        _addFactoryCreators(ctxt, beanDesc, vchecker, intr, creators, creatorDefs);
        // constructors only usable on concrete types:
        if (beanDesc.getType().isConcrete()) {
<<<<<<< HEAD
            _addConstructorCreators(ctxt, beanDesc, vchecker, intr, creators, creatorDefs);
=======
            // [databind#2709]: Record support
            if (beanDesc.getType().isRecordType()) {
                final List<String> names = new ArrayList<>();
                AnnotatedConstructor canonical = JDK14Util.findRecordConstructor(ctxt, beanDesc, names);
                if (canonical != null) {
                    _addRecordConstructor(ctxt, beanDesc, creators, canonical, names);
                    return creators.constructValueInstantiator(ctxt);
                }
            }
            _addDeserializerConstructors(ctxt, beanDesc, vchecker, intr, creators, creatorDefs);
>>>>>>> 263b544b
        }
        return creators.constructValueInstantiator(ctxt);
    }

    protected Map<AnnotatedWithParams,BeanPropertyDefinition[]> _findCreatorsFromProperties(DeserializationContext ctxt,
            BeanDescription beanDesc) throws JsonMappingException
    {
        Map<AnnotatedWithParams,BeanPropertyDefinition[]> result = Collections.emptyMap();
        for (BeanPropertyDefinition propDef : beanDesc.findProperties()) {
            Iterator<AnnotatedParameter> it = propDef.getConstructorParameters();
            while (it.hasNext()) {
                AnnotatedParameter param = it.next();
                AnnotatedWithParams owner = param.getOwner();
                BeanPropertyDefinition[] defs = result.get(owner);
                final int index = param.getIndex();
                
                if (defs == null) {
                    if (result.isEmpty()) { // since emptyMap is immutable need to create a 'real' one
                        result = new LinkedHashMap<AnnotatedWithParams,BeanPropertyDefinition[]>();
                    }
                    defs = new BeanPropertyDefinition[owner.getParameterCount()];
                    result.put(owner, defs);
                } else {
                    if (defs[index] != null) {
                        ctxt.reportBadTypeDefinition(beanDesc,
"Conflict: parameter #%d of %s bound to more than one property; %s vs %s",
index, owner, defs[index], propDef);
                    }
                }
                defs[index] = propDef;
            }
        }
        return result;
    }
    
    public ValueInstantiator _valueInstantiatorInstance(DeserializationConfig config,
            Annotated annotated, Object instDef)
        throws JsonMappingException
    {
        if (instDef == null) {
            return null;
        }

        ValueInstantiator inst;
        
        if (instDef instanceof ValueInstantiator) {
            return (ValueInstantiator) instDef;
        }
        if (!(instDef instanceof Class)) {
            throw new IllegalStateException("AnnotationIntrospector returned key deserializer definition of type "
                    +instDef.getClass().getName()
                    +"; expected type KeyDeserializer or Class<KeyDeserializer> instead");
        }
        Class<?> instClass = (Class<?>)instDef;
        if (ClassUtil.isBogusClass(instClass)) {
            return null;
        }
        if (!ValueInstantiator.class.isAssignableFrom(instClass)) {
            throw new IllegalStateException("AnnotationIntrospector returned Class "+instClass.getName()
                    +"; expected Class<ValueInstantiator>");
        }
        HandlerInstantiator hi = config.getHandlerInstantiator();
        if (hi != null) {
            inst = hi.valueInstantiatorInstance(config, annotated, instClass);
            if (inst != null) {
                return inst;
            }
        }
        return (ValueInstantiator) ClassUtil.createInstance(instClass,
                config.canOverrideAccessModifiers());
    }

    /*
    /**********************************************************************
    /* Creator introspection, main methods
    /**********************************************************************
     */

    protected void _addConstructorCreators(DeserializationContext ctxt,
            BeanDescription beanDesc, VisibilityChecker vchecker,
            AnnotationIntrospector intr, CreatorCollector creators,
            Map<AnnotatedWithParams,BeanPropertyDefinition[]> creatorParams)
        throws JsonMappingException
    {
        // 25-Jan-2017, tatu: As per [databind#1501], [databind#1502], [databind#1503], best
        //     for now to skip attempts at using anything but no-args constructor (see
        //     `InnerClassProperty` construction for that)
        final boolean isNonStaticInnerClass = beanDesc.isNonStaticInnerClass();
        if (isNonStaticInnerClass) {
            // TODO: look for `@JsonCreator` annotated ones, throw explicit exception?
            return;
        }

        final DeserializationConfig config = ctxt.getConfig();
        // First things first: the "default constructor" (zero-arg
        // constructor; whether implicit or explicit) is NOT included
        // in list of constructors, so needs to be handled separately.
        AnnotatedConstructor defaultCtor = beanDesc.findDefaultConstructor();
        if (defaultCtor != null) {
            if (!creators.hasDefaultCreator() || _hasCreatorAnnotation(ctxt, defaultCtor)) {
                creators.setDefaultCreator(defaultCtor);
            }
        }
        // 21-Sep-2017, tatu: First let's handle explicitly annotated ones
        List<CreatorCandidate> nonAnnotated = new LinkedList<>();
        int explCount = 0;
        for (AnnotatedConstructor ctor : beanDesc.getConstructors()) {
            JsonCreator.Mode creatorMode = intr.findCreatorAnnotation(config, ctor);
            if (Mode.DISABLED == creatorMode) {
                continue;
            }
            if (creatorMode == null) {
                // let's check Visibility here, to avoid further processing for non-visible?
                boolean visible = (ctor.getParameterCount() == 1)
                        ? vchecker.isScalarConstructorVisible(ctor)
                        : vchecker.isCreatorVisible(ctor);
                if (visible) {
                    nonAnnotated.add(CreatorCandidate.construct(config, ctor, creatorParams.get(ctor)));
                }
                continue;
            }
            switch (creatorMode) {
            case DELEGATING:
                _addExplicitDelegatingCreator(ctxt, beanDesc, creators,
                        CreatorCandidate.construct(config, ctor, null));
                break;
            case PROPERTIES:
                _addExplicitPropertyCreator(ctxt, beanDesc, creators,
                        CreatorCandidate.construct(config, ctor, creatorParams.get(ctor)));
                break;
            default:
                _addExplicitAnyCreator(ctxt, beanDesc, creators,
                        CreatorCandidate.construct(config, ctor, creatorParams.get(ctor)));
                break;
            }
            ++explCount;
        }
        // And only if and when those handled, consider potentially visible ones
        if (explCount > 0) { // TODO: split method into two since we could have expl factories
            return;
        }
        List<AnnotatedWithParams> implicitCtors = null;

        for (CreatorCandidate candidate : nonAnnotated) {
            final int argCount = candidate.paramCount();
            final AnnotatedWithParams ctor = candidate.creator();
            // some single-arg factory methods (String, number) are auto-detected
            if (argCount == 1) {
                BeanPropertyDefinition propDef = candidate.propertyDef(0);
                boolean useProps = _checkIfCreatorPropertyBased(ctxt, ctor, propDef);
                if (useProps) {
                    SettableBeanProperty[] properties = new SettableBeanProperty[1];
                    PropertyName name = candidate.paramName(0);
                    properties[0] = constructCreatorProperty(ctxt, beanDesc, name, 0,
                            candidate.parameter(0), candidate.injection(0));
                    creators.addPropertyCreator(ctor, false, properties);
                } else {
                    /*boolean added = */ _handleSingleArgumentCreator(creators,
                            ctor, false, true); // not-annotated, yes, visible
                    // one more thing: sever link to creator property, to avoid possible later
                    // problems with "unresolved" constructor property
                    if (propDef != null) {
                        ((POJOPropertyBuilder) propDef).removeConstructors();
                    }
                }
                // regardless, fully handled
                continue;
            }

            // 2 or more args; all params must have names or be injectable
            // 14-Mar-2015, tatu (2.6): Or, as per [#725], implicit names will also
            //   do, with some constraints. But that will require bit post processing...

            int nonAnnotatedParamIndex = -1;
            SettableBeanProperty[] properties = new SettableBeanProperty[argCount];
            int explicitNameCount = 0;
            int implicitWithCreatorCount = 0;
            int injectCount = 0;

            for (int i = 0; i < argCount; ++i) {
                final AnnotatedParameter param = ctor.getParameter(i);
                BeanPropertyDefinition propDef = candidate.propertyDef(i);
                JacksonInject.Value injectable = intr.findInjectableValue(config, param);
                final PropertyName name = (propDef == null) ? null : propDef.getFullName();

                if (propDef != null && propDef.isExplicitlyNamed()) {
                    ++explicitNameCount;
                    properties[i] = constructCreatorProperty(ctxt, beanDesc, name, i, param, injectable);
                    continue;
                }
                if (injectable != null) {
                    ++injectCount;
                    properties[i] = constructCreatorProperty(ctxt, beanDesc, name, i, param, injectable);
                    continue;
                }
                NameTransformer unwrapper = intr.findUnwrappingNameTransformer(config, param);
                if (unwrapper != null) {
                    _reportUnwrappedCreatorProperty(ctxt, beanDesc, param);
                    /*
                    properties[i] = constructCreatorProperty(ctxt, beanDesc, UNWRAPPED_CREATOR_PARAM_NAME, i, param, null);
                    ++explicitNameCount;
                    */
                    continue;
                }
                // One more thing: implicit names are ok iff ctor has creator annotation
                /*
                if (isCreator && (name != null && !name.isEmpty())) {
                    ++implicitWithCreatorCount;
                    properties[i] = constructCreatorProperty(ctxt, beanDesc, name, i, param, injectId);
                    continue;
                }
                */
                if (nonAnnotatedParamIndex < 0) {
                    nonAnnotatedParamIndex = i;
                }
            }

            final int namedCount = explicitNameCount + implicitWithCreatorCount;

            // Ok: if named or injectable, we have more work to do
            if ((explicitNameCount > 0) || (injectCount > 0)) {
                // simple case; everything covered:
                if ((namedCount + injectCount) == argCount) {
                    creators.addPropertyCreator(ctor, false, properties);
                    continue;
                }
                if ((explicitNameCount == 0) && ((injectCount + 1) == argCount)) {
                    // Secondary: all but one injectable, one un-annotated (un-named)
                    creators.addDelegatingCreator(ctor, false, properties, 0);
                    continue;
                }
                // otherwise, epic fail?
                // 16-Mar-2015, tatu: due to [#725], need to be more permissive. For now let's
                //    only report problem if there's no implicit name
                PropertyName impl = candidate.findImplicitParamName(nonAnnotatedParamIndex);
                if (impl == null || impl.isEmpty()) {
                    // Let's consider non-static inner class as a special case...
                    // 25-Jan-2017, tatu: Non-static inner classes skipped altogether, now
                    /*
                    if ((nonAnnotatedParamIndex == 0) && isNonStaticInnerClass) {
                        throw new IllegalArgumentException("Non-static inner classes like "
                                +ctor.getDeclaringClass().getName()+" cannot use @JsonCreator for constructors");
                    }
                    */
                    ctxt.reportBadTypeDefinition(beanDesc,
"Argument #%d of constructor %s has no property name annotation; must have name when multiple-parameter constructor annotated as Creator",
nonAnnotatedParamIndex, ctor);
                }
            }
            // [#725]: as a fallback, all-implicit names may work as well
            if (!creators.hasDefaultCreator()) {
                if (implicitCtors == null) {
                    implicitCtors = new LinkedList<>();
                }
                implicitCtors.add(ctor);
            }
        }
        // last option, as per [#725]: consider implicit-names-only, visible constructor,
        // if just one found
        if ((implicitCtors != null) && !creators.hasDelegatingCreator()
                && !creators.hasPropertyBasedCreator()) {
            _checkImplicitlyNamedConstructors(ctxt, beanDesc, vchecker, intr,
                    creators, implicitCtors);
        }
    }

    protected void _addFactoryCreators(DeserializationContext ctxt,
            BeanDescription beanDesc, VisibilityChecker vchecker,
            AnnotationIntrospector intr, CreatorCollector creators,
            Map<AnnotatedWithParams,BeanPropertyDefinition[]> creatorParams)
        throws JsonMappingException
    {
        final DeserializationConfig config = ctxt.getConfig();
        List<CreatorCandidate> nonAnnotated = new LinkedList<>();
        int explCount = 0;

        // 21-Sep-2017, tatu: First let's handle explicitly annotated ones
        for (AnnotatedMethod factory : beanDesc.getFactoryMethods()) {
            JsonCreator.Mode creatorMode = intr.findCreatorAnnotation(ctxt.getConfig(), factory);
            final int argCount = factory.getParameterCount();
            if (creatorMode == null) {
                // Only potentially accept 1-argument factory methods
                if ((argCount == 1) && vchecker.isCreatorVisible(factory)) {
                    nonAnnotated.add(CreatorCandidate.construct(config, factory, null));
                }
                continue;
            }
            if (creatorMode == Mode.DISABLED) {
                continue;
            }
            
            // zero-arg method factory methods fine, as long as explicit
            if (argCount == 0) {
                creators.setDefaultCreator(factory);
                continue;
            }

            switch (creatorMode) {
            case DELEGATING:
                _addExplicitDelegatingCreator(ctxt, beanDesc, creators,
                        CreatorCandidate.construct(config, factory, null));
                break;
            case PROPERTIES:
                _addExplicitPropertyCreator(ctxt, beanDesc, creators,
                        CreatorCandidate.construct(config, factory, creatorParams.get(factory)));
                break;
            case DEFAULT:
            default:
                _addExplicitAnyCreator(ctxt, beanDesc, creators,
                        CreatorCandidate.construct(config, factory, creatorParams.get(factory)));
                break;
            }
            ++explCount;
        }
        // And only if and when those handled, consider potentially visible ones
        if (explCount > 0) { // TODO: split method into two since we could have expl factories
            return;
        }
        // And then implicitly found
        for (CreatorCandidate candidate : nonAnnotated) {
            final int argCount = candidate.paramCount();
            AnnotatedWithParams factory = candidate.creator();
            final BeanPropertyDefinition[] propDefs = creatorParams.get(factory);
            // some single-arg factory methods (String, number) are auto-detected
            if (argCount != 1) {
                continue; // 2 and more args? Must be explicit, handled earlier
            }
            BeanPropertyDefinition argDef = candidate.propertyDef(0);
            boolean useProps = _checkIfCreatorPropertyBased(ctxt, factory, argDef);
            if (!useProps) { // not property based but delegating
                /*boolean added=*/ _handleSingleArgumentCreator(creators,
                        factory, false, vchecker.isCreatorVisible(factory));
                // 23-Sep-2016, tatu: [databind#1383]: Need to also sever link to avoid possible
                //    later problems with "unresolved" constructor property
                if (argDef != null) {
                    ((POJOPropertyBuilder) argDef).removeConstructors();
                }
                continue;
            }
            AnnotatedParameter nonAnnotatedParam = null;            
            SettableBeanProperty[] properties = new SettableBeanProperty[argCount];
            int implicitNameCount = 0;
            int explicitNameCount = 0;
            int injectCount = 0;
            
            for (int i = 0; i < argCount; ++i) {
                final AnnotatedParameter param = factory.getParameter(i);
                BeanPropertyDefinition propDef = (propDefs == null) ? null : propDefs[i];
                JacksonInject.Value injectable = intr.findInjectableValue(config, param);
                final PropertyName name = (propDef == null) ? null : propDef.getFullName();

                if (propDef != null && propDef.isExplicitlyNamed()) {
                    ++explicitNameCount;
                    properties[i] = constructCreatorProperty(ctxt, beanDesc, name, i, param, injectable);
                    continue;
                }
                if (injectable != null) {
                    ++injectCount;
                    properties[i] = constructCreatorProperty(ctxt, beanDesc, name, i, param, injectable);
                    continue;
                }
                NameTransformer unwrapper = intr.findUnwrappingNameTransformer(config, param);
                if (unwrapper != null) {
                    _reportUnwrappedCreatorProperty(ctxt, beanDesc, param);
                    /*
                    properties[i] = constructCreatorProperty(ctxt, beanDesc, UNWRAPPED_CREATOR_PARAM_NAME, i, param, null);
                    ++implicitNameCount;
                    */
                    continue;
                }
                /* 25-Sep-2014, tatu: Actually, we may end up "losing" naming due to higher-priority constructor
                 *  (see TestCreators#testConstructorCreator() test). And just to avoid running into that problem,
                 *  let's add one more work around
                 */
                /*
                PropertyName name2 = _findExplicitParamName(param, intr);
                if (name2 != null && !name2.isEmpty()) {
                    // Hmmh. Ok, fine. So what are we to do with it... ?
                    // For now... skip. May need to revisit this, should this become problematic
                    continue main_loop;
                }
                */
                if (nonAnnotatedParam == null) {
                    nonAnnotatedParam = param;
                }
            }
            final int namedCount = explicitNameCount + implicitNameCount;
            
            // Ok: if named or injectable, we have more work to do
            if (explicitNameCount > 0 || injectCount > 0) {
                // simple case; everything covered:
                if ((namedCount + injectCount) == argCount) {
                    creators.addPropertyCreator(factory, false, properties);
                } else if ((explicitNameCount == 0) && ((injectCount + 1) == argCount)) {
                    // [712] secondary: all but one injectable, one un-annotated (un-named)
                    creators.addDelegatingCreator(factory, false, properties, 0);
                } else { // otherwise, epic fail
                    ctxt.reportBadTypeDefinition(beanDesc,
"Argument #%d of factory method %s has no property name annotation; must have name when multiple-parameter constructor annotated as Creator",
                    nonAnnotatedParam.getIndex(), factory);
                }
            }
        }
    }

    /*
    /**********************************************************************
    /* Creator introspection, explicitly annotated creators
    /**********************************************************************
     */

    /**
     * Helper method called when a {@code java.lang.Record} definition's "canonical"
     * constructor is to be used: if so, we have implicit names to consider.
     *
     * @since 2.12
     */
    protected void _addRecordConstructor(DeserializationContext ctxt,
            BeanDescription beanDesc, CreatorCollector creators,
            AnnotatedConstructor canonical, List<String> names)
                    throws JsonMappingException
    {
        final int argCount = canonical.getParameterCount();
        final AnnotationIntrospector intr = ctxt.getAnnotationIntrospector();
        final SettableBeanProperty[] properties = new SettableBeanProperty[argCount];

        for (int i = 0; i < argCount; ++i) {
            final AnnotatedParameter param = canonical.getParameter(i);
            JacksonInject.Value injectable = intr.findInjectableValue(param);
            final PropertyName name = PropertyName.construct(names.get(i));
            properties[i] = constructCreatorProperty(ctxt, beanDesc, name, i, param, injectable);
        }
        creators.addPropertyCreator(canonical, false, properties);
    }

    /**
     * Helper method called when there is the explicit "is-creator" with mode of "delegating"
     */
    protected void _addExplicitDelegatingCreator(DeserializationContext ctxt,
            BeanDescription beanDesc, CreatorCollector creators,
            CreatorCandidate candidate)
        throws JsonMappingException
    {
        // Somewhat simple: find injectable values, if any, ensure there is one
        // and just one delegated argument; report violations if any

        int ix = -1;
        final int argCount = candidate.paramCount();
        SettableBeanProperty[] properties = new SettableBeanProperty[argCount];
        for (int i = 0; i < argCount; ++i) {
            AnnotatedParameter param = candidate.parameter(i);
            JacksonInject.Value injectId = candidate.injection(i);
            if (injectId != null) {
                properties[i] = constructCreatorProperty(ctxt, beanDesc, null, i, param, injectId);
                continue;
            }
            if (ix < 0) {
                ix = i;
                continue;
            }
            // Illegal to have more than one value to delegate to
            ctxt.reportBadTypeDefinition(beanDesc,
                    "More than one argument (#%d and #%d) left as delegating for Creator %s: only one allowed",
                    ix, i, candidate);
        }
        // Also, let's require that one Delegating argument does eixt
        if (ix < 0) {
            ctxt.reportBadTypeDefinition(beanDesc,
                    "No argument left as delegating for Creator %s: exactly one required", candidate);
        }
        // 17-Jan-2018, tatu: as per [databind#1853] need to ensure we will distinguish
        //   "well-known" single-arg variants (String, int/long, boolean) from "generic" delegating...
        if (argCount == 1) {
            _handleSingleArgumentCreator(creators, candidate.creator(), true, true);
            // one more thing: sever link to creator property, to avoid possible later
            // problems with "unresolved" constructor property
            BeanPropertyDefinition paramDef = candidate.propertyDef(0);
            if (paramDef != null) {
                ((POJOPropertyBuilder) paramDef).removeConstructors();
            }
            return;
        }
        creators.addDelegatingCreator(candidate.creator(), true, properties, ix);
    }

    /**
     * Helper method called when there is the explicit "is-creator" with mode of "properties-based"
     */
    protected void _addExplicitPropertyCreator(DeserializationContext ctxt,
            BeanDescription beanDesc, CreatorCollector creators,
            CreatorCandidate candidate)
        throws JsonMappingException
    {
        final DeserializationConfig config = ctxt.getConfig();
        final AnnotationIntrospector intr = config.getAnnotationIntrospector();
        final int paramCount = candidate.paramCount();
        SettableBeanProperty[] properties = new SettableBeanProperty[paramCount];

        for (int i = 0; i < paramCount; ++i) {
            JacksonInject.Value injectId = candidate.injection(i);
            AnnotatedParameter param = candidate.parameter(i);
            PropertyName name = candidate.paramName(i);
            if (name == null) {
                // 21-Sep-2017, tatu: Looks like we want to block accidental use of Unwrapped,
                //   as that will not work with Creators well at all
                NameTransformer unwrapper = intr.findUnwrappingNameTransformer(config, param);
                if (unwrapper != null) {
                    _reportUnwrappedCreatorProperty(ctxt, beanDesc, param);
                    /*
                    properties[i] = constructCreatorProperty(ctxt, beanDesc, UNWRAPPED_CREATOR_PARAM_NAME, i, param, null);
                    ++explicitNameCount;
                    */
                }
                name = candidate.findImplicitParamName(i);
                // Must be injectable or have name; without either won't work
                if ((name == null) && (injectId == null)) {
                    ctxt.reportBadTypeDefinition(beanDesc,
"Argument #%d has no property name, is not Injectable: can not use as Creator %s", i, candidate);
                }
            }
            properties[i] = constructCreatorProperty(ctxt, beanDesc, name, i, param, injectId);
        }
        creators.addPropertyCreator(candidate.creator(), true, properties);
    }

    /**
     * Helper method called when there is explicit "is-creator" marker, but no mode declaration.
     */
    protected void _addExplicitAnyCreator(DeserializationContext ctxt,
            BeanDescription beanDesc, CreatorCollector creators,
            CreatorCandidate candidate)
        throws JsonMappingException
    {
        // Looks like there's bit of magic regarding 1-parameter creators; others simpler:
        if (1 != candidate.paramCount()) {
            // Ok: for delegates, we want one and exactly one parameter without
            // injection AND without name
            int oneNotInjected = candidate.findOnlyParamWithoutInjection();
            if (oneNotInjected >= 0) {
                // getting close; but most not have name
                if (candidate.paramName(oneNotInjected) == null) {
                    _addExplicitDelegatingCreator(ctxt, beanDesc, creators, candidate);
                    return;
                }
            }
            _addExplicitPropertyCreator(ctxt, beanDesc, creators, candidate);
            return;
        }
        AnnotatedParameter param = candidate.parameter(0);
        JacksonInject.Value injectId = candidate.injection(0);
        PropertyName paramName = candidate.explicitParamName(0);
        BeanPropertyDefinition paramDef = candidate.propertyDef(0);

        // If there's injection or explicit name, should be properties-based
        boolean useProps = (paramName != null) || (injectId != null);
        if (!useProps && (paramDef != null)) {
            // One more thing: if implicit name matches property with a getter
            // or field, we'll consider it property-based as well

            // 25-May-2018, tatu: as per [databind#2051], looks like we have to get
            //    not implicit name, but name with possible strategy-based-rename
//            paramName = candidate.findImplicitParamName(0);
            paramName = candidate.paramName(0);
            useProps = (paramName != null) && paramDef.couldSerialize();
        }
        if (useProps) {
            SettableBeanProperty[] properties = new SettableBeanProperty[] {
                    constructCreatorProperty(ctxt, beanDesc, paramName, 0, param, injectId)
            };
            creators.addPropertyCreator(candidate.creator(), true, properties);
            return;
        }
        _handleSingleArgumentCreator(creators, candidate.creator(), true, true);

        // one more thing: sever link to creator property, to avoid possible later
        // problems with "unresolved" constructor property
        if (paramDef != null) {
            ((POJOPropertyBuilder) paramDef).removeConstructors();
        }
    }

    /*
    /**********************************************************************
    /* Creator introspection, helper methods
    /**********************************************************************
     */

    private boolean _checkIfCreatorPropertyBased(DeserializationContext ctxt,
            AnnotatedWithParams creator, BeanPropertyDefinition propDef)
    {
        // If explicit name, or inject id, property-based
        if (((propDef != null) && propDef.isExplicitlyNamed())
                || (ctxt.getAnnotationIntrospector().findInjectableValue(ctxt.getConfig(),
                        creator.getParameter(0)) != null)) {
            return true;
        }
        if (propDef != null) {
            // One more thing: if implicit name matches property with a getter
            // or field, we'll consider it property-based as well
            String implName = propDef.getName();
            if (implName != null && !implName.isEmpty()) {
                if (propDef.couldSerialize()) {
                    return true;
                }
            }
        }
        // in absence of everything else, default to delegating
        return false;
    }

    private void _checkImplicitlyNamedConstructors(DeserializationContext ctxt,
            BeanDescription beanDesc, VisibilityChecker vchecker,
            AnnotationIntrospector intr, CreatorCollector creators,
            List<AnnotatedWithParams> implicitCtors) throws JsonMappingException
    {
        AnnotatedWithParams found = null;
        SettableBeanProperty[] foundProps = null;

        // Further checks: (a) must have names for all parameters, (b) only one visible
        // Also, since earlier matching of properties and creators relied on existence of
        // `@JsonCreator` (or equivalent) annotation, we need to do bit more re-inspection...

        main_loop:
        for (AnnotatedWithParams ctor : implicitCtors) {
            // 21-Sep-2017, tatu: Note that "scalar constructors" are always delegating,
            //    so use regular creator visibility here.
//            if (!_constructorVisible(vchecker, ctor)) {
            if (!vchecker.isCreatorVisible(ctor)) {
                continue;
            }
            // as per earlier notes, only end up here if no properties associated with creator
            final int argCount = ctor.getParameterCount();
            SettableBeanProperty[] properties = new SettableBeanProperty[argCount];
            for (int i = 0; i < argCount; ++i) {
                final AnnotatedParameter param = ctor.getParameter(i);
                final PropertyName name = _findParamName(ctxt, param, intr);

                // must have name (implicit fine)
                if (name == null || name.isEmpty()) {
                    continue main_loop;
                }
                properties[i] = constructCreatorProperty(ctxt, beanDesc, name, param.getIndex(),
                        param, /*injectId*/ null);
            }
            if (found != null) { // only one allowed; but multiple not an error
                found = null;
                break;
            }
            found = ctor;
            foundProps = properties;
        }
        // found one and only one visible? Ship it!
        if (found != null) {
            creators.addPropertyCreator(found, /*isCreator*/ false, foundProps);
            BasicBeanDescription bbd = (BasicBeanDescription) beanDesc;
            // Also: add properties, to keep error messages complete wrt known properties...
            for (SettableBeanProperty prop : foundProps) {
                PropertyName pn = prop.getFullName();
                if (!bbd.hasProperty(pn)) {
                    BeanPropertyDefinition newDef = SimpleBeanPropertyDefinition.construct(
                            ctxt.getConfig(), prop.getMember(), pn);
                    bbd.addProperty(newDef);
                }
            }
        }
    }

    protected boolean _handleSingleArgumentCreator(CreatorCollector creators,
            AnnotatedWithParams ctor, boolean isCreator, boolean isVisible)
    {
        // otherwise either 'simple' number, String, or general delegate:
        Class<?> type = ctor.getRawParameterType(0);
        if (type == String.class || type == CLASS_CHAR_SEQUENCE) {
            if (isCreator || isVisible) {
                creators.addStringCreator(ctor, isCreator);
            }
            return true;
        }
        if (type == int.class || type == Integer.class) {
            if (isCreator || isVisible) {
                creators.addIntCreator(ctor, isCreator);
            }
            return true;
        }
        if (type == long.class || type == Long.class) {
            if (isCreator || isVisible) {
                creators.addLongCreator(ctor, isCreator);
            }
            return true;
        }
        if (type == double.class || type == Double.class) {
            if (isCreator || isVisible) {
                creators.addDoubleCreator(ctor, isCreator);
            }
            return true;
        }
        if (type == boolean.class || type == Boolean.class) {
            if (isCreator || isVisible) {
                creators.addBooleanCreator(ctor, isCreator);
            }
            return true;
        }
        if (type == BigInteger.class) {
            if (isCreator || isVisible) {
                creators.addBigIntegerCreator(ctor, isCreator);
            }
        }
        if (type == BigDecimal.class) {
            if (isCreator || isVisible) {
                creators.addBigDecimalCreator(ctor, isCreator);
            }
        }
        // Delegating Creator ok iff it has @JsonCreator (etc)
        if (isCreator) {
            creators.addDelegatingCreator(ctor, isCreator, null, 0);
            return true;
        }
        return false;
    }

    // 01-Dec-2016, tatu: As per [databind#265] we cannot yet support passing
    //   of unwrapped values through creator properties, so fail fast
    protected void _reportUnwrappedCreatorProperty(DeserializationContext ctxt,
            BeanDescription beanDesc, AnnotatedParameter param)
        throws JsonMappingException
    {
        ctxt.reportBadDefinition(beanDesc.getType(), String.format(
                "Cannot define Creator parameter %d as `@JsonUnwrapped`: combination not yet supported",
                param.getIndex()));
    }

    /**
     * Method that will construct a property object that represents
     * a logical property passed via Creator (constructor or static
     * factory method)
     */
    protected SettableBeanProperty constructCreatorProperty(DeserializationContext ctxt,
            BeanDescription beanDesc, PropertyName name, int index,
            AnnotatedParameter param,
            JacksonInject.Value injectable)
        throws JsonMappingException
    {
        final DeserializationConfig config = ctxt.getConfig();
        final AnnotationIntrospector intr = config.getAnnotationIntrospector();
        PropertyMetadata metadata;
        {
            if (intr == null) {
                metadata = PropertyMetadata.STD_REQUIRED_OR_OPTIONAL;
            } else {
                Boolean b = intr.hasRequiredMarker(config, param);
                String desc = intr.findPropertyDescription(config, param);
                Integer idx = intr.findPropertyIndex(config, param);
                String def = intr.findPropertyDefaultValue(config, param);
                metadata = PropertyMetadata.construct(b, desc, idx, def);
            }
        }
        JavaType type = resolveMemberAndTypeAnnotations(ctxt, param, param.getType());
        BeanProperty.Std property = new BeanProperty.Std(name, type,
                intr.findWrapperName(config, param), param, metadata);
        // Type deserializer: either comes from property (and already resolved)
        TypeDeserializer typeDeser = (TypeDeserializer) type.getTypeHandler();
        // or if not, based on type being referenced:
        if (typeDeser == null) {
            typeDeser = ctxt.findTypeDeserializer(type);
        }

        // 22-Sep-2019, tatu: for [databind#2458] need more work on getting metadata
        //   about SetterInfo, mergeability
        metadata = _getSetterInfo(ctxt, property, metadata);

        // Note: contextualization of typeDeser _should_ occur in constructor of CreatorProperty
        // so it is not called directly here
        SettableBeanProperty prop = CreatorProperty.construct(name, type, property.getWrapperName(),
                typeDeser, beanDesc.getClassAnnotations(), param, index, injectable,
                metadata);
        JsonDeserializer<?> deser = findDeserializerFromAnnotation(ctxt, param);
        if (deser == null) {
            deser = type.getValueHandler();
        }
        if (deser != null) {
            // As per [databind#462] need to ensure we contextualize deserializer before passing it on
            deser = ctxt.handlePrimaryContextualization(deser, prop, type);
            prop = prop.withValueDeserializer(deser);
        }
        return prop;
    }

    private PropertyName _findParamName(DeserializationContext ctxt,
            AnnotatedParameter param, AnnotationIntrospector intr)
    {
<<<<<<< HEAD
        if (param != null && intr != null) {
            final DeserializationConfig config = ctxt.getConfig();
            PropertyName name = intr.findNameForDeserialization(config, param);
=======
        if (intr != null) {
            PropertyName name = intr.findNameForDeserialization(param);
>>>>>>> 263b544b
            if (name != null) {
                return name;
            }
            // 14-Apr-2014, tatu: Need to also consider possible implicit name
            //  (for JDK8, or via paranamer)

            String str = intr.findImplicitPropertyName(config, param);
            if (str != null && !str.isEmpty()) {
                return PropertyName.construct(str);
            }
        }
        return null;
    }

    /**
     * Helper method copied from {@code POJOPropertyBuilder} since that won't be
     * applied to creator parameters.
     */
    protected PropertyMetadata _getSetterInfo(DeserializationContext ctxt,
            BeanProperty prop, PropertyMetadata metadata)
    {
        final DeserializationConfig config = ctxt.getConfig();
        final AnnotationIntrospector intr = config.getAnnotationIntrospector();

        boolean needMerge = true;
        Nulls valueNulls = null;
        Nulls contentNulls = null;

        // NOTE: compared to `POJOPropertyBuilder`, we only have access to creator
        // parameter, not other accessors, so code bit simpler
        AnnotatedMember prim = prop.getMember();

        if (prim != null) {
            // Ok, first: does property itself have something to say?
            if (intr != null) {
                JsonSetter.Value setterInfo = intr.findSetterInfo(config, prim);
                if (setterInfo != null) {
                    valueNulls = setterInfo.nonDefaultValueNulls();
                    contentNulls = setterInfo.nonDefaultContentNulls();
                }
            }
            // If not, config override?
            // 25-Oct-2016, tatu: Either this, or type of accessor...
            if (needMerge || (valueNulls == null) || (contentNulls == null)) {
                ConfigOverride co = config.getConfigOverride(prop.getType().getRawClass());
                JsonSetter.Value setterInfo = co.getNullHandling();
                if (setterInfo != null) {
                    if (valueNulls == null) {
                        valueNulls = setterInfo.nonDefaultValueNulls();
                    }
                    if (contentNulls == null) {
                        contentNulls = setterInfo.nonDefaultContentNulls();
                    }
                }
            }
        }
        if (needMerge || (valueNulls == null) || (contentNulls == null)) {
            JsonSetter.Value setterInfo = config.getDefaultNullHandling();
            if (valueNulls == null) {
                valueNulls = setterInfo.nonDefaultValueNulls();
            }
            if (contentNulls == null) {
                contentNulls = setterInfo.nonDefaultContentNulls();
            }
        }
        if ((valueNulls != null) || (contentNulls != null)) {
            metadata = metadata.withNulls(valueNulls, contentNulls);
        }
        return metadata;
    }

    /*
    protected PropertyName _findImplicitParamName(AnnotatedParameter param, AnnotationIntrospector intr)
    {
        String str = intr.findImplicitPropertyName(param);
        if (str != null && !str.isEmpty()) {
            return PropertyName.construct(str);
        }
        return null;
    }

    protected boolean _checkIfCreatorPropertyBased(AnnotationIntrospector intr,
            AnnotatedWithParams creator, BeanPropertyDefinition propDef)
    {
        // If explicit name, or inject id, property-based
        if (((propDef != null) && propDef.isExplicitlyNamed())
                || (intr.findInjectableValue(creator.getParameter(0)) != null)) {
            return true;
        }
        if (propDef != null) {
            // One more thing: if implicit name matches property with a getter
            // or field, we'll consider it property-based as well
            String implName = propDef.getName();
            if (implName != null && !implName.isEmpty()) {
                if (propDef.couldSerialize()) {
                    return true;
                }
            }
        }
        // in absence of everything else, default to delegating
        return false;
    }
*/

    /*
    /**********************************************************************
    /* DeserializerFactory impl: array deserializers
    /**********************************************************************
     */

    @Override
    public JsonDeserializer<?> createArrayDeserializer(DeserializationContext ctxt,
            ArrayType type, final BeanDescription beanDesc)
        throws JsonMappingException
    {
        final DeserializationConfig config = ctxt.getConfig();
        JavaType elemType = type.getContentType();
        
        // Very first thing: is deserializer hard-coded for elements?
        JsonDeserializer<Object> contentDeser = elemType.getValueHandler();
        // Then optional type info: if type has been resolved, we may already know type deserializer:
        TypeDeserializer elemTypeDeser = elemType.getTypeHandler();
        // but if not, may still be possible to find:
        if (elemTypeDeser == null) {
            elemTypeDeser = ctxt.findTypeDeserializer(elemType);
        }
        // 23-Nov-2010, tatu: Custom array deserializer?
        JsonDeserializer<?>  deser = _findCustomArrayDeserializer(type,
                config, beanDesc, elemTypeDeser, contentDeser);
        if (deser == null) {
            if (contentDeser == null) {
                Class<?> raw = elemType.getRawClass();
                if (elemType.isPrimitive()) {
                    return PrimitiveArrayDeserializers.forType(raw);
                }
                if (raw == String.class) {
                    return StringArrayDeserializer.instance;
                }
            }
            deser = new ObjectArrayDeserializer(type, contentDeser, elemTypeDeser);
        }
        // and then new with 2.2: ability to post-process it too (databind#120)
        if (_factoryConfig.hasDeserializerModifiers()) {
            for (BeanDeserializerModifier mod : _factoryConfig.deserializerModifiers()) {
                deser = mod.modifyArrayDeserializer(config, type, beanDesc, deser);
            }
        }
        return deser;
    }

    /*
    /**********************************************************************
    /* DeserializerFactory impl: Collection(-like) deserializers
    /**********************************************************************
     */

    @Override
    public JsonDeserializer<?> createCollectionDeserializer(DeserializationContext ctxt,
            CollectionType type, BeanDescription beanDesc)
        throws JsonMappingException
    {
        JavaType contentType = type.getContentType();
        // Very first thing: is deserializer hard-coded for elements?
        JsonDeserializer<Object> contentDeser = contentType.getValueHandler();
        final DeserializationConfig config = ctxt.getConfig();

        // Then optional type info: if type has been resolved, we may already know type deserializer:
        TypeDeserializer contentTypeDeser = contentType.getTypeHandler();
        // but if not, may still be possible to find:
        if (contentTypeDeser == null) {
            contentTypeDeser = ctxt.findTypeDeserializer(contentType);
        }
        // 23-Nov-2010, tatu: Custom deserializer?
        JsonDeserializer<?> deser = _findCustomCollectionDeserializer(type,
                config, beanDesc, contentTypeDeser, contentDeser);
        if (deser == null) {
            Class<?> collectionClass = type.getRawClass();
            if (contentDeser == null) { // not defined by annotation
                // [databind#1853]: Map `Set<ENUM>` to `EnumSet<ENUM>`
                if (contentType.isEnumType() && (collectionClass == Set.class)) {
                    collectionClass = EnumSet.class;
                    type = (CollectionType) config.getTypeFactory().constructSpecializedType(type, collectionClass);
                }
                // One special type: EnumSet:
                if (EnumSet.class.isAssignableFrom(collectionClass)) {
                    // 25-Jan-2018, tatu: shouldn't we pass `contentDeser`?
                    deser = new EnumSetDeserializer(contentType, null);
                }
            }
        }

        /* One twist: if we are being asked to instantiate an interface or
         * abstract Collection, we need to either find something that implements
         * the thing, or give up.
         *
         * Note that we do NOT try to guess based on secondary interfaces
         * here; that would probably not work correctly since casts would
         * fail later on (as the primary type is not the interface we'd
         * be implementing)
         */
        if (deser == null) {
            if (type.isInterface() || type.isAbstract()) {
                CollectionType implType = _mapAbstractCollectionType(type, config);
                if (implType == null) {
                    // [databind#292]: Actually, may be fine, but only if polymorphich deser enabled
                    if (type.getTypeHandler() == null) {
                        throw new IllegalArgumentException("Cannot find a deserializer for non-concrete Collection type "+type);
                    }
                    deser = AbstractDeserializer.constructForNonPOJO(beanDesc);
                } else {
                    type = implType;
                    // But if so, also need to re-check creators...
                    beanDesc = ctxt.introspectBeanDescriptionForCreation(type);
                }
            }
            if (deser == null) {
                ValueInstantiator inst = findValueInstantiator(ctxt, beanDesc);
                if (!inst.canCreateUsingDefault()) {
                    // [databind#161]: No default constructor for ArrayBlockingQueue...
                    if (type.hasRawClass(ArrayBlockingQueue.class)) {
                        return new ArrayBlockingQueueDeserializer(type, contentDeser, contentTypeDeser, inst);
                    }
                    // 10-Jan-2017, tatu: `java.util.Collections` types need help:
                    deser = JavaUtilCollectionsDeserializers.findForCollection(ctxt, type);
                    if (deser != null) {
                        return deser;
                    }
                }
                // Can use more optimal deserializer if content type is String, so:
                if (contentType.hasRawClass(String.class)) {
                    // no value type deserializer because Strings are one of natural/native types:
                    deser = new StringCollectionDeserializer(type, contentDeser, inst);
                } else {
                    deser = new CollectionDeserializer(type, contentDeser, contentTypeDeser, inst);
                }
            }
        }
        // allow post-processing it too
        if (_factoryConfig.hasDeserializerModifiers()) {
            for (BeanDeserializerModifier mod : _factoryConfig.deserializerModifiers()) {
                deser = mod.modifyCollectionDeserializer(config, type, beanDesc, deser);
            }
        }
        return deser;
    }

    protected CollectionType _mapAbstractCollectionType(JavaType type, DeserializationConfig config)
    {
        final Class<?> collectionClass = ContainerDefaultMappings.findCollectionFallback(type);
        if (collectionClass != null) {
            return (CollectionType) config.getTypeFactory()
                    .constructSpecializedType(type, collectionClass, true);
        }
        return null;
    }

    // Copied almost verbatim from "createCollectionDeserializer" -- should try to share more code
    @Override
    public JsonDeserializer<?> createCollectionLikeDeserializer(DeserializationContext ctxt,
            CollectionLikeType type, final BeanDescription beanDesc)
        throws JsonMappingException
    {
        JavaType contentType = type.getContentType();
        // Very first thing: is deserializer hard-coded for elements?
        JsonDeserializer<Object> contentDeser = contentType.getValueHandler();
        final DeserializationConfig config = ctxt.getConfig();

        // Then optional type info (1.5): if type has been resolved, we may already know type deserializer:
        TypeDeserializer contentTypeDeser = contentType.getTypeHandler();
        // but if not, may still be possible to find:
        if (contentTypeDeser == null) {
            contentTypeDeser = ctxt.findTypeDeserializer(contentType);
        }
        JsonDeserializer<?> deser = _findCustomCollectionLikeDeserializer(type, config, beanDesc,
                contentTypeDeser, contentDeser);
        if (deser != null) {
            // and then new with 2.2: ability to post-process it too (Issue#120)
            if (_factoryConfig.hasDeserializerModifiers()) {
                for (BeanDeserializerModifier mod : _factoryConfig.deserializerModifiers()) {
                    deser = mod.modifyCollectionLikeDeserializer(config, type, beanDesc, deser);
                }
            }
        }
        return deser;
    }

    /*
    /**********************************************************************
    /* DeserializerFactory impl: Map(-like) deserializers
    /**********************************************************************
     */

    @Override
    public JsonDeserializer<?> createMapDeserializer(DeserializationContext ctxt,
            MapType type, BeanDescription beanDesc)
        throws JsonMappingException
    {
        final DeserializationConfig config = ctxt.getConfig();
        JavaType keyType = type.getKeyType();
        JavaType contentType = type.getContentType();
        
        // First: is there annotation-specified deserializer for values?
        @SuppressWarnings("unchecked")
        JsonDeserializer<Object> contentDeser = (JsonDeserializer<Object>) contentType.getValueHandler();

        // Ok: need a key deserializer (null indicates 'default' here)
        KeyDeserializer keyDes = (KeyDeserializer) keyType.getValueHandler();
        // Then optional type info; either attached to type, or resolved separately:
        TypeDeserializer contentTypeDeser = contentType.getTypeHandler();
        // but if not, may still be possible to find:
        if (contentTypeDeser == null) {
            contentTypeDeser = ctxt.findTypeDeserializer(contentType);
        }

        // 23-Nov-2010, tatu: Custom deserializer?
        JsonDeserializer<?> deser = _findCustomMapDeserializer(type, config, beanDesc,
                keyDes, contentTypeDeser, contentDeser);

        if (deser == null) {
            // Value handling is identical for all, but EnumMap requires special handling for keys
            Class<?> mapClass = type.getRawClass();
            // [databind#1853]: Map `Map<ENUM,x>` to `EnumMap<ENUM,x>`
            if ((mapClass == Map.class) && keyType.isEnumType()) {
                mapClass = EnumMap.class;
                type = (MapType) config.getTypeFactory().constructSpecializedType(type, mapClass);
//                type = (MapType) config.getTypeFactory().constructMapType(mapClass, keyType, contentType);
            }
            if (EnumMap.class.isAssignableFrom(mapClass)) {
                ValueInstantiator inst;

                // 06-Mar-2017, tatu: Should only need to check ValueInstantiator for
                //    custom sub-classes, see [databind#1544]
                if (mapClass == EnumMap.class) {
                    inst = null;
                } else {
                    inst = findValueInstantiator(ctxt, beanDesc);
                }
                if (!keyType.isEnumImplType()) {
                    throw new IllegalArgumentException("Cannot construct EnumMap; generic (key) type not available");
                }
                deser = new EnumMapDeserializer(type, inst, null,
                        contentDeser, contentTypeDeser, null);
            }

            // Otherwise, generic handler works ok.
    
            /* But there is one more twist: if we are being asked to instantiate
             * an interface or abstract Map, we need to either find something
             * that implements the thing, or give up.
             *
             * Note that we do NOT try to guess based on secondary interfaces
             * here; that would probably not work correctly since casts would
             * fail later on (as the primary type is not the interface we'd
             * be implementing)
             */
            if (deser == null) {
                if (type.isInterface() || type.isAbstract()) {
                    MapType fallback = _mapAbstractMapType(type, config);
                    if (fallback != null) {
                        type = (MapType) fallback;
                        mapClass = type.getRawClass();
                        // But if so, also need to re-check creators...
                        beanDesc = ctxt.introspectBeanDescriptionForCreation(type);
                    } else {
                        // [databind#292]: Actually, may be fine, but only if polymorphic deser enabled
                        if (type.getTypeHandler() == null) {
                            throw new IllegalArgumentException("Cannot find a deserializer for non-concrete Map type "+type);
                        }
                        deser = AbstractDeserializer.constructForNonPOJO(beanDesc);
                    }
                } else {
                    // 10-Jan-2017, tatu: `java.util.Collections` types need help:
                    deser = JavaUtilCollectionsDeserializers.findForMap(ctxt, type);
                    if (deser != null) {
                        return deser;
                    }
                }
                if (deser == null) {
                    ValueInstantiator inst = findValueInstantiator(ctxt, beanDesc);
                    // 01-May-2016, tatu: Which base type to use here gets tricky, since
                    //   most often it ought to be `Map` or `EnumMap`, but due to abstract
                    //   mapping it will more likely be concrete type like `HashMap`.
                    //   So, for time being, just pass `Map.class`
                    MapDeserializer md = new MapDeserializer(type, inst, keyDes, contentDeser, contentTypeDeser);
                    JsonIgnoreProperties.Value ignorals = config.getDefaultPropertyIgnorals(Map.class,
                            beanDesc.getClassInfo());
                    Set<String> ignored = (ignorals == null) ? null
                            : ignorals.findIgnoredForDeserialization();
                    md.setIgnorableProperties(ignored);
                    JsonIncludeProperties.Value inclusions = config.getDefaultPropertyInclusions(Map.class,
                            beanDesc.getClassInfo());
                    Set<String> included = inclusions == null ? null : inclusions.getIncluded();
                    md.setIncludableProperties(included);
                    deser = md;
                }
            }
        }
        if (_factoryConfig.hasDeserializerModifiers()) {
            for (BeanDeserializerModifier mod : _factoryConfig.deserializerModifiers()) {
                deser = mod.modifyMapDeserializer(config, type, beanDesc, deser);
            }
        }
        return deser;
    }

    protected MapType _mapAbstractMapType(JavaType type, DeserializationConfig config)
    {
        final Class<?> mapClass = ContainerDefaultMappings.findMapFallback(type);
        if (mapClass != null) {
            return (MapType) config.getTypeFactory()
                    .constructSpecializedType(type, mapClass, true);
        }
        return null;
    }

    // Copied almost verbatim from "createMapDeserializer" -- should try to share more code
    @Override
    public JsonDeserializer<?> createMapLikeDeserializer(DeserializationContext ctxt,
            MapLikeType type, final BeanDescription beanDesc)
        throws JsonMappingException
    {
        JavaType keyType = type.getKeyType();
        JavaType contentType = type.getContentType();
        final DeserializationConfig config = ctxt.getConfig();
        
        // First: is there annotation-specified deserializer for values?
        @SuppressWarnings("unchecked")
        JsonDeserializer<Object> contentDeser = (JsonDeserializer<Object>) contentType.getValueHandler();
        
        // Ok: need a key deserializer (null indicates 'default' here)
        KeyDeserializer keyDes = (KeyDeserializer) keyType.getValueHandler();
        /* !!! 24-Jan-2012, tatu: NOTE: impls MUST use resolve() to find key deserializer!
        if (keyDes == null) {
            keyDes = p.findKeyDeserializer(config, keyType, property);
        }
        */
        // Then optional type info (1.5); either attached to type, or resolve separately:
        TypeDeserializer contentTypeDeser = contentType.getTypeHandler();
        // but if not, may still be possible to find:
        if (contentTypeDeser == null) {
            contentTypeDeser = ctxt.findTypeDeserializer(contentType);
        }
        JsonDeserializer<?> deser = _findCustomMapLikeDeserializer(type, config,
                beanDesc, keyDes, contentTypeDeser, contentDeser);
        if (deser != null) {
            // and then new with 2.2: ability to post-process it too (Issue#120)
            if (_factoryConfig.hasDeserializerModifiers()) {
                for (BeanDeserializerModifier mod : _factoryConfig.deserializerModifiers()) {
                    deser = mod.modifyMapLikeDeserializer(config, type, beanDesc, deser);
                }
            }
        }
        return deser;
    }

    /*
    /**********************************************************************
    /* DeserializerFactory impl: other types
    /**********************************************************************
     */

    /**
     * Factory method for constructing serializers of {@link Enum} types.
     */
    @Override
    public JsonDeserializer<?> createEnumDeserializer(DeserializationContext ctxt,
            JavaType type, BeanDescription beanDesc)
        throws JsonMappingException
    {
        final DeserializationConfig config = ctxt.getConfig();
        final Class<?> enumClass = type.getRawClass();
        // 23-Nov-2010, tatu: Custom deserializer?
        JsonDeserializer<?> deser = _findCustomEnumDeserializer(enumClass, config, beanDesc);

        if (deser == null) {
            // 12-Feb-2020, tatu: while we can't really create real deserializer for `Enum.class`,
            //    it is necessary to allow it in one specific case: see [databind#2605] for details
            //    but basically it can be used as polymorphic base.
            //    We could check `type.getTypeHandler()` to look for that case but seems like we
            //    may as well simply create placeholder (AbstractDeserializer) regardless
            if (enumClass == Enum.class) {
                return AbstractDeserializer.constructForNonPOJO(beanDesc);
            }

            ValueInstantiator valueInstantiator = _constructDefaultValueInstantiator(ctxt, beanDesc);
            SettableBeanProperty[] creatorProps = (valueInstantiator == null) ? null
                    : valueInstantiator.getFromObjectArguments(config);
            // May have @JsonCreator for static factory method:
            for (AnnotatedMethod factory : beanDesc.getFactoryMethods()) {
                if (_hasCreatorAnnotation(ctxt, factory)) {
                    if (factory.getParameterCount() == 0) { // [databind#960]
                        deser = EnumDeserializer.deserializerForNoArgsCreator(config, enumClass, factory);
                        break;
                    }
                    Class<?> returnType = factory.getRawReturnType();
                    // usually should be class, but may be just plain Enum<?> (for Enum.valueOf()?)
                    if (!returnType.isAssignableFrom(enumClass)) {
                        ctxt.reportBadDefinition(type, String.format(
"Invalid `@JsonCreator` annotated Enum factory method [%s]: needs to return compatible type",
factory.toString()));
                    }
                    deser = EnumDeserializer.deserializerForCreator(config, enumClass, factory, valueInstantiator, creatorProps);
                    break;
                }
            }
           
            // Need to consider @JsonValue if one found
            if (deser == null) {
                deser = new EnumDeserializer(constructEnumResolver(ctxt, enumClass,
                        beanDesc.findJsonValueAccessor()),
                        config.isEnabled(MapperFeature.ACCEPT_CASE_INSENSITIVE_ENUMS));
            }
        }

        // and then post-process it too
        if (_factoryConfig.hasDeserializerModifiers()) {
            for (BeanDeserializerModifier mod : _factoryConfig.deserializerModifiers()) {
                deser = mod.modifyEnumDeserializer(config, type, beanDesc, deser);
            }
        }
        return deser;
    }

    @Override
    public JsonDeserializer<?> createTreeDeserializer(DeserializationConfig config,
            JavaType nodeType, BeanDescription beanDesc)
        throws JsonMappingException
    {
        @SuppressWarnings("unchecked")
        Class<? extends JsonNode> nodeClass = (Class<? extends JsonNode>) nodeType.getRawClass();
        // 23-Nov-2010, tatu: Custom deserializer?
        JsonDeserializer<?> custom = _findCustomTreeNodeDeserializer(nodeClass, config,
                beanDesc);
        if (custom != null) {
            return custom;
        }
        return JsonNodeDeserializer.getDeserializer(nodeClass);
    }

    @Override
    public JsonDeserializer<?> createReferenceDeserializer(DeserializationContext ctxt,
            ReferenceType type, BeanDescription beanDesc)
        throws JsonMappingException
    {
        JavaType contentType = type.getContentType();
        // Very first thing: is deserializer hard-coded for elements?
        JsonDeserializer<Object> contentDeser = contentType.getValueHandler();
        final DeserializationConfig config = ctxt.getConfig();
        // Then optional type info: if type has been resolved, we may already know type deserializer:
        TypeDeserializer contentTypeDeser = contentType.getTypeHandler();
        if (contentTypeDeser == null) { // or if not, may be able to find:
            contentTypeDeser = ctxt.findTypeDeserializer(contentType);
        }
        JsonDeserializer<?> deser = _findCustomReferenceDeserializer(type, config, beanDesc,
                contentTypeDeser, contentDeser);

        if (deser == null) {
            // 19-Sep-2017, tatu: Java 8 Optional directly supported in 3.x:
            if (type.isTypeOrSubTypeOf(Optional.class)) {
                // Not sure this can really work but let's try:
                ValueInstantiator inst = type.hasRawClass(Optional.class) ? null
                        : findValueInstantiator(ctxt, beanDesc);
                return new Jdk8OptionalDeserializer(type, inst, contentTypeDeser, contentDeser);
            }
            if (type.isTypeOrSubTypeOf(AtomicReference.class)) {
                // 23-Oct-2016, tatu: Note that subtypes are probably not supportable
                //    without either forcing merging (to avoid having to create instance)
                //    or something else...
                ValueInstantiator inst = type.hasRawClass(AtomicReference.class) ? null
                        : findValueInstantiator(ctxt, beanDesc);
                return new AtomicReferenceDeserializer(type, inst, contentTypeDeser, contentDeser);
            }
            if (type.hasRawClass(OptionalInt.class)) {
                return new OptionalIntDeserializer();
            }
            if (type.hasRawClass(OptionalLong.class)) {
                return new OptionalLongDeserializer();
            }
            if (type.hasRawClass(OptionalDouble.class)) {
                return new OptionalDoubleDeserializer();
            }
        }
        if (deser != null) {
            // and then post-process
            if (_factoryConfig.hasDeserializerModifiers()) {
                for (BeanDeserializerModifier mod : _factoryConfig.deserializerModifiers()) {
                    deser = mod.modifyReferenceDeserializer(config, type, beanDesc, deser);
                }
            }
        }
        return deser;
    }

    /*
    /**********************************************************************
    /* DeserializerFactory impl (partial): other deserializers
    /**********************************************************************
     */

    /**
     * Overridable method called after checking all other types.
     */
    protected JsonDeserializer<?> findOptionalStdDeserializer(DeserializationContext ctxt,
            JavaType type, BeanDescription beanDesc)
        throws JsonMappingException
    {
        return OptionalHandlerFactory.instance.findDeserializer(ctxt.getConfig(), type);
    }

    /*
    /**********************************************************************
    /* DeserializerFactory impl (partial): key deserializers
    /**********************************************************************
     */
    
    @Override
    public KeyDeserializer createKeyDeserializer(DeserializationContext ctxt,
            JavaType type)
        throws JsonMappingException
    {
        final DeserializationConfig config = ctxt.getConfig();
        BeanDescription beanDesc = null;
        KeyDeserializer deser = null;
        if (_factoryConfig.hasKeyDeserializers()) {
            beanDesc = ctxt.introspectBeanDescription(type);
            for (KeyDeserializers d  : _factoryConfig.keyDeserializers()) {
                deser = d.findKeyDeserializer(type, config, beanDesc);
                if (deser != null) {
                    break;
                }
            }
        }

        // the only non-standard thing is this:
        if (deser == null) {
            // [databind#2452]: Support `@JsonDeserialize(keyUsing = ...)`
            if (beanDesc == null) {
                beanDesc = ctxt.introspectBeanDescription(type);
            }
            deser = findKeyDeserializerFromAnnotation(ctxt, beanDesc.getClassInfo());
            if (deser == null) {
                if (type.isEnumType()) {
                    deser = _createEnumKeyDeserializer(ctxt, type);
                } else {
                    deser = StdKeyDeserializers.findStringBasedKeyDeserializer(ctxt, type);
                }
            }
        }
        // and then post-processing
        if (deser != null) {
            if (_factoryConfig.hasDeserializerModifiers()) {
                for (BeanDeserializerModifier mod : _factoryConfig.deserializerModifiers()) {
                    deser = mod.modifyKeyDeserializer(config, type, deser);
                }
            }
        }
        return deser;
    }

    private KeyDeserializer _createEnumKeyDeserializer(DeserializationContext ctxt,
            JavaType type)
        throws JsonMappingException
    {
        final DeserializationConfig config = ctxt.getConfig();
        Class<?> enumClass = type.getRawClass();

        BeanDescription beanDesc = ctxt.introspectBeanDescription(type);
        // 24-Sep-2015, bim: a key deserializer is the preferred thing.
        KeyDeserializer des = findKeyDeserializerFromAnnotation(ctxt, beanDesc.getClassInfo());
        if (des != null) {
            return des;
        } else {
            // 24-Sep-2015, bim: if no key deser, look for enum deserializer first, then a plain deser.
            JsonDeserializer<?> custom = _findCustomEnumDeserializer(enumClass, config, beanDesc);
            if (custom != null) {
                return StdKeyDeserializers.constructDelegatingKeyDeserializer(config, type, custom);
            }
            JsonDeserializer<?> valueDesForKey = findDeserializerFromAnnotation(ctxt, beanDesc.getClassInfo());
            if (valueDesForKey != null) {
                return StdKeyDeserializers.constructDelegatingKeyDeserializer(config, type, valueDesForKey);
            }
        }
        EnumResolver enumRes = constructEnumResolver(ctxt, enumClass, beanDesc.findJsonValueAccessor());
        // May have @JsonCreator for static factory method:
        for (AnnotatedMethod factory : beanDesc.getFactoryMethods()) {
            if (_hasCreatorAnnotation(ctxt, factory)) {
                int argCount = factory.getParameterCount();
                if (argCount == 1) {
                    Class<?> returnType = factory.getRawReturnType();
                    // usually should be class, but may be just plain Enum<?> (for Enum.valueOf()?)
                    if (returnType.isAssignableFrom(enumClass)) {
                        // note: mostly copied from 'EnumDeserializer.deserializerForCreator(...)'
                        if (factory.getRawParameterType(0) != String.class) {
                            // [databind#2725]: Should not error out because (1) there may be good creator
                            //   method and (2) this method may be valid for "regular" enum value deserialization
                            // (leaving aside potential for multiple conflicting creators)
//                            throw new IllegalArgumentException("Parameter #0 type for factory method ("+factory+") not suitable, must be java.lang.String");
                            continue;
                        }
                        if (config.canOverrideAccessModifiers()) {
                            ClassUtil.checkAndFixAccess(factory.getMember(),
                                    ctxt.isEnabled(MapperFeature.OVERRIDE_PUBLIC_ACCESS_MODIFIERS));
                        }
                        return StdKeyDeserializers.constructEnumKeyDeserializer(enumRes, factory);
                    }
                }
                throw new IllegalArgumentException("Unsuitable method ("+factory+") decorated with @JsonCreator (for Enum type "
                        +enumClass.getName()+")");
            }
        }
        // Also, need to consider @JsonValue, if one found
        return StdKeyDeserializers.constructEnumKeyDeserializer(enumRes);
    }

    /*
    /**********************************************************************
    /* DeserializerFactory impl: find explicitly supported types
    /**********************************************************************
     */
    
    /**
     * Method that can be used to check if databind module has deserializer
     * for given (likely JDK) type: explicit meaning that it is not automatically
     * generated for POJO.
     *<p>
     * This matches {@link Deserializers#hasDeserializerFor} method.
     *
     * @since 3.0
     */
    @Override
    public boolean hasExplicitDeserializerFor(DatabindContext ctxt,
            Class<?> valueType)
    {
        // First things first: unpeel Array types as the element type is
        // what we are interested in -- this because we will always support array
        // types via composition, and since array types are JDK provided (and hence
        // can not be custom or customized).
        if (valueType.isArray()) {
            do {
                valueType = valueType.getComponentType();
            } while (valueType.isArray());
            // one special case: allow `Object[]`, but not `Object`; former
            // will not automatically cause issues with contents as they
            // must have type separately
            if (valueType == CLASS_OBJECT) {
                return true;
            }
        }

        // Yes, we handle all Enum types
        if (Enum.class.isAssignableFrom(valueType)) {
            return true;
        }
        // Numbers?
        final String clsName = valueType.getName();
        if (clsName.startsWith("java.")) {
            if (Collection.class.isAssignableFrom(valueType)) {
                return true;
            }
            if (Map.class.isAssignableFrom(valueType)) {
                return true;
            }
            if (Number.class.isAssignableFrom(valueType)) {
                return NumberDeserializers.find(valueType) != null;
            }
            if (StdJdkDeserializers.hasDeserializerFor(valueType)
                    || (valueType == CLASS_STRING)
                    // note: number wrappers dealt with above
                    || (valueType == Boolean.class)
                    || (valueType == EnumMap.class)
                    || (valueType == AtomicReference.class)
                    ) {
                return true;
            }
            if (DateDeserializers.hasDeserializerFor(valueType)) {
                return true;
            }
        } else if (clsName.startsWith("com.fasterxml.")) {
            return JsonNode.class.isAssignableFrom(valueType)
                   || (valueType == TokenBuffer.class);
        } else {
            return OptionalHandlerFactory.instance.hasDeserializerFor(valueType);
        }
        return false;
    }
    
    /*
    /**********************************************************************
    /* Extended API
    /**********************************************************************
     */

    /**
     * Helper method called to find one of default serializers for "well-known"
     * platform types: JDK-provided types, and small number of public Jackson
     * API types.
     */
    public JsonDeserializer<?> findDefaultDeserializer(DeserializationContext ctxt,
            JavaType type, BeanDescription beanDesc)
        throws JsonMappingException
    {
        Class<?> rawType = type.getRawClass();
        // Object ("untyped"), and as of 2.10 (see [databind#2115]), `java.io.Serializable`
        if ((rawType == CLASS_OBJECT) || (rawType == CLASS_SERIALIZABLE)) {
            // 11-Feb-2015, tatu: As per [databind#700] need to be careful wrt non-default Map, List.
            DeserializationConfig config = ctxt.getConfig();
            JavaType lt, mt;
            
            if (ctxt.getConfig().hasAbstractTypeResolvers()) {
                lt = _findRemappedType(config, List.class);
                mt = _findRemappedType(config, Map.class);
            } else {
                lt = mt = null;
            }
            return new UntypedObjectDeserializer(lt, mt);
        }
        // String and equivalents
        if (rawType == CLASS_STRING || rawType == CLASS_CHAR_SEQUENCE) {
            return StringDeserializer.instance;
        }
        if (rawType == CLASS_ITERABLE) {
            // [databind#199]: Can and should 'upgrade' to a Collection type:
            TypeFactory tf = ctxt.getTypeFactory();
            JavaType[] tps = tf.findTypeParameters(type, CLASS_ITERABLE);
            JavaType elemType = (tps == null || tps.length != 1) ? TypeFactory.unknownType() : tps[0];
            CollectionType ct = tf.constructCollectionType(Collection.class, elemType);
            // Should we re-introspect beanDesc? For now let's not...
            return createCollectionDeserializer(ctxt, ct, beanDesc);
        }
        if (rawType == CLASS_MAP_ENTRY) {
            // 28-Apr-2015, tatu: TypeFactory does it all for us already so
            JavaType kt = type.containedTypeOrUnknown(0);
            JavaType vt = type.containedTypeOrUnknown(1);
            TypeDeserializer vts = (TypeDeserializer) vt.getTypeHandler();
            if (vts == null) {
                vts = ctxt.findTypeDeserializer(vt);
            }
            JsonDeserializer<Object> valueDeser = vt.getValueHandler();
            KeyDeserializer keyDes = (KeyDeserializer) kt.getValueHandler();
            return new MapEntryDeserializer(type, keyDes, valueDeser, vts);
        }
        String clsName = rawType.getName();
        if (rawType.isPrimitive() || clsName.startsWith("java.")) {
            // Primitives/wrappers, other Numbers:
            JsonDeserializer<?> deser = NumberDeserializers.find(rawType);
            if (deser == null) {
                deser = DateDeserializers.find(rawType, clsName);
            }
            if (deser != null) {
                return deser;
            }
        }
        // and a few Jackson types as well:
        if (rawType == TokenBuffer.class) {
            return new TokenBufferDeserializer();
        }
        JsonDeserializer<?> deser = findOptionalStdDeserializer(ctxt, type, beanDesc);
        if (deser != null) {
            return deser;
        }
        return StdJdkDeserializers.find(rawType, clsName);
    }

    private JavaType _findRemappedType(DeserializationConfig config, Class<?> rawType)
            throws JsonMappingException
    {
        JavaType type = config.mapAbstractType(config.constructType(rawType));
        return (type == null || type.hasRawClass(rawType)) ? null : type;
    }

    /*
    /**********************************************************************
    /* Helper methods, finding custom deserializers
    /**********************************************************************
     */

    protected JsonDeserializer<?> _findCustomTreeNodeDeserializer(Class<? extends JsonNode> type,
            DeserializationConfig config, BeanDescription beanDesc)
        throws JsonMappingException
    {
        for (Deserializers d  : _factoryConfig.deserializers()) {
            JsonDeserializer<?> deser = d.findTreeNodeDeserializer(type, config, beanDesc);
            if (deser != null) {
                return deser;
            }
        }
        return null;
    }

    protected JsonDeserializer<?> _findCustomReferenceDeserializer(ReferenceType type,
            DeserializationConfig config, BeanDescription beanDesc,
            TypeDeserializer contentTypeDeserializer, JsonDeserializer<?> contentDeserializer)
        throws JsonMappingException
    {
        for (Deserializers d  : _factoryConfig.deserializers()) {
            JsonDeserializer<?> deser = d.findReferenceDeserializer(type, config, beanDesc,
                    contentTypeDeserializer, contentDeserializer);
            if (deser != null) {
                return deser;
            }
        }
        return null;
    }

    @SuppressWarnings("unchecked")
    protected JsonDeserializer<Object> _findCustomBeanDeserializer(JavaType type,
            DeserializationConfig config, BeanDescription beanDesc)
        throws JsonMappingException
    {
        for (Deserializers d  : _factoryConfig.deserializers()) {
            JsonDeserializer<?> deser = d.findBeanDeserializer(type, config, beanDesc);
            if (deser != null) {
                return (JsonDeserializer<Object>) deser;
            }
        }
        return null;
    }

    protected JsonDeserializer<?> _findCustomArrayDeserializer(ArrayType type,
            DeserializationConfig config, BeanDescription beanDesc,
            TypeDeserializer elementTypeDeserializer, JsonDeserializer<?> elementDeserializer)
        throws JsonMappingException
    {
        for (Deserializers d  : _factoryConfig.deserializers()) {
            JsonDeserializer<?> deser = d.findArrayDeserializer(type, config,
                    beanDesc, elementTypeDeserializer, elementDeserializer);
            if (deser != null) {
                return deser;
            }
        }
        return null;
    }
    
    protected JsonDeserializer<?> _findCustomCollectionDeserializer(CollectionType type,
            DeserializationConfig config, BeanDescription beanDesc,
            TypeDeserializer elementTypeDeserializer, JsonDeserializer<?> elementDeserializer)
        throws JsonMappingException
    {
        for (Deserializers d  : _factoryConfig.deserializers()) {
            JsonDeserializer<?> deser = d.findCollectionDeserializer(type, config, beanDesc,
                    elementTypeDeserializer, elementDeserializer);
            if (deser != null) {
                return deser;
            }
        }
        return null;
    }
    
    protected JsonDeserializer<?> _findCustomCollectionLikeDeserializer(CollectionLikeType type,
            DeserializationConfig config, BeanDescription beanDesc,
            TypeDeserializer elementTypeDeserializer, JsonDeserializer<?> elementDeserializer)
        throws JsonMappingException
    {
        for (Deserializers d  : _factoryConfig.deserializers()) {
            JsonDeserializer<?> deser = d.findCollectionLikeDeserializer(type, config, beanDesc,
                    elementTypeDeserializer, elementDeserializer);
            if (deser != null) {
                return deser;
            }
        }
        return null;
    }

    protected JsonDeserializer<?> _findCustomEnumDeserializer(Class<?> type,
            DeserializationConfig config, BeanDescription beanDesc)
        throws JsonMappingException
    {
        for (Deserializers d  : _factoryConfig.deserializers()) {
            JsonDeserializer<?> deser = d.findEnumDeserializer(type, config, beanDesc);
            if (deser != null) {
                return deser;
            }
        }
        return null;
    }
    
    protected JsonDeserializer<?> _findCustomMapDeserializer(MapType type,
            DeserializationConfig config, BeanDescription beanDesc,
            KeyDeserializer keyDeserializer,
            TypeDeserializer elementTypeDeserializer, JsonDeserializer<?> elementDeserializer)
        throws JsonMappingException
    {
        for (Deserializers d  : _factoryConfig.deserializers()) {
            JsonDeserializer<?> deser = d.findMapDeserializer(type, config, beanDesc,
                    keyDeserializer, elementTypeDeserializer, elementDeserializer);
            if (deser != null) {
                return deser;
            }
        }
        return null;
    }

    protected JsonDeserializer<?> _findCustomMapLikeDeserializer(MapLikeType type,
            DeserializationConfig config, BeanDescription beanDesc,
            KeyDeserializer keyDeserializer,
            TypeDeserializer elementTypeDeserializer, JsonDeserializer<?> elementDeserializer)
        throws JsonMappingException
    {
        for (Deserializers d  : _factoryConfig.deserializers()) {
            JsonDeserializer<?> deser = d.findMapLikeDeserializer(type, config, beanDesc,
                    keyDeserializer, elementTypeDeserializer, elementDeserializer);
            if (deser != null) {
                return deser;
            }
        }
        return null;
    }

    /*
    /**********************************************************************
    /* Helper methods, value/content/key type introspection
    /**********************************************************************
     */
    
    /**
     * Helper method called to check if a class or method
     * has annotation that tells which class to use for deserialization; and if
     * so, to instantiate, that deserializer to use.
     * Note that deserializer will NOT yet be contextualized so caller needs to
     * take care to call contextualization appropriately.
     * Returns null if no such annotation found.
     */
    protected JsonDeserializer<Object> findDeserializerFromAnnotation(DeserializationContext ctxt,
            Annotated ann)
        throws JsonMappingException
    {
        AnnotationIntrospector intr = ctxt.getAnnotationIntrospector();
        if (intr != null) {
            Object deserDef = intr.findDeserializer(ctxt.getConfig(), ann);
            if (deserDef != null) {
                return ctxt.deserializerInstance(ann, deserDef);
            }
        }
        return null;
    }

    /**
     * Helper method called to check if a class or method
     * has annotation that tells which class to use for deserialization of {@link java.util.Map} keys.
     * Returns null if no such annotation found.
     */
    protected KeyDeserializer findKeyDeserializerFromAnnotation(DeserializationContext ctxt,
            Annotated ann)
            throws JsonMappingException
    {
        AnnotationIntrospector intr = ctxt.getAnnotationIntrospector();
        if (intr != null) {
            Object deserDef = intr.findKeyDeserializer(ctxt.getConfig(), ann);
            if (deserDef != null) {
                return ctxt.keyDeserializerInstance(ann, deserDef);
            }
        }
        return null;
    }

    protected JsonDeserializer<Object> findContentDeserializerFromAnnotation(DeserializationContext ctxt,
            Annotated ann)
        throws JsonMappingException
    {
        AnnotationIntrospector intr = ctxt.getAnnotationIntrospector();
        if (intr != null) {
            Object deserDef = intr.findContentDeserializer(ctxt.getConfig(), ann);
            if (deserDef != null) {
                return ctxt.deserializerInstance(ann, deserDef);
            }
        }
        return null;
    }
    
    /**
     * Helper method used to resolve additional type-related annotation information
     * like type overrides, or handler (serializer, deserializer) overrides,
     * so that from declared field, property or constructor parameter type
     * is used as the base and modified based on annotations, if any.
     */
    protected JavaType resolveMemberAndTypeAnnotations(DeserializationContext ctxt,
            AnnotatedMember member, JavaType type)
        throws JsonMappingException
    {
        AnnotationIntrospector intr = ctxt.getAnnotationIntrospector();
        if (intr == null) {
            return type;
        }

        // First things first: see if we can find annotations on declared
        // type

        if (type.isMapLikeType()) {
            JavaType keyType = type.getKeyType();
            if (keyType != null) {
                Object kdDef = intr.findKeyDeserializer(ctxt.getConfig(), member);
                KeyDeserializer kd = ctxt.keyDeserializerInstance(member, kdDef);
                if (kd != null) {
                    type = ((MapLikeType) type).withKeyValueHandler(kd);
                    keyType = type.getKeyType(); // just in case it's used below
                }
            }
        }

        if (type.hasContentType()) { // that is, is either container- or reference-type
            Object cdDef = intr.findContentDeserializer(ctxt.getConfig(), member);
            JsonDeserializer<?> cd = ctxt.deserializerInstance(member, cdDef);
            if (cd != null) {
                type = type.withContentValueHandler(cd);
            }
            TypeDeserializer contentTypeDeser = ctxt.findPropertyContentTypeDeserializer(type,
                    (AnnotatedMember) member);            	
            if (contentTypeDeser != null) {
                type = type.withContentTypeHandler(contentTypeDeser);
            }
        }
        TypeDeserializer valueTypeDeser = ctxt.findPropertyTypeDeserializer(type, (AnnotatedMember) member);
        if (valueTypeDeser != null) {
            type = type.withTypeHandler(valueTypeDeser);
        }

        // Second part: find actual type-override annotations on member, if any

        // 18-Jun-2016, tatu: Should we re-do checks for annotations on refined
        //   subtypes as well? Code pre-2.8 did not do this, but if we get bug
        //   reports may need to consider
        type = intr.refineDeserializationType(ctxt.getConfig(), member, type);
        return type;
    }

    protected EnumResolver constructEnumResolver(DeserializationContext ctxt,
            Class<?> enumClass, AnnotatedMember jsonValueAccessor)
    {
        if (jsonValueAccessor != null) {
            if (ctxt.canOverrideAccessModifiers()) {
                ClassUtil.checkAndFixAccess(jsonValueAccessor.getMember(),
                        ctxt.isEnabled(MapperFeature.OVERRIDE_PUBLIC_ACCESS_MODIFIERS));
            }
            return EnumResolver.constructUnsafeUsingMethod(ctxt.getConfig(),
                    enumClass, jsonValueAccessor);
        }
        // 14-Mar-2016, tatu: We used to check `DeserializationFeature.READ_ENUMS_USING_TO_STRING`
        //   here, but that won't do: it must be dynamically changeable...
        return EnumResolver.constructUnsafe(ctxt.getConfig(), enumClass);
    }

    protected boolean _hasCreatorAnnotation(DeserializationContext ctxt,
            Annotated ann) {
        AnnotationIntrospector intr = ctxt.getAnnotationIntrospector();
        if (intr != null) {
            JsonCreator.Mode mode = intr.findCreatorAnnotation(ctxt.getConfig(), ann);
            return (mode != null) && (mode != JsonCreator.Mode.DISABLED); 
        }
        return false;
    }

    /**
     * Helper class to contain default mappings for abstract JDK {@link java.util.Collection}
     * and {@link java.util.Map} types. Separated out here to defer cost of creating lookups
     * until mappings are actually needed.
     */
    @SuppressWarnings("rawtypes")
    protected static class ContainerDefaultMappings {
        // We do some defaulting for abstract Collection classes and
        // interfaces, to avoid having to use exact types or annotations in
        // cases where the most common concrete Collection will do.
        final static HashMap<String, Class<? extends Collection>> _collectionFallbacks;
        static {
            HashMap<String, Class<? extends Collection>> fallbacks = new HashMap<>();

            final Class<? extends Collection> DEFAULT_LIST = ArrayList.class;
            final Class<? extends Collection> DEFAULT_SET = HashSet.class;

            fallbacks.put(Collection.class.getName(), DEFAULT_LIST);
            fallbacks.put(List.class.getName(), DEFAULT_LIST);
            fallbacks.put(Set.class.getName(), DEFAULT_SET);
            fallbacks.put(SortedSet.class.getName(), TreeSet.class);
            fallbacks.put(Queue.class.getName(), LinkedList.class);

            // 09-Feb-2019, tatu: How did we miss these? Related in [databind#2251] problem
            fallbacks.put(AbstractList.class.getName(), DEFAULT_LIST);
            fallbacks.put(AbstractSet.class.getName(), DEFAULT_SET);

            // 09-Feb-2019, tatu: And more esoteric types added in JDK6
            fallbacks.put(Deque.class.getName(), LinkedList.class);
            fallbacks.put(NavigableSet.class.getName(), TreeSet.class);

            _collectionFallbacks = fallbacks;
        }

        // We do some defaulting for abstract Map classes and
        // interfaces, to avoid having to use exact types or annotations in
        // cases where the most common concrete Maps will do.
        final static HashMap<String, Class<? extends Map>> _mapFallbacks;
        static {
            HashMap<String, Class<? extends Map>> fallbacks = new HashMap<>();

            final Class<? extends Map> DEFAULT_MAP = LinkedHashMap.class;
            fallbacks.put(Map.class.getName(), DEFAULT_MAP);
            fallbacks.put(AbstractMap.class.getName(), DEFAULT_MAP);
            fallbacks.put(ConcurrentMap.class.getName(), ConcurrentHashMap.class);
            fallbacks.put(SortedMap.class.getName(), TreeMap.class);

            fallbacks.put(java.util.NavigableMap.class.getName(), TreeMap.class);
            fallbacks.put(java.util.concurrent.ConcurrentNavigableMap.class.getName(),
                    java.util.concurrent.ConcurrentSkipListMap.class);

            _mapFallbacks = fallbacks;
        }

        public static Class<?> findCollectionFallback(JavaType type) {
            return _collectionFallbacks.get(type.getRawClass().getName());
        }

        public static Class<?> findMapFallback(JavaType type) {
            return _mapFallbacks.get(type.getRawClass().getName());
        }
    }
}<|MERGE_RESOLUTION|>--- conflicted
+++ resolved
@@ -25,11 +25,7 @@
 import com.fasterxml.jackson.databind.ext.jdk8.OptionalIntDeserializer;
 import com.fasterxml.jackson.databind.ext.jdk8.OptionalLongDeserializer;
 import com.fasterxml.jackson.databind.introspect.*;
-<<<<<<< HEAD
-=======
 import com.fasterxml.jackson.databind.jdk14.JDK14Util;
-import com.fasterxml.jackson.databind.jsontype.NamedType;
->>>>>>> 263b544b
 import com.fasterxml.jackson.databind.jsontype.TypeDeserializer;
 import com.fasterxml.jackson.databind.type.*;
 import com.fasterxml.jackson.databind.util.*;
@@ -237,9 +233,6 @@
         _addFactoryCreators(ctxt, beanDesc, vchecker, intr, creators, creatorDefs);
         // constructors only usable on concrete types:
         if (beanDesc.getType().isConcrete()) {
-<<<<<<< HEAD
-            _addConstructorCreators(ctxt, beanDesc, vchecker, intr, creators, creatorDefs);
-=======
             // [databind#2709]: Record support
             if (beanDesc.getType().isRecordType()) {
                 final List<String> names = new ArrayList<>();
@@ -249,8 +242,7 @@
                     return creators.constructValueInstantiator(ctxt);
                 }
             }
-            _addDeserializerConstructors(ctxt, beanDesc, vchecker, intr, creators, creatorDefs);
->>>>>>> 263b544b
+            _addConstructorCreators(ctxt, beanDesc, vchecker, intr, creators, creatorDefs);
         }
         return creators.constructValueInstantiator(ctxt);
     }
@@ -673,13 +665,14 @@
             AnnotatedConstructor canonical, List<String> names)
                     throws JsonMappingException
     {
+        final DeserializationConfig config = ctxt.getConfig();
         final int argCount = canonical.getParameterCount();
         final AnnotationIntrospector intr = ctxt.getAnnotationIntrospector();
         final SettableBeanProperty[] properties = new SettableBeanProperty[argCount];
 
         for (int i = 0; i < argCount; ++i) {
             final AnnotatedParameter param = canonical.getParameter(i);
-            JacksonInject.Value injectable = intr.findInjectableValue(param);
+            JacksonInject.Value injectable = intr.findInjectableValue(config, param);
             final PropertyName name = PropertyName.construct(names.get(i));
             properties[i] = constructCreatorProperty(ctxt, beanDesc, name, i, param, injectable);
         }
@@ -1041,14 +1034,9 @@
     private PropertyName _findParamName(DeserializationContext ctxt,
             AnnotatedParameter param, AnnotationIntrospector intr)
     {
-<<<<<<< HEAD
-        if (param != null && intr != null) {
+        if (intr != null) {
             final DeserializationConfig config = ctxt.getConfig();
             PropertyName name = intr.findNameForDeserialization(config, param);
-=======
-        if (intr != null) {
-            PropertyName name = intr.findNameForDeserialization(param);
->>>>>>> 263b544b
             if (name != null) {
                 return name;
             }
