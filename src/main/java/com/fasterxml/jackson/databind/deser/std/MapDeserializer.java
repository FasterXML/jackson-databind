--- conflicted
+++ resolved
@@ -434,14 +434,7 @@
         if (p.isExpectedStartObjectToken()) {
             keyStr = p.nextFieldName();
         } else {
-<<<<<<< HEAD
             JsonToken t = p.currentToken();
-            if (t == JsonToken.END_OBJECT) {
-                return;
-            }
-=======
-            JsonToken t = p.getCurrentToken();
->>>>>>> 7f5b9a4e
             if (t != JsonToken.FIELD_NAME) {
                 if (t == JsonToken.END_OBJECT) {
                     return;
