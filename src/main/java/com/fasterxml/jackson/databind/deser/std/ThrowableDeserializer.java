--- conflicted
+++ resolved
@@ -120,14 +120,10 @@
                 return _handleUnexpectedWithin(p, ctxt, throwable);
             }
             // Maybe it's "message"?
-<<<<<<< HEAD
             String propName = p.currentName();
             p.nextToken();
-            if (PROP_NAME_MESSAGE.equals(propName)) {
-=======
             final boolean isMessage = PROP_NAME_MESSAGE.equals(propName);
             if (isMessage) {
->>>>>>> ae75527a
                 if (hasStringCreator) {
                     throwable = _valueInstantiator.createFromString(ctxt, p.getValueAsString());
                     // any pending values?
