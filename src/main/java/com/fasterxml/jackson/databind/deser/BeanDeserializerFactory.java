--- conflicted
+++ resolved
@@ -163,13 +163,9 @@
         } else {
             builderType = ctxt.constructType(builderClass);
         }
-<<<<<<< HEAD
-        BeanDescription builderDesc = ctxt.introspectBeanDescriptionForBuilder(builderType);
-=======
-        BeanDescription builderDesc = ctxt.getConfig().introspectForBuilder(builderType, valueBeanDesc);
+        BeanDescription builderDesc = ctxt.introspectBeanDescriptionForBuilder(builderType, valueBeanDesc);
         // 20-Aug-2020, tatu: May want to change at some point (after 2.12) to pass "valueBeanDesc"
         //    too; no urgent need at this point
->>>>>>> 20182f99
         return buildBuilderBasedDeserializer(ctxt, valueType, builderDesc);
     }
 
