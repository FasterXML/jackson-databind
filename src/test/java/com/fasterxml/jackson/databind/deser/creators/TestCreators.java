package com.fasterxml.jackson.databind.deser.creators;

import java.math.BigDecimal;
import java.math.BigInteger;
import java.util.*;

import org.junit.jupiter.api.Test;

import com.fasterxml.jackson.annotation.*;

import com.fasterxml.jackson.core.JsonParser;
import com.fasterxml.jackson.databind.*;
import com.fasterxml.jackson.databind.exc.InvalidDefinitionException;
import com.fasterxml.jackson.databind.testutil.DatabindTestUtil;
import com.fasterxml.jackson.databind.util.TokenBuffer;

import static org.junit.jupiter.api.Assertions.*;

/**
 * Unit tests for verifying that it is possible to annotate
 * various kinds of things with {@link JsonCreator} annotation.
 */
public class TestCreators
    extends DatabindTestUtil
{
    /*
    /**********************************************************
    /* Annotated helper classes, simple
    /**********************************************************
     */

    /**
     * Simple(st) possible demonstration of using annotated
     * constructors
     */
    static class ConstructorBean {
        int x;

        @JsonCreator protected ConstructorBean(@JsonProperty("x") int x) {
            this.x = x;
        }
    }

    /**
     * Another simple constructor, but with bit more unusual argument
     * type
     */
    static class BooleanConstructorBean {
        Boolean b;
        protected BooleanConstructorBean(Boolean b) {
            this.b = b;
        }
    }

    static class BooleanConstructorBean2 {
        boolean b;
        protected BooleanConstructorBean2(boolean b) {
            this.b = b;
        }
    }

    static class DoubleConstructorBean {
        Double d; // cup?
        @JsonCreator protected DoubleConstructorBean(Double d) {
            this.d = d;
        }
    }

    static class FactoryBean {
        double d; // teehee

        private FactoryBean(double value, boolean dummy) { d = value; }

        @JsonCreator protected static FactoryBean createIt(@JsonProperty("f") double value) {
            return new FactoryBean(value, true);
        }
    }

    static class LongFactoryBean {
        long value;

        private LongFactoryBean(long v) { value = v; }

        @JsonCreator static protected LongFactoryBean valueOf(long v) {
            return new LongFactoryBean(v);
        }
    }

    static class StringFactoryBean {
        String value;

        private StringFactoryBean(String v, boolean dummy) { value = v; }

        @JsonCreator static protected StringFactoryBean valueOf(String v) {
            return new StringFactoryBean(v, true);
        }
    }

    static class FactoryBeanMixIn { // static just to be able to use static methods
        /**
         * Note: signature (name and parameter types) must match; but
         * only annotations will be used, not code or such. And use
         * is by augmentation, so we only need to add things to add
         * or override.
         */
        static FactoryBean createIt(@JsonProperty("mixed") double xyz) {
            return null;
        }
    }

    /**
     * Simple demonstration of INVALID constructor annotation (only
     * defining name for first arg)
     */
    static class BrokenBean {
        @JsonCreator protected BrokenBean(@JsonProperty("a") int a,
                                          int b) {
        }
    }

    /**
     * Bean that defines both creator and factory method as
     * creators. Constructors have priority; but it is possible
     * to hide it using mix-in annotations.
     */
    static class CreatorBeanWithBoth
    {
        String a;
        int x;

        @JsonCreator
<<<<<<< HEAD
        protected CreatorBean(@JsonProperty("a") String paramA,
=======
        protected CreatorBeanWithBoth(@JsonProperty("a") String paramA,
>>>>>>> ba4cf06e
                @JsonProperty("x") int paramX)
        {
            a = "ctor:"+paramA;
            x = 1+paramX;
        }

        private CreatorBeanWithBoth(String a, int x, boolean dummy) {
            this.a = a;
            this.x = x;
        }

        @JsonCreator
<<<<<<< HEAD
        public static CreatorBean bobTheBuilder(@JsonProperty("a") String paramA,
=======
        public static CreatorBeanWithBoth bobTheBuilder(@JsonProperty("a") String paramA,
>>>>>>> ba4cf06e
                @JsonProperty("x") int paramX)
        {
            return new CreatorBeanWithBoth("factory:"+paramA, paramX-1, false);
        }
    }

    /**
     * Class for sole purpose of hosting mix-in annotations.
     * Couple of things to note: (a) MUST be static class (non-static
     * get implicit pseudo-arg, 'this';
     * (b) for factory methods, must have static to match (part of signature)
     */
    abstract static class MixIn {
        @JsonIgnore private MixIn(String a, int x) { }
    }

    static class MultiBean {
        Object value;

        @JsonCreator public MultiBean(int v) { value = v; }
        @JsonCreator public MultiBean(double v) { value = v; }
        @JsonCreator public MultiBean(String v) { value = v; }
        @JsonCreator public MultiBean(boolean v) { value = v; }
    }

    // for [JACKSON-850]
    static class NoArgFactoryBean {
        public int x;
        public int y;

        public NoArgFactoryBean(int value) { x = value; }

        @JsonCreator
        public static NoArgFactoryBean create() { return new NoArgFactoryBean(123); }
    }

    // [databind#208]
    static class FromStringBean {
        protected String value;

        private FromStringBean(String s, boolean x) {
            value = s;
        }

        // should be recognized as implicit factory method
        public static FromStringBean fromString(String s) {
            return new FromStringBean(s, false);
        }
    }

    // [databind#2215]
    protected static class BigIntegerWrapper {
        BigInteger _value;

        public BigIntegerWrapper() { }

        public BigIntegerWrapper(final BigInteger value) { _value = value; }
    }

    // [databind#2215]
    protected static class BigDecimalWrapper {
        BigDecimal _value;

        public BigDecimalWrapper() { }

        public BigDecimalWrapper(final BigDecimal value) { _value = value; }
    }

    /*
    /**********************************************************
    /* Annotated helper classes, mixed (creator and props)
    /**********************************************************
     */

    /**
     * Test bean for ensuring that constructors can be mixed with setters
     */
    static class ConstructorAndPropsBean
    {
        final int a, b;
        boolean c;

        @JsonCreator protected ConstructorAndPropsBean(@JsonProperty("a") int a,
                                                       @JsonProperty("b") int b)
        {
            this.a = a;
            this.b = b;
        }

        public void setC(boolean value) { c = value; }
    }

    /**
     * Test bean for ensuring that factory methods can be mixed with setters
     */
    static class FactoryAndPropsBean
    {
        boolean[] arg1;
        int arg2, arg3;

        @JsonCreator protected FactoryAndPropsBean(@JsonProperty("a") boolean[] arg)
        {
            arg1 = arg;
        }

        public void setB(int value) { arg2 = value; }
        public void setC(int value) { arg3 = value; }
    }

    static class DeferredConstructorAndPropsBean
    {
        final int[] createA;
        String propA = "xyz";
        String propB;

        @JsonCreator
        public DeferredConstructorAndPropsBean(@JsonProperty("createA") int[] a)
        {
            createA = a;
        }
        public void setPropA(String a) { propA = a; }
        public void setPropB(String b) { propB = b; }
    }

    static class DeferredFactoryAndPropsBean
    {
        String prop, ctor;

        @JsonCreator DeferredFactoryAndPropsBean(@JsonProperty("ctor") String str)
        {
            ctor = str;
        }

        public void setProp(String str) { prop = str; }
    }

    /*
    /**********************************************************
    /* Annotated helper classes for Maps
    /**********************************************************
     */

    @SuppressWarnings("serial")
    static class MapWithCtor extends HashMap<Object,Object>
    {
        final int _number;
        String _text = "initial";

        MapWithCtor() { this(-1, "default"); }

        @JsonCreator
            public MapWithCtor(@JsonProperty("number") int nr,
                               @JsonProperty("text") String t)
        {
            _number = nr;
            _text = t;
        }
    }

    @SuppressWarnings("serial")
    static class MapWithFactory extends TreeMap<Object,Object>
    {
        Boolean _b;

        private MapWithFactory(Boolean b) {
            _b = b;
        }

        @JsonCreator
            static MapWithFactory createIt(@JsonProperty("b") Boolean b)
        {
            return new MapWithFactory(b);
        }
    }

    /*
    /**********************************************************
    /* Test methods, valid cases, non-deferred, no-mixins
    /**********************************************************
     */

    private final ObjectMapper MAPPER = newJsonMapper();

    @Test
    public void testSimpleConstructor() throws Exception
    {
        ConstructorBean bean = MAPPER.readValue("{ \"x\" : 42 }", ConstructorBean.class);
        assertEquals(42, bean.x);
    }

    // [JACKSON-850]
    @Test
    public void testNoArgsFactory() throws Exception
    {
        NoArgFactoryBean value = MAPPER.readValue("{\"y\":13}", NoArgFactoryBean.class);
        assertEquals(13, value.y);
        assertEquals(123, value.x);
    }

    @Test
    public void testSimpleDoubleConstructor() throws Exception
    {
        Double exp = Double.valueOf("0.25");
        DoubleConstructorBean bean = MAPPER.readValue(exp.toString(), DoubleConstructorBean.class);
        assertEquals(exp, bean.d);
    }

    @Test
    public void testSimpleBooleanConstructor() throws Exception
    {
        BooleanConstructorBean bean = MAPPER.readValue(" true ", BooleanConstructorBean.class);
        assertEquals(Boolean.TRUE, bean.b);

        BooleanConstructorBean2 bean2 = MAPPER.readValue(" true ", BooleanConstructorBean2.class);
        assertTrue(bean2.b);
    }

    @Test
    public void testSimpleBigIntegerConstructor() throws Exception
    {
        // 10-Dec-2020, tatu: Small (magnitude) values will NOT trigger path
        //   we want; must use something outside of Long range...

        BigInteger INPUT = BigInteger.valueOf(Long.MAX_VALUE).add(BigInteger.TEN);
        final BigIntegerWrapper result = MAPPER.readValue(INPUT.toString(), BigIntegerWrapper.class);
        assertEquals(INPUT, result._value);
    }

    @Test
    public void testSimpleBigDecimalConstructor() throws Exception
    {
        // 10-Dec-2020, tatu: not sure we can ever trigger this with JSON;
        //    but should be possible to handle via TokenBuffer?

        BigDecimal INPUT = new BigDecimal("42.5");
        try (TokenBuffer buf = new TokenBuffer(null, false)) {
            buf.writeNumber(INPUT);
            try (JsonParser p = buf.asParser()) {
                final BigDecimalWrapper result = MAPPER.readValue(p,
                        BigDecimalWrapper.class);
                assertEquals(INPUT, result._value);
            }
        }
    }

    @Test
    public void testSimpleFactory() throws Exception
    {
        FactoryBean bean = MAPPER.readValue("{ \"f\" : 0.25 }", FactoryBean.class);
        assertEquals(0.25, bean.d);
    }

    @Test
    public void testLongFactory() throws Exception
    {
        long VALUE = 123456789000L;
        LongFactoryBean bean = MAPPER.readValue(String.valueOf(VALUE), LongFactoryBean.class);
        assertEquals(VALUE, bean.value);
    }

    @Test
    public void testStringFactory() throws Exception
    {
        String str = "abc";
        StringFactoryBean bean = MAPPER.readValue(q(str), StringFactoryBean.class);
        assertEquals(str, bean.value);
    }

    @Test
    public void testStringFactoryAlt() throws Exception
    {
        String str = "xyz";
        FromStringBean bean = MAPPER.readValue(q(str), FromStringBean.class);
        assertEquals(str, bean.value);
    }

    @Test
    public void testConstructorAndFactoryCreator() throws Exception
    {
        CreatorBeanWithBoth bean = MAPPER.readValue
            ("{ \"a\" : \"xyz\", \"x\" : 12 }", CreatorBeanWithBoth.class);
        assertEquals(13, bean.x);
        assertEquals("ctor:xyz", bean.a);
    }

    @Test
    public void testConstructorAndProps() throws Exception
    {
        ConstructorAndPropsBean bean = MAPPER.readValue
            ("{ \"a\" : \"1\", \"b\": 2, \"c\" : true }", ConstructorAndPropsBean.class);
        assertEquals(1, bean.a);
        assertEquals(2, bean.b);
        assertEquals(true, bean.c);
    }

    @Test
    public void testFactoryAndProps() throws Exception
    {
        FactoryAndPropsBean bean = MAPPER.readValue
            ("{ \"a\" : [ false, true, false ], \"b\": 2, \"c\" : -1 }", FactoryAndPropsBean.class);
        assertEquals(2, bean.arg2);
        assertEquals(-1, bean.arg3);
        boolean[] arg1 = bean.arg1;
        assertNotNull(arg1);
        assertEquals(3, arg1.length);
        assertFalse(arg1[0]);
        assertTrue(arg1[1]);
        assertFalse(arg1[2]);
    }

    /**
     * Test to verify that multiple creators may co-exist, iff
     * they use different JSON type as input
     */
    @Test
    public void testMultipleCreators() throws Exception
    {
        MultiBean bean = MAPPER.readValue("123", MultiBean.class);
        assertEquals(Integer.valueOf(123), bean.value);
        bean = MAPPER.readValue(q("abc"), MultiBean.class);
        assertEquals("abc", bean.value);
        bean = MAPPER.readValue("0.25", MultiBean.class);
        assertEquals(Double.valueOf(0.25), bean.value);
    }

    /*
    /**********************************************************
    /* Test methods, valid cases, deferred, no mixins
    /**********************************************************
     */

    @Test
    public void testDeferredConstructorAndProps() throws Exception
    {
        DeferredConstructorAndPropsBean bean = MAPPER.readValue
            ("{ \"propB\" : \"...\", \"createA\" : [ 1 ], \"propA\" : null }",
             DeferredConstructorAndPropsBean.class);

        assertEquals("...", bean.propB);
        assertNull(bean.propA);
        assertNotNull(bean.createA);
        assertEquals(1, bean.createA.length);
        assertEquals(1, bean.createA[0]);
    }

    @Test
    public void testDeferredFactoryAndProps() throws Exception
    {
        DeferredFactoryAndPropsBean bean = MAPPER.readValue
            ("{ \"prop\" : \"1\", \"ctor\" : \"2\" }", DeferredFactoryAndPropsBean.class);
        assertEquals("1", bean.prop);
        assertEquals("2", bean.ctor);
    }

    /*
    /**********************************************************
    /* Test methods, valid cases, mixins
    /**********************************************************
     */

    @Test
    public void testFactoryCreatorWithMixin() throws Exception
    {
        ObjectMapper m = jsonMapperBuilder()
                .addMixIn(CreatorBeanWithBoth.class, MixIn.class)
                .build();
        CreatorBeanWithBoth bean = m.readValue
            ("{ \"a\" : \"xyz\", \"x\" : 12 }", CreatorBeanWithBoth.class);
        assertEquals(11, bean.x);
        assertEquals("factory:xyz", bean.a);
    }

    @Test
    public void testFactoryCreatorWithRenamingMixin() throws Exception
    {
        ObjectMapper m = new ObjectMapper();
        m.addMixIn(FactoryBean.class, FactoryBeanMixIn.class);
        // override changes property name from "f" to "mixed"
        FactoryBean bean = m.readValue("{ \"mixed\" :  20.5 }", FactoryBean.class);
        assertEquals(20.5, bean.d);
    }

    /*
    /**********************************************************
    /* Test methods, valid cases, Map with creator
    /* (to test [JACKSON-153])
    /**********************************************************
     */

    @Test
    public void testMapWithConstructor() throws Exception
    {
        MapWithCtor result = MAPPER.readValue
            ("{\"text\":\"abc\", \"entry\":true, \"number\":123, \"xy\":\"yx\"}",
             MapWithCtor.class);
        // regular Map entries:
        assertEquals(Boolean.TRUE, result.get("entry"));
        assertEquals("yx", result.get("xy"));
        assertEquals(2, result.size());
        // then ones passed via constructor
        assertEquals("abc", result._text);
        assertEquals(123, result._number);
    }

    @Test
    public void testMapWithFactory() throws Exception
    {
        MapWithFactory result = MAPPER.readValue
            ("{\"x\":\"...\",\"b\":true  }",
             MapWithFactory.class);
        assertEquals("...", result.get("x"));
        assertEquals(1, result.size());
        assertEquals(Boolean.TRUE, result._b);
    }

    /*
    /**********************************************************
    /* Test methods, invalid/broken cases
    /**********************************************************
     */

    @Test
    public void testBrokenConstructor() throws Exception
    {
        try {
            /*BrokenBean bean =*/ MAPPER.readValue("{ \"x\" : 42 }", BrokenBean.class);
        } catch (InvalidDefinitionException je) {
            verifyException(je, "has no property name");
        }
    }
}<|MERGE_RESOLUTION|>--- conflicted
+++ resolved
@@ -129,11 +129,7 @@
         int x;
 
         @JsonCreator
-<<<<<<< HEAD
-        protected CreatorBean(@JsonProperty("a") String paramA,
-=======
         protected CreatorBeanWithBoth(@JsonProperty("a") String paramA,
->>>>>>> ba4cf06e
                 @JsonProperty("x") int paramX)
         {
             a = "ctor:"+paramA;
@@ -146,11 +142,7 @@
         }
 
         @JsonCreator
-<<<<<<< HEAD
-        public static CreatorBean bobTheBuilder(@JsonProperty("a") String paramA,
-=======
         public static CreatorBeanWithBoth bobTheBuilder(@JsonProperty("a") String paramA,
->>>>>>> ba4cf06e
                 @JsonProperty("x") int paramX)
         {
             return new CreatorBeanWithBoth("factory:"+paramA, paramX-1, false);
