--- conflicted
+++ resolved
@@ -1535,7 +1535,10 @@
   * Contributed #3699: Allow custom `JsonNode` implementations
   (2.14.2)
 
-<<<<<<< HEAD
+Gili Tzabari (cowwoc@github)
+  * Reported #3063: `@JsonValue` fails for Java Record
+  (2.14.2)
+
 Hervé Boutemy (hboutemy@github)
   * Contributed fix for #3680: Timestamp in classes inside jar showing 02/01/1980
   (2.15.0)
@@ -1550,9 +1553,4 @@
   * Contributed fix for #3297: `@JsonDeserialize(converter = ...)` does not work with Records
   (2.15.0)
   * Contributed fix for #3342: `JsonTypeInfo.As.EXTERNAL_PROPERTY` does not work with record wrappers
-  (2.15.0)
-=======
-Gili Tzabari (cowwoc@github)
-  * Reported #3063: `@JsonValue` fails for Java Record
-  (2.14.2)
->>>>>>> 075ec922
+  (2.15.0)