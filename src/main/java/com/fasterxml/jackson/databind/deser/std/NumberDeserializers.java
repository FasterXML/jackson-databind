package com.fasterxml.jackson.databind.deser.std;

import java.io.IOException;
import java.math.BigDecimal;
import java.math.BigInteger;
import java.util.HashSet;

import com.fasterxml.jackson.core.*;
import com.fasterxml.jackson.core.io.NumberInput;
import com.fasterxml.jackson.databind.*;
import com.fasterxml.jackson.databind.annotation.JacksonStdImpl;
import com.fasterxml.jackson.databind.cfg.CoercionAction;
import com.fasterxml.jackson.databind.jsontype.TypeDeserializer;
import com.fasterxml.jackson.databind.type.LogicalType;
import com.fasterxml.jackson.databind.util.AccessPattern;

/**
 * Container class for deserializers that handle core JDK primitive
 * (and matching wrapper) types, as well as standard "big" numeric types.
 * Note that this includes types such as {@link java.lang.Boolean}
 * and {@link java.lang.Character} which are not strictly numeric,
 * but are part of primitive/wrapper types.
 */
public class NumberDeserializers
{
    private final static HashSet<String> _classNames = new HashSet<String>();
    static {
        // note: can skip primitive types; other ways to check them:
        Class<?>[] numberTypes = new Class<?>[] {
            Boolean.class,
            Byte.class,
            Short.class,
            Character.class,
            Integer.class,
            Long.class,
            Float.class,
            Double.class,
            // and more generic ones
            Number.class, BigDecimal.class, BigInteger.class
        };
        for (Class<?> cls : numberTypes) {
            _classNames.add(cls.getName());
        }
    }

    public static JsonDeserializer<?> find(Class<?> rawType) {
        if (rawType.isPrimitive()) {
            if (rawType == Integer.TYPE) {
                return IntegerDeserializer.primitiveInstance;
            }
            if (rawType == Boolean.TYPE) {
                return BooleanDeserializer.primitiveInstance;
            }
            if (rawType == Long.TYPE) {
                return LongDeserializer.primitiveInstance;
            }
            if (rawType == Double.TYPE) {
                return DoubleDeserializer.primitiveInstance;
            }
            if (rawType == Character.TYPE) {
                return CharacterDeserializer.primitiveInstance;
            }
            if (rawType == Byte.TYPE) {
                return ByteDeserializer.primitiveInstance;
            }
            if (rawType == Short.TYPE) {
                return ShortDeserializer.primitiveInstance;
            }
            if (rawType == Float.TYPE) {
                return FloatDeserializer.primitiveInstance;
            }
            // [databind#2679]: bit odd place for this (Void.class handled in
            // `JdkDeserializers`), due to `void` being primitive type
            if (rawType == Void.TYPE) {
                return NullifyingDeserializer.instance;
            }
        } else if (_classNames.contains(rawType.getName())) {
            // Start with most common types; int, boolean, long, double
            if (rawType == Integer.class) {
                return IntegerDeserializer.wrapperInstance;
            }
            if (rawType == Boolean.class) {
                return BooleanDeserializer.wrapperInstance;
            }
            if (rawType == Long.class) {
                return LongDeserializer.wrapperInstance;
            }
            if (rawType == Double.class) {
                return DoubleDeserializer.wrapperInstance;
            }
            if (rawType == Character.class) {
                return CharacterDeserializer.wrapperInstance;
            }
            if (rawType == Byte.class) {
                return ByteDeserializer.wrapperInstance;
            }
            if (rawType == Short.class) {
                return ShortDeserializer.wrapperInstance;
            }
            if (rawType == Float.class) {
                return FloatDeserializer.wrapperInstance;
            }
            if (rawType == Number.class) {
                return NumberDeserializer.instance;
            }
            if (rawType == BigDecimal.class) {
                return BigDecimalDeserializer.instance;
            }
            if (rawType == BigInteger.class) {
                return BigIntegerDeserializer.instance;
            }
        } else {
            return null;
        }
        // should never occur
        throw new IllegalArgumentException("Internal error: can't find deserializer for "+rawType.getName());
    }
    
    /*
    /**********************************************************
    /* Then one intermediate base class for things that have
    /* both primitive and wrapper types
    /**********************************************************
     */

    protected abstract static class PrimitiveOrWrapperDeserializer<T>
        extends StdScalarDeserializer<T>
    {
<<<<<<< HEAD
=======
        private static final long serialVersionUID = 1L;

        // @since 2.12
        protected final LogicalType _logicalType;

>>>>>>> 847b74b4
        protected final T _nullValue;

        // @since 2.9
        protected final T _emptyValue;

        protected final boolean _primitive;

        // @since 2.12
        protected PrimitiveOrWrapperDeserializer(Class<T> vc, LogicalType logicalType,
                T nvl, T empty) {
            super(vc);
            _logicalType = logicalType;
            _nullValue = nvl;
            _emptyValue = empty;
            _primitive = vc.isPrimitive();
        }

        @Deprecated // since 2.12
        protected PrimitiveOrWrapperDeserializer(Class<T> vc, T nvl, T empty) {
            this(vc, LogicalType.OtherScalar, nvl, empty);
        }

        @Override
        public AccessPattern getNullAccessPattern() {
            // 02-Feb-2017, tatu: For primitives we must dynamically check (and possibly throw
            //     exception); for wrappers not.
            if (_primitive) {
                return AccessPattern.DYNAMIC;
            }
            if (_nullValue == null) {
                return AccessPattern.ALWAYS_NULL;
            }
            return AccessPattern.CONSTANT;
        }

        @Override
        public final T getNullValue(DeserializationContext ctxt) throws JsonMappingException {
            // 01-Mar-2017, tatu: Alas, not all paths lead to `_coerceNull()`, as `SettableBeanProperty`
            //    short-circuits `null` handling. Hence need this check as well.
            if (_primitive && ctxt.isEnabled(DeserializationFeature.FAIL_ON_NULL_FOR_PRIMITIVES)) {
                ctxt.reportInputMismatch(this,
                        "Cannot map `null` into type %s (set DeserializationConfig.DeserializationFeature.FAIL_ON_NULL_FOR_PRIMITIVES to 'false' to allow)",
                        handledType().toString());
            }
            return _nullValue;
        }

        @Override
        public Object getEmptyValue(DeserializationContext ctxt) throws JsonMappingException {
            return _emptyValue;
        }

        @Override // since 2.12
        public final LogicalType logicalType() {
            return _logicalType;
        }
    }

    /*
    /**********************************************************
    /* Then primitive/wrapper types
    /**********************************************************
     */

    @JacksonStdImpl
    public final static class BooleanDeserializer
        extends PrimitiveOrWrapperDeserializer<Boolean>
    {
        final static BooleanDeserializer primitiveInstance = new BooleanDeserializer(Boolean.TYPE, Boolean.FALSE);
        final static BooleanDeserializer wrapperInstance = new BooleanDeserializer(Boolean.class, null);

        public BooleanDeserializer(Class<Boolean> cls, Boolean nvl)
        {
            super(cls, LogicalType.Boolean, nvl, Boolean.FALSE);
        }

        @Override
        public Boolean deserialize(JsonParser p, DeserializationContext ctxt) throws IOException
        {
            JsonToken t = p.currentToken();
            if (t == JsonToken.VALUE_TRUE) {
                return Boolean.TRUE;
            }
            if (t == JsonToken.VALUE_FALSE) {
                return Boolean.FALSE;
            }
            return _parseBoolean(p, ctxt);
        }

        // Since we can never have type info ("natural type"; String, Boolean, Integer, Double):
        // (is it an error to even call this version?)
        @Override
        public Boolean deserializeWithType(JsonParser p, DeserializationContext ctxt,
                TypeDeserializer typeDeserializer)
            throws IOException
        {
            JsonToken t = p.currentToken();
            if (t == JsonToken.VALUE_TRUE) {
                return Boolean.TRUE;
            }
            if (t == JsonToken.VALUE_FALSE) {
                return Boolean.FALSE;
            }
            return _parseBoolean(p, ctxt);
        }

        protected final Boolean _parseBoolean(JsonParser p, DeserializationContext ctxt)
            throws IOException
        {
            JsonToken t = p.currentToken();
            if (t == JsonToken.VALUE_NULL) {
                return (Boolean) _coerceNullToken(ctxt, _primitive);
            }
            if (t == JsonToken.START_ARRAY) { // unwrapping?
                return _deserializeFromArray(p, ctxt);
            }
            // should accept ints too, (0 == false, otherwise true)
            if (t == JsonToken.VALUE_NUMBER_INT) {
                return Boolean.valueOf(_parseBooleanFromInt(p, ctxt));
            }
            // And finally, let's allow Strings to be converted too
            if (t == JsonToken.VALUE_STRING) {
                String text = p.getText();

                CoercionAction act = _checkFromStringCoercion(ctxt, text);
                if (act == CoercionAction.AsNull) {
                    return (Boolean) getNullValue(ctxt);
                }
                if (act == CoercionAction.AsEmpty) {
                    return (Boolean) getEmptyValue(ctxt);
                }
                // [databind#422]: Allow aliases
                if ("true".equals(text) || "True".equals(text)) {
                    return Boolean.TRUE;
                }
                if ("false".equals(text) || "False".equals(text)) {
                    return Boolean.FALSE;
                }
                if (_hasTextualNull(text)) {
                    return (Boolean) _coerceTextualNull(ctxt, _primitive);
                }
                return (Boolean) ctxt.handleWeirdStringValue(_valueClass, text,
                        "only \"true\" or \"false\" recognized");
            }
            // usually caller should have handled but:
            if (t == JsonToken.VALUE_TRUE) {
                return Boolean.TRUE;
            }
            if (t == JsonToken.VALUE_FALSE) {
                return Boolean.FALSE;
            }
            // Otherwise, no can do:
            return (Boolean) ctxt.handleUnexpectedToken(getValueType(ctxt), p);
        }
    }

    @JacksonStdImpl
    public static class ByteDeserializer
        extends PrimitiveOrWrapperDeserializer<Byte>
    {
        final static ByteDeserializer primitiveInstance = new ByteDeserializer(Byte.TYPE, (byte) 0);
        final static ByteDeserializer wrapperInstance = new ByteDeserializer(Byte.class, null);
        
        public ByteDeserializer(Class<Byte> cls, Byte nvl)
        {
            super(cls, LogicalType.Integer, nvl, (byte) 0);
        }

        @Override
        public Byte deserialize(JsonParser p, DeserializationContext ctxt) throws IOException
        {
            if (p.hasToken(JsonToken.VALUE_NUMBER_INT)) {
                return p.getByteValue();
            }
            return _parseByte(p, ctxt);
        }

        protected Byte _parseByte(JsonParser p, DeserializationContext ctxt) throws IOException
        {
            JsonToken t = p.currentToken();
            if (t == JsonToken.VALUE_STRING) { // let's do implicit re-parse
                String text = p.getText().trim();
                if (_hasTextualNull(text)) {
                    return (Byte) _coerceTextualNull(ctxt, _primitive);
                }
                int len = text.length();
                if (len == 0) {
                    return (Byte) _coerceEmptyString(ctxt, _primitive);
                }
                _verifyStringForScalarCoercion(ctxt, text);
                int value;
                try {
                    value = NumberInput.parseInt(text);
                } catch (IllegalArgumentException iae) {
                    return (Byte) ctxt.handleWeirdStringValue(_valueClass, text,
                            "not a valid Byte value");
                }
                // So far so good: but does it fit?
                // as per [JACKSON-804], allow range up to 255, inclusive
                if (_byteOverflow(value)) {
                    return (Byte) ctxt.handleWeirdStringValue(_valueClass, text,
                            "overflow, value cannot be represented as 8-bit value");
                    // fall-through for deferred fails
                }
                return Byte.valueOf((byte) value);
            }
            if (t == JsonToken.VALUE_NUMBER_FLOAT) {
                if (!ctxt.isEnabled(DeserializationFeature.ACCEPT_FLOAT_AS_INT)) {
                    _failDoubleToIntCoercion(p, ctxt, "Byte");
                }
                return p.getByteValue();
            }
            if (t == JsonToken.VALUE_NULL) {
                return (Byte) _coerceNullToken(ctxt, _primitive);
            }
            // [databind#381]
            if (t == JsonToken.START_ARRAY) {
                return _deserializeFromArray(p, ctxt);
            }
            if (t == JsonToken.VALUE_NUMBER_INT) { // shouldn't usually be called with it but
                return p.getByteValue();
            }
            return (Byte) ctxt.handleUnexpectedToken(getValueType(ctxt), p);
        }
    }

    @JacksonStdImpl
    public static class ShortDeserializer
        extends PrimitiveOrWrapperDeserializer<Short>
    {
        final static ShortDeserializer primitiveInstance = new ShortDeserializer(Short.TYPE, Short.valueOf((short)0));
        final static ShortDeserializer wrapperInstance = new ShortDeserializer(Short.class, null);
        
        public ShortDeserializer(Class<Short> cls, Short nvl)
        {
            super(cls, LogicalType.Integer, nvl, (short)0);
        }

        @Override
        public Short deserialize(JsonParser p, DeserializationContext ctxt)
            throws IOException
        {
            return _parseShort(p, ctxt);
        }

        protected Short _parseShort(JsonParser p, DeserializationContext ctxt) throws IOException
        {
            JsonToken t = p.currentToken();
            if (t == JsonToken.VALUE_NUMBER_INT) {
                return p.getShortValue();
            }
            if (t == JsonToken.VALUE_STRING) { // let's do implicit re-parse
                String text = p.getText().trim();
                int len = text.length();
                if (len == 0) {
                    return (Short) _coerceEmptyString(ctxt, _primitive);
                }
                if (_hasTextualNull(text)) {
                    return (Short) _coerceTextualNull(ctxt, _primitive);
                }
                _verifyStringForScalarCoercion(ctxt, text);
                int value;
                try {
                    value = NumberInput.parseInt(text);
                } catch (IllegalArgumentException iae) {
                    return (Short) ctxt.handleWeirdStringValue(_valueClass, text,
                            "not a valid Short value");
                }
                // So far so good: but does it fit?
                if (_shortOverflow(value)) {
                    return (Short) ctxt.handleWeirdStringValue(_valueClass, text,
                            "overflow, value cannot be represented as 16-bit value");
                }
                return Short.valueOf((short) value);
            }
            if (t == JsonToken.VALUE_NUMBER_FLOAT) {
                if (!ctxt.isEnabled(DeserializationFeature.ACCEPT_FLOAT_AS_INT)) {
                    _failDoubleToIntCoercion(p, ctxt, "Short");
                }
                return p.getShortValue();
            }
            if (t == JsonToken.VALUE_NULL) {
                return (Short) _coerceNullToken(ctxt, _primitive);
            }
            if (t == JsonToken.START_ARRAY) {
                return _deserializeFromArray(p, ctxt);
            }
            return (Short) ctxt.handleUnexpectedToken(getValueType(ctxt), p);
        }
    }

    @JacksonStdImpl
    public static class CharacterDeserializer
        extends PrimitiveOrWrapperDeserializer<Character>
    {
        final static CharacterDeserializer primitiveInstance = new CharacterDeserializer(Character.TYPE, '\0');
        final static CharacterDeserializer wrapperInstance = new CharacterDeserializer(Character.class, null);
        
        public CharacterDeserializer(Class<Character> cls, Character nvl)
        {
            super(cls,
                    // 07-Jun-2020, tatu: Debatable if it should be "OtherScalar" or Integer but...
                    LogicalType.Integer, nvl, '\0');
        }

        @Override
        public Character deserialize(JsonParser p, DeserializationContext ctxt)
            throws IOException
        {
            switch (p.currentTokenId()) {
            case JsonTokenId.ID_NUMBER_INT: // ok iff ascii value
                _verifyNumberForScalarCoercion(ctxt, p);
                int value = p.getIntValue();
                if (value >= 0 && value <= 0xFFFF) {
                    return Character.valueOf((char) value);
                }
                break;
            case JsonTokenId.ID_STRING: // this is the usual type
                // But does it have to be exactly one char?
                String text = p.getText();
                if (text.length() == 1) {
                    return Character.valueOf(text.charAt(0));
                }
                // actually, empty should become null?
                if (text.length() == 0) {
                    return (Character) _coerceEmptyString(ctxt, _primitive);
                }
                break;
            case JsonTokenId.ID_NULL:
                return (Character) _coerceNullToken(ctxt, _primitive);
            case JsonTokenId.ID_START_ARRAY:
                return _deserializeFromArray(p, ctxt);
            default:
            }
            return (Character) ctxt.handleUnexpectedToken(getValueType(ctxt), p);
        }
    }

    @JacksonStdImpl
    public final static class IntegerDeserializer
        extends PrimitiveOrWrapperDeserializer<Integer>
    {
        final static IntegerDeserializer primitiveInstance = new IntegerDeserializer(Integer.TYPE, 0);
        final static IntegerDeserializer wrapperInstance = new IntegerDeserializer(Integer.class, null);
        
        public IntegerDeserializer(Class<Integer> cls, Integer nvl) {
            super(cls, LogicalType.Integer, nvl, 0);
        }

        // since 2.6, slightly faster lookups for this very common type
        @Override
        public boolean isCachable() { return true; }

        @Override
        public Integer deserialize(JsonParser p, DeserializationContext ctxt) throws IOException {
            if (p.hasToken(JsonToken.VALUE_NUMBER_INT)) {
                return p.getIntValue();
            }
            return _parseInteger(p, ctxt);
        }

        // Since we can never have type info ("natural type"; String, Boolean, Integer, Double):
        // (is it an error to even call this version?)
        @Override
        public Integer deserializeWithType(JsonParser p, DeserializationContext ctxt,
                TypeDeserializer typeDeserializer) throws IOException
        {
            if (p.hasToken(JsonToken.VALUE_NUMBER_INT)) {
                return p.getIntValue();
            }
            return _parseInteger(p, ctxt);
        }

        protected final Integer _parseInteger(JsonParser p, DeserializationContext ctxt) throws IOException
        {
            switch (p.currentTokenId()) {
            // NOTE: caller assumed to usually check VALUE_NUMBER_INT in fast path
            case JsonTokenId.ID_NUMBER_INT:
                return Integer.valueOf(p.getIntValue());
            case JsonTokenId.ID_NUMBER_FLOAT: // coercing may work too
                if (!ctxt.isEnabled(DeserializationFeature.ACCEPT_FLOAT_AS_INT)) {
                    _failDoubleToIntCoercion(p, ctxt, "Integer");
                }
                return Integer.valueOf(p.getValueAsInt());
            case JsonTokenId.ID_STRING: // let's do implicit re-parse
                String text = p.getText().trim();
                int len = text.length();
                if (len == 0) {
                    return (Integer) _coerceEmptyString(ctxt, _primitive);
                }
                if (_hasTextualNull(text)) {
                    return (Integer) _coerceTextualNull(ctxt, _primitive);
                }
                _verifyStringForScalarCoercion(ctxt, text);
                try {
                    if (len > 9) {
                        long l = Long.parseLong(text);
                        if (_intOverflow(l)) {
                            return (Integer) ctxt.handleWeirdStringValue(_valueClass, text, String.format(
                                "Overflow: numeric value (%s) out of range of Integer (%d - %d)",
                                text, Integer.MIN_VALUE, Integer.MAX_VALUE));
                        }
                        return Integer.valueOf((int) l);
                    }
                    return Integer.valueOf(NumberInput.parseInt(text));
                } catch (IllegalArgumentException iae) {
                    return (Integer) ctxt.handleWeirdStringValue(_valueClass, text,
                            "not a valid Integer value");
                }
            case JsonTokenId.ID_NULL:
                return (Integer) _coerceNullToken(ctxt, _primitive);
            case JsonTokenId.ID_START_ARRAY:
                return _deserializeFromArray(p, ctxt);
            }
            // Otherwise, no can do:
            return (Integer) ctxt.handleUnexpectedToken(getValueType(ctxt), p);
        }
    }

    @JacksonStdImpl
    public final static class LongDeserializer
        extends PrimitiveOrWrapperDeserializer<Long>
    {
        final static LongDeserializer primitiveInstance = new LongDeserializer(Long.TYPE, 0L);
        final static LongDeserializer wrapperInstance = new LongDeserializer(Long.class, null);
        
        public LongDeserializer(Class<Long> cls, Long nvl) {
            super(cls, LogicalType.Integer, nvl, 0L);
        }

        // since 2.6, slightly faster lookups for this very common type
        @Override
        public boolean isCachable() { return true; }
        
        @Override
        public Long deserialize(JsonParser p, DeserializationContext ctxt) throws IOException {
            if (p.hasToken(JsonToken.VALUE_NUMBER_INT)) {
                return p.getLongValue();
            }
            return _parseLong(p, ctxt);
        }

        protected final Long _parseLong(JsonParser p, DeserializationContext ctxt) throws IOException
        {
            switch (p.currentTokenId()) {
            // NOTE: caller assumed to usually check VALUE_NUMBER_INT in fast path
            case JsonTokenId.ID_NUMBER_INT:
                return p.getLongValue();
            case JsonTokenId.ID_NUMBER_FLOAT:
                if (!ctxt.isEnabled(DeserializationFeature.ACCEPT_FLOAT_AS_INT)) {
                    _failDoubleToIntCoercion(p, ctxt, "Long");
                }
                return p.getValueAsLong();
            case JsonTokenId.ID_STRING:
                String text = p.getText().trim();
                if (text.length() == 0) {
                    return (Long) _coerceEmptyString(ctxt, _primitive);
                }
                if (_hasTextualNull(text)) {
                    return (Long) _coerceTextualNull(ctxt, _primitive);
                }
                _verifyStringForScalarCoercion(ctxt, text);
                // let's allow Strings to be converted too
                try {
                    return Long.valueOf(NumberInput.parseLong(text));
                } catch (IllegalArgumentException iae) { }
                return (Long) ctxt.handleWeirdStringValue(_valueClass, text,
                        "not a valid Long value");
            case JsonTokenId.ID_NULL:
                return (Long) _coerceNullToken(ctxt, _primitive);
            case JsonTokenId.ID_START_ARRAY:
                return _deserializeFromArray(p, ctxt);
            }
            // Otherwise, no can do:
            return (Long) ctxt.handleUnexpectedToken(getValueType(ctxt), p);
        }
    }

    @JacksonStdImpl
    public static class FloatDeserializer
        extends PrimitiveOrWrapperDeserializer<Float>
    {
        final static FloatDeserializer primitiveInstance = new FloatDeserializer(Float.TYPE, 0.f);
        final static FloatDeserializer wrapperInstance = new FloatDeserializer(Float.class, null);
        
        public FloatDeserializer(Class<Float> cls, Float nvl) {
            super(cls, LogicalType.Float, nvl, 0.f);
        }

        @Override
        public Float deserialize(JsonParser p, DeserializationContext ctxt) throws IOException
        {
            return _parseFloat(p, ctxt);
        }

        protected final Float _parseFloat(JsonParser p, DeserializationContext ctxt)
            throws IOException
        {
            // We accept couple of different types; obvious ones first:
            JsonToken t = p.currentToken();
            
            if (t == JsonToken.VALUE_NUMBER_FLOAT || t == JsonToken.VALUE_NUMBER_INT) { // coercing should work too
                return p.getFloatValue();
            }
            // And finally, let's allow Strings to be converted too
            if (t == JsonToken.VALUE_STRING) {
                String text = p.getText().trim();
                if ((text.length() == 0)) {
                    return (Float) _coerceEmptyString(ctxt, _primitive);
                }
                if (_hasTextualNull(text)) {
                    return (Float) _coerceTextualNull(ctxt, _primitive);
                }
                switch (text.charAt(0)) {
                case 'I':
                    if (_isPosInf(text)) {
                        return Float.POSITIVE_INFINITY;
                    }
                    break;
                case 'N':
                    if (_isNaN(text)) {
                        return Float.NaN;
                    }
                    break;
                case '-':
                    if (_isNegInf(text)) {
                        return Float.NEGATIVE_INFINITY;
                    }
                    break;
                }
                _verifyStringForScalarCoercion(ctxt, text);
                try {
                    return Float.parseFloat(text);
                } catch (IllegalArgumentException iae) { }
                return (Float) ctxt.handleWeirdStringValue(_valueClass, text,
                        "not a valid Float value");
            }
            if (t == JsonToken.VALUE_NULL) {
                return (Float) _coerceNullToken(ctxt, _primitive);
            }
            if (t == JsonToken.START_ARRAY) {
                return _deserializeFromArray(p, ctxt);
            }
            // Otherwise, no can do:
            return (Float) ctxt.handleUnexpectedToken(getValueType(ctxt), p);
        }
    }

    @JacksonStdImpl
    public static class DoubleDeserializer
        extends PrimitiveOrWrapperDeserializer<Double>
    {
        final static DoubleDeserializer primitiveInstance = new DoubleDeserializer(Double.TYPE, 0.d);
        final static DoubleDeserializer wrapperInstance = new DoubleDeserializer(Double.class, null);
        
        public DoubleDeserializer(Class<Double> cls, Double nvl) {
            super(cls, LogicalType.Float, nvl, 0.d);
        }

        @Override
        public Double deserialize(JsonParser p, DeserializationContext ctxt) throws IOException {
            return _parseDouble(p, ctxt);
        }

        // Since we can never have type info ("natural type"; String, Boolean, Integer, Double):
        // (is it an error to even call this version?)
        @Override
        public Double deserializeWithType(JsonParser p, DeserializationContext ctxt,
                TypeDeserializer typeDeserializer) throws IOException
        {
            return _parseDouble(p, ctxt);
        }

        protected final Double _parseDouble(JsonParser p, DeserializationContext ctxt) throws IOException
        {
            JsonToken t = p.currentToken();
            if (t == JsonToken.VALUE_NUMBER_INT || t == JsonToken.VALUE_NUMBER_FLOAT) { // coercing should work too
                return p.getDoubleValue();
            }
            if (t == JsonToken.VALUE_STRING) {
                String text = p.getText().trim();
                if ((text.length() == 0)) {
                    return (Double) _coerceEmptyString(ctxt, _primitive);
                }
                if (_hasTextualNull(text)) {
                    return (Double) _coerceTextualNull(ctxt, _primitive);
                }
                switch (text.charAt(0)) {
                case 'I':
                    if (_isPosInf(text)) {
                        return Double.POSITIVE_INFINITY;
                    }
                    break;
                case 'N':
                    if (_isNaN(text)) {
                        return Double.NaN;
                    }
                    break;
                case '-':
                    if (_isNegInf(text)) {
                        return Double.NEGATIVE_INFINITY;
                    }
                    break;
                }
                _verifyStringForScalarCoercion(ctxt, text);
                try {
                    return parseDouble(text);
                } catch (IllegalArgumentException iae) { }
                return (Double) ctxt.handleWeirdStringValue(_valueClass, text,
                        "not a valid Double value");
            }
            if (t == JsonToken.VALUE_NULL) {
                return (Double) _coerceNullToken(ctxt, _primitive);
            }
            if (t == JsonToken.START_ARRAY) {
                return _deserializeFromArray(p, ctxt);
            }
            // Otherwise, no can do:
            return (Double) ctxt.handleUnexpectedToken(getValueType(ctxt), p);
        }
    }

    /**
     * For type <code>Number.class</code>, we can just rely on type
     * mappings that plain {@link JsonParser#getNumberValue} returns.
     *<p>
     * There is one additional complication: some numeric
     * types (specifically, int/Integer and double/Double) are "non-typed";
     * meaning that they will NEVER be output with type information.
     * But other numeric types may need such type information.
     * This is why {@link #deserializeWithType} must be overridden.
     */
    @JacksonStdImpl
    public static class NumberDeserializer
        extends StdScalarDeserializer<Object>
    {
        public final static NumberDeserializer instance = new NumberDeserializer();
        
        public NumberDeserializer() {
            super(Number.class);
        }

        @Override // since 2.12
        public final LogicalType logicalType() {
            // 07-Jun-2020, tatu: Hmmh... tricky choice. For now, use:
            return LogicalType.Integer;
        }

        @Override
        public Object deserialize(JsonParser p, DeserializationContext ctxt) throws IOException
        {
            switch (p.currentTokenId()) {
            case JsonTokenId.ID_NUMBER_INT:
                if (ctxt.hasSomeOfFeatures(F_MASK_INT_COERCIONS)) {
                    return _coerceIntegral(p, ctxt);
                }
                return p.getNumberValue();

            case JsonTokenId.ID_NUMBER_FLOAT:
                if (ctxt.isEnabled(DeserializationFeature.USE_BIG_DECIMAL_FOR_FLOATS)) {
                    // 10-Mar-2017, tatu: NaN and BigDecimal won't mix...
                    if (!p.isNaN()) {
                        return p.getDecimalValue();
                    }
                }
                return p.getNumberValue();

            case JsonTokenId.ID_STRING:
                /* Textual values are more difficult... not parsing itself, but figuring
                 * out 'minimal' type to use 
                 */
                String text = p.getText().trim();
                if ((text.length() == 0)) {
                    // note: no need to call `coerce` as this is never primitive
                    return getNullValue(ctxt);
                }
                if (_hasTextualNull(text)) {
                    // note: no need to call `coerce` as this is never primitive
                    return getNullValue(ctxt);
                }
                if (_isPosInf(text)) {
                    return Double.POSITIVE_INFINITY;
                }
                if (_isNegInf(text)) {
                    return Double.NEGATIVE_INFINITY;
                }
                if (_isNaN(text)) {
                    return Double.NaN;
                }
                _verifyStringForScalarCoercion(ctxt, text);
                try {
                    if (!_isIntNumber(text)) {
                        if (ctxt.isEnabled(DeserializationFeature.USE_BIG_DECIMAL_FOR_FLOATS)) {
                            return new BigDecimal(text);
                        }
                        return Double.valueOf(text);
                    }
                    if (ctxt.isEnabled(DeserializationFeature.USE_BIG_INTEGER_FOR_INTS)) {
                        return new BigInteger(text);
                    }
                    long value = Long.parseLong(text);
                    if (!ctxt.isEnabled(DeserializationFeature.USE_LONG_FOR_INTS)) {
                        if (value <= Integer.MAX_VALUE && value >= Integer.MIN_VALUE) {
                            return Integer.valueOf((int) value);
                        }
                    }
                    return Long.valueOf(value);
                } catch (IllegalArgumentException iae) {
                    return ctxt.handleWeirdStringValue(_valueClass, text,
                            "not a valid number");
                }
            case JsonTokenId.ID_START_ARRAY:
                return _deserializeFromArray(p, ctxt);
            }
            // Otherwise, no can do:
            return ctxt.handleUnexpectedToken(getValueType(ctxt), p);
        }

        /**
         * As mentioned in class Javadoc, there is additional complexity in
         * handling potentially mixed type information here. Because of this,
         * we must actually check for "raw" integers and doubles first, before
         * calling type deserializer.
         */
        @Override
        public Object deserializeWithType(JsonParser p, DeserializationContext ctxt,
                TypeDeserializer typeDeserializer)
            throws IOException
        {
            switch (p.currentTokenId()) {
            case JsonTokenId.ID_NUMBER_INT:
            case JsonTokenId.ID_NUMBER_FLOAT:
            case JsonTokenId.ID_STRING:
                // cannot point to type information: hence must be non-typed (int/double)
                return deserialize(p, ctxt);
            }
            return typeDeserializer.deserializeTypedFromScalar(p, ctxt);
        }
    }

    /*
    /**********************************************************
    /* And then bit more complicated (but non-structured) number
    /* types
    /**********************************************************
     */

    /**
     * This is bit trickier to implement efficiently, while avoiding
     * overflow problems.
     */
    @JacksonStdImpl
    public static class BigIntegerDeserializer
        extends StdScalarDeserializer<BigInteger>
    {
        public final static BigIntegerDeserializer instance = new BigIntegerDeserializer();

        public BigIntegerDeserializer() { super(BigInteger.class); }

        @Override
        public Object getEmptyValue(DeserializationContext ctxt) {
            return BigInteger.ZERO;
        }

        @Override // since 2.12
        public final LogicalType logicalType() {
            return LogicalType.Integer;
        }

        @SuppressWarnings("incomplete-switch")
        @Override
        public BigInteger deserialize(JsonParser p, DeserializationContext ctxt) throws IOException
        {
            switch (p.currentTokenId()) {
            case JsonTokenId.ID_NUMBER_INT:
                switch (p.getNumberType()) {
                case INT:
                case LONG:
                case BIG_INTEGER:
                    return p.getBigIntegerValue();
                }
                break;
            case JsonTokenId.ID_NUMBER_FLOAT:
                if (!ctxt.isEnabled(DeserializationFeature.ACCEPT_FLOAT_AS_INT)) {
                    _failDoubleToIntCoercion(p, ctxt, "java.math.BigInteger");
                }
                return p.getDecimalValue().toBigInteger();
            case JsonTokenId.ID_START_ARRAY:
                return _deserializeFromArray(p, ctxt);
            case JsonTokenId.ID_STRING: // let's do implicit re-parse
                String text = p.getText().trim();
                // note: no need to call `coerce` as this is never primitive
                if (_isEmptyOrTextualNull(text)) {
                    _verifyNullForScalarCoercion(ctxt, text);
                    return (BigInteger) getNullValue(ctxt);
                }
                _verifyStringForScalarCoercion(ctxt, text);
                try {
                    return new BigInteger(text);
                } catch (IllegalArgumentException iae) { }
                return (BigInteger) ctxt.handleWeirdStringValue(_valueClass, text,
                        "not a valid representation");
            }
            // String is ok too, can easily convert; otherwise, no can do:
            return (BigInteger) ctxt.handleUnexpectedToken(getValueType(ctxt), p);
        }
    }

    @JacksonStdImpl
    public static class BigDecimalDeserializer
        extends StdScalarDeserializer<BigDecimal>
    {
        public final static BigDecimalDeserializer instance = new BigDecimalDeserializer();
 
        public BigDecimalDeserializer() { super(BigDecimal.class); }

        @Override
        public Object getEmptyValue(DeserializationContext ctxt) {
            return BigDecimal.ZERO;
        }

        @Override // since 2.12
        public final LogicalType logicalType() {
            return LogicalType.Float;
        }

        @Override
        public BigDecimal deserialize(JsonParser p, DeserializationContext ctxt)
            throws IOException
        {
            switch (p.currentTokenId()) {
            case JsonTokenId.ID_NUMBER_INT:
            case JsonTokenId.ID_NUMBER_FLOAT:
                return p.getDecimalValue();
            case JsonTokenId.ID_STRING:
                String text = p.getText().trim();
                // note: no need to call `coerce` as this is never primitive
                if (_isEmptyOrTextualNull(text)) {
                    _verifyNullForScalarCoercion(ctxt, text);
                    return (BigDecimal) getNullValue(ctxt);
                }
                _verifyStringForScalarCoercion(ctxt, text);
                try {
                    return new BigDecimal(text);
                } catch (IllegalArgumentException iae) { }
                return (BigDecimal) ctxt.handleWeirdStringValue(_valueClass, text,
                        "not a valid representation");
            case JsonTokenId.ID_START_ARRAY:
                return _deserializeFromArray(p, ctxt);
            }
            // Otherwise, no can do:
            return (BigDecimal) ctxt.handleUnexpectedToken(getValueType(ctxt), p);
        }
    }
}<|MERGE_RESOLUTION|>--- conflicted
+++ resolved
@@ -7,6 +7,7 @@
 
 import com.fasterxml.jackson.core.*;
 import com.fasterxml.jackson.core.io.NumberInput;
+
 import com.fasterxml.jackson.databind.*;
 import com.fasterxml.jackson.databind.annotation.JacksonStdImpl;
 import com.fasterxml.jackson.databind.cfg.CoercionAction;
@@ -126,22 +127,14 @@
     protected abstract static class PrimitiveOrWrapperDeserializer<T>
         extends StdScalarDeserializer<T>
     {
-<<<<<<< HEAD
-=======
-        private static final long serialVersionUID = 1L;
-
-        // @since 2.12
         protected final LogicalType _logicalType;
 
->>>>>>> 847b74b4
         protected final T _nullValue;
 
-        // @since 2.9
         protected final T _emptyValue;
 
         protected final boolean _primitive;
 
-        // @since 2.12
         protected PrimitiveOrWrapperDeserializer(Class<T> vc, LogicalType logicalType,
                 T nvl, T empty) {
             super(vc);
@@ -149,11 +142,6 @@
             _nullValue = nvl;
             _emptyValue = empty;
             _primitive = vc.isPrimitive();
-        }
-
-        @Deprecated // since 2.12
-        protected PrimitiveOrWrapperDeserializer(Class<T> vc, T nvl, T empty) {
-            this(vc, LogicalType.OtherScalar, nvl, empty);
         }
 
         @Override
