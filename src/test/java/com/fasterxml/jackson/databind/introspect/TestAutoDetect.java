package com.fasterxml.jackson.databind.introspect;

import java.util.Objects;

import com.fasterxml.jackson.annotation.*;
import com.fasterxml.jackson.annotation.JsonAutoDetect.Visibility;

import com.fasterxml.jackson.core.*;

import com.fasterxml.jackson.databind.*;
import com.fasterxml.jackson.databind.exc.InvalidDefinitionException;

public class TestAutoDetect
    extends BaseMapTest
{
    // 21-Sep-2017, tatu: With 2.x, private delegating ctor was acceptable; with 3.x
    //    must be non-private OR annotated
    static class ProtectedBean {
        String a;

        protected ProtectedBean(String a) { this.a = a; }
    }

    // Private scalar constructor ok, but only if annotated (or level changed)
    static class PrivateBeanAnnotated {
        String a;

        @JsonCreator
        private PrivateBeanAnnotated(String a) { this.a = a; }
    }

    static class PrivateBeanNonAnnotated {
        String a;
        private PrivateBeanNonAnnotated(String a) { this.a = a; }
    }
    
    // test for [databind#1347], config overrides for visibility
    @JsonPropertyOrder(alphabetic=true)
    static class Feature1347SerBean {
        public int field = 2;

        public int getValue() { return 3; }
    }

    // let's promote use of fields; but not block setters yet
    @JsonAutoDetect(fieldVisibility=Visibility.NON_PRIVATE)
    static class Feature1347DeserBean {
        int value;

        public void setValue(int x) {
            throw new IllegalArgumentException("Should NOT get called");
        }
    }

    // For [databind#2789]
    @SuppressWarnings("unused")
    @JsonAutoDetect(
        getterVisibility = JsonAutoDetect.Visibility.NONE,
        creatorVisibility = JsonAutoDetect.Visibility.NONE,
        isGetterVisibility = JsonAutoDetect.Visibility.NONE,
        fieldVisibility = JsonAutoDetect.Visibility.NONE,
        setterVisibility = JsonAutoDetect.Visibility.NONE)
    @JsonTypeInfo(
        use = JsonTypeInfo.Id.NAME,
        include = JsonTypeInfo.As.PROPERTY,
        property = "type",
        visible = true)
    @JsonSubTypes({
        @JsonSubTypes.Type(name = "CLASS_A", value = DataClassA.class)
    })
    private static abstract class DataParent2789 {

        @JsonProperty("type")
        @JsonTypeId
        private final DataType2789 type;

        DataParent2789() {
            super();
            this.type = null;
        }

        DataParent2789(final DataType2789 type) {
            super();
            this.type = Objects.requireNonNull(type);
        }

        public DataType2789 getType() {
            return this.type;
        }
    }

    private static final class DataClassA extends DataParent2789 {
        DataClassA() {
            super(DataType2789.CLASS_A);
        }
    }

    private enum DataType2789 {
        CLASS_A;
    }

    /*
    /********************************************************
    /* Unit tests
    /********************************************************
     */

    private final ObjectMapper MAPPER = newJsonMapper();

    public void testProtectedDelegatingCtor() throws Exception
    {
        // first, default settings, with which construction works ok
        ObjectMapper m = new ObjectMapper();
        ProtectedBean bean = m.readValue(quote("abc"), ProtectedBean.class);
        assertEquals("abc", bean.a);

        // then by increasing visibility requirement:
        m = jsonMapperBuilder()
                .changeDefaultVisibility(vc -> vc.withScalarConstructorVisibility(JsonAutoDetect.Visibility.PUBLIC_ONLY))
                .build();
        try {
            m.readValue("\"abc\"", ProtectedBean.class);
            fail("Expected exception for missing constructor");
        } catch (JacksonException e) {
            verifyException(e, InvalidDefinitionException.class, "no String-argument constructor/factory");
        }
    }

    public void testPrivateDelegatingCtor() throws Exception
    {
        // first, default settings, with which construction works ok
        ObjectMapper m = new ObjectMapper();
        PrivateBeanAnnotated bean = m.readValue(quote("abc"), PrivateBeanAnnotated.class);
        assertEquals("abc", bean.a);

        // but not so much without
        try {
            m.readValue("\"abc\"", PrivateBeanNonAnnotated.class);
            fail("Expected exception for missing constructor");
        } catch (JacksonException e) {
            verifyException(e, InvalidDefinitionException.class, "no String-argument constructor/factory");
        }

        // except if we lower requirement
        m = jsonMapperBuilder()
                .changeDefaultVisibility(vc -> vc.withScalarConstructorVisibility(JsonAutoDetect.Visibility.ANY))
                .build();
        bean = m.readValue(quote("xyz"), PrivateBeanAnnotated.class);
        assertEquals("xyz", bean.a);
    }

    // [databind#1347]
    public void testVisibilityConfigOverridesForSer() throws Exception
    {
        // first, by default, both field/method should be visible
        final Feature1347SerBean input = new Feature1347SerBean();
        assertEquals(a2q("{'field':2,'value':3}"),
                MAPPER.writeValueAsString(input));

<<<<<<< HEAD
        ObjectMapper mapper = jsonMapperBuilder()
                .withConfigOverride(Feature1347SerBean.class,
                        o -> o.setVisibility(JsonAutoDetect.Value.construct(PropertyAccessor.GETTER,
                            Visibility.NONE)))
                .build();
        assertEquals(aposToQuotes("{'field':2}"),
=======
        ObjectMapper mapper = new ObjectMapper();
        mapper.configOverride(Feature1347SerBean.class)
            .setVisibility(JsonAutoDetect.Value.construct(PropertyAccessor.GETTER,
                            Visibility.NONE));
        assertEquals(a2q("{'field':2}"),
>>>>>>> 27f62d3c
                mapper.writeValueAsString(input));
    }

    // [databind#1347]
    public void testVisibilityConfigOverridesForDeser() throws Exception
    {
        final String JSON = a2q("{'value':3}");

        // by default, should throw exception
        try {
            /*Feature1347DeserBean bean =*/
            MAPPER.readValue(JSON, Feature1347DeserBean.class);
            fail("Should not pass");
        } catch (DatabindException e) { // should probably be something more specific but...
            verifyException(e, "Should NOT get called");
        }

        // but when instructed to ignore setter, should work
        ObjectMapper mapper = jsonMapperBuilder()
                .withConfigOverride(Feature1347DeserBean.class,
                        o -> o.setVisibility(JsonAutoDetect.Value.construct(PropertyAccessor.SETTER,
                                Visibility.NONE)))
                .build();
        Feature1347DeserBean result = mapper.readValue(JSON, Feature1347DeserBean.class);
        assertEquals(3, result.value);
    }

    // [databind#2789]
    public void testAnnotatedFieldIssue2789() throws Exception {
        final String json = MAPPER.writeValueAsString(new DataClassA());
        final DataParent2789 copy = MAPPER.readValue(json, DataParent2789.class);
        assertEquals(DataType2789.CLASS_A, copy.getType());
    }
}<|MERGE_RESOLUTION|>--- conflicted
+++ resolved
@@ -111,7 +111,7 @@
     {
         // first, default settings, with which construction works ok
         ObjectMapper m = new ObjectMapper();
-        ProtectedBean bean = m.readValue(quote("abc"), ProtectedBean.class);
+        ProtectedBean bean = m.readValue(q("abc"), ProtectedBean.class);
         assertEquals("abc", bean.a);
 
         // then by increasing visibility requirement:
@@ -130,7 +130,7 @@
     {
         // first, default settings, with which construction works ok
         ObjectMapper m = new ObjectMapper();
-        PrivateBeanAnnotated bean = m.readValue(quote("abc"), PrivateBeanAnnotated.class);
+        PrivateBeanAnnotated bean = m.readValue(q("abc"), PrivateBeanAnnotated.class);
         assertEquals("abc", bean.a);
 
         // but not so much without
@@ -145,7 +145,7 @@
         m = jsonMapperBuilder()
                 .changeDefaultVisibility(vc -> vc.withScalarConstructorVisibility(JsonAutoDetect.Visibility.ANY))
                 .build();
-        bean = m.readValue(quote("xyz"), PrivateBeanAnnotated.class);
+        bean = m.readValue(q("xyz"), PrivateBeanAnnotated.class);
         assertEquals("xyz", bean.a);
     }
 
@@ -157,20 +157,12 @@
         assertEquals(a2q("{'field':2,'value':3}"),
                 MAPPER.writeValueAsString(input));
 
-<<<<<<< HEAD
         ObjectMapper mapper = jsonMapperBuilder()
                 .withConfigOverride(Feature1347SerBean.class,
                         o -> o.setVisibility(JsonAutoDetect.Value.construct(PropertyAccessor.GETTER,
                             Visibility.NONE)))
                 .build();
-        assertEquals(aposToQuotes("{'field':2}"),
-=======
-        ObjectMapper mapper = new ObjectMapper();
-        mapper.configOverride(Feature1347SerBean.class)
-            .setVisibility(JsonAutoDetect.Value.construct(PropertyAccessor.GETTER,
-                            Visibility.NONE));
         assertEquals(a2q("{'field':2}"),
->>>>>>> 27f62d3c
                 mapper.writeValueAsString(input));
     }
 
