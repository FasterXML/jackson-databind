package com.fasterxml.jackson.databind.deser;

import java.io.IOException;
import java.util.*;

import com.fasterxml.jackson.core.*;
import com.fasterxml.jackson.core.sym.FieldNameMatcher;
import com.fasterxml.jackson.databind.*;
import com.fasterxml.jackson.databind.deser.impl.*;
import com.fasterxml.jackson.databind.introspect.AnnotatedMethod;
import com.fasterxml.jackson.databind.util.NameTransformer;
import com.fasterxml.jackson.databind.util.TokenBuffer;

/**
 * Class that handles deserialization using a separate
 * Builder class, which is used for data binding and
 * produces actual deserialized value at the end
 * of data binding.
 *<p>
 * Note on implementation: much of code has been copied from
 * {@link BeanDeserializer}; there may be opportunities to
 * refactor this in future.
 */
public class BuilderBasedDeserializer
    extends BeanDeserializerBase
{
    protected final AnnotatedMethod _buildMethod;

    /**
     * Type that the builder will produce, target type; as opposed to
     * `handledType()` which refers to Builder class.
     */
    protected final JavaType _targetType;

    // @since 3.0
    protected FieldNameMatcher _fieldMatcher;

    // @since 3.0
    protected SettableBeanProperty[] _fieldsByIndex;
    
    /**
     * State marker we need in order to avoid infinite recursion for some cases
     * (not very clean, alas, but has to do for now)
     */
    private volatile transient NameTransformer _currentlyTransforming;

    /*
    /**********************************************************************
    /* Life-cycle, construction, initialization
    /**********************************************************************
     */

    /**
     * Constructor used by {@link BeanDeserializerBuilder}.
     */
    public BuilderBasedDeserializer(BeanDeserializerBuilder builder,
            BeanDescription beanDesc, JavaType targetType,
            BeanPropertyMap properties, Map<String, SettableBeanProperty> backRefs,
            Set<String> ignorableProps, boolean ignoreAllUnknown,
            boolean hasViews)
    {
        super(builder, beanDesc, properties, backRefs,
                ignorableProps, ignoreAllUnknown, hasViews);
        _targetType = targetType;
        _buildMethod = builder.getBuildMethod();
        // 05-Mar-2012, tatu: Cannot really make Object Ids work with builders, not yet anyway
        if (_objectIdReader != null) {
            throw new IllegalArgumentException("Cannot use Object Id with Builder-based deserialization (type "
                    +beanDesc.getType()+")");
        }
    }

    /**
     * Copy-constructor that can be used by sub-classes to allow
     * copy-on-write styling copying of settings of an existing instance.
     */
    protected BuilderBasedDeserializer(BuilderBasedDeserializer src)
    {
        this(src, src._ignoreAllUnknown);
    }

    protected BuilderBasedDeserializer(BuilderBasedDeserializer src, boolean ignoreAllUnknown)
    {
        super(src, ignoreAllUnknown);
        _buildMethod = src._buildMethod;
        _targetType = src._targetType;
        _fieldMatcher = src._fieldMatcher;
        _fieldsByIndex = src._fieldsByIndex;
    }

    protected BuilderBasedDeserializer(BuilderBasedDeserializer src,
            UnwrappedPropertyHandler unwrapHandler, BeanPropertyMap renamedProperties,
            boolean ignoreAllUnknown) {
        super(src, unwrapHandler, renamedProperties, ignoreAllUnknown);
        _buildMethod = src._buildMethod;
        _targetType = src._targetType;
        _fieldMatcher = _beanProperties.getFieldMatcher();
        _fieldsByIndex = _beanProperties.getFieldMatcherProperties();
    }

    public BuilderBasedDeserializer(BuilderBasedDeserializer src, ObjectIdReader oir) {
        super(src, oir);
        _buildMethod = src._buildMethod;
        _targetType = src._targetType;
        _fieldMatcher = src._fieldMatcher;
        _fieldsByIndex = src._fieldsByIndex;
    }

    public BuilderBasedDeserializer(BuilderBasedDeserializer src, Set<String> ignorableProps) {
        super(src, ignorableProps);
        _buildMethod = src._buildMethod;
        _targetType = src._targetType;
        _fieldMatcher = src._fieldMatcher;
        _fieldsByIndex = src._fieldsByIndex;
    }

    public BuilderBasedDeserializer(BuilderBasedDeserializer src, BeanPropertyMap props) {
        super(src, props);
        _buildMethod = src._buildMethod;
        _targetType = src._targetType;
        _fieldMatcher = _beanProperties.getFieldMatcher();
        _fieldsByIndex = _beanProperties.getFieldMatcherProperties();
    }

    @Override
    protected void initFieldMatcher(DeserializationContext ctxt) {
        _beanProperties.initMatcher(ctxt.getParserFactory());
        _fieldMatcher = _beanProperties.getFieldMatcher();
        _fieldsByIndex = _beanProperties.getFieldMatcherProperties();
    }

    @Override
    public JsonDeserializer<Object> unwrappingDeserializer(DeserializationContext ctxt,
            NameTransformer transformer)
    {
        // main thing really is to just enforce ignoring of unknown properties; since
        // there may be multiple unwrapped values and properties for all may be interleaved...
        if (_currentlyTransforming == transformer) {
            return this;
        }
        _currentlyTransforming = transformer;
        try {
            UnwrappedPropertyHandler uwHandler = _unwrappedPropertyHandler;
            // delegate further unwraps, if any
            if (uwHandler != null) {
                uwHandler = uwHandler.renameAll(ctxt, transformer);
            }
            // and handle direct unwrapping as well:
            BeanPropertyMap props = _beanProperties.renameAll(ctxt, transformer);
            return new BuilderBasedDeserializer(this, uwHandler, props, true);
        } finally { _currentlyTransforming = null; }
    }

    @Override
    public BeanDeserializerBase withObjectIdReader(ObjectIdReader oir) {
        return new BuilderBasedDeserializer(this, oir);
    }

    @Override
    public BeanDeserializerBase withIgnorableProperties(Set<String> ignorableProps) {
        return new BuilderBasedDeserializer(this, ignorableProps);
    }

    @Override
    public BeanDeserializerBase withIgnoreAllUnknown(boolean ignoreUnknown) {
        return new BuilderBasedDeserializer(this, ignoreUnknown);
    }

    @Override
    public BeanDeserializerBase withBeanProperties(BeanPropertyMap props) {
        return new BuilderBasedDeserializer(this, props);
    }

    @Override
    protected BeanDeserializerBase asArrayDeserializer() {
        return new BeanAsArrayBuilderDeserializer(this, _targetType,
                _beanProperties.getPrimaryProperties(), 
                _buildMethod);
    }

    /*
    /**********************************************************************
    /* JsonDeserializer implementation
    /**********************************************************************
     */

    @Override
    public Boolean supportsUpdate(DeserializationConfig config) {
        // 26-Oct-2016, tatu: No, we can't merge Builder-based POJOs as of now
        return Boolean.FALSE;
    }
    
    /*
    /**********************************************************************
    /* JsonDeserializer implementation
    /**********************************************************************
     */

    protected Object finishBuild(DeserializationContext ctxt, Object builder)
            throws IOException
    {
        // As per [databind#777], allow returning builder itself
        if (null == _buildMethod) {
            return builder;
        }
        try {
            return _buildMethod.getMember().invoke(builder, (Object[]) null);
        } catch (Exception e) {
            return wrapInstantiationProblem(e, ctxt);
        }
    }

    /**
     * Main deserialization method for bean-based objects (POJOs).
     */
    @Override
    public Object deserialize(JsonParser p, DeserializationContext ctxt)
        throws IOException
    {
        // common case first:
        if (p.isExpectedStartObjectToken()) { 
            if (_vanillaProcessing) {
                return finishBuild(ctxt, _vanillaDeserialize(p, ctxt));
            }
<<<<<<< HEAD
            p.nextToken();
            Object builder = deserializeFromObject(p, ctxt);
            return finishBuild(ctxt, builder);
=======
            return finishBuild(ctxt, deserializeFromObject(p, ctxt));
>>>>>>> 4e253a3b
        }
        // and then others, generally requiring use of @JsonCreator
        switch (p.currentTokenId()) {
        case JsonTokenId.ID_STRING:
            return finishBuild(ctxt, deserializeFromString(p, ctxt));
        case JsonTokenId.ID_NUMBER_INT:
            return finishBuild(ctxt, deserializeFromNumber(p, ctxt));
        case JsonTokenId.ID_NUMBER_FLOAT:
            return finishBuild(ctxt, deserializeFromDouble(p, ctxt));
        case JsonTokenId.ID_EMBEDDED_OBJECT:
            return p.getEmbeddedObject();
        case JsonTokenId.ID_TRUE:
        case JsonTokenId.ID_FALSE:
            return finishBuild(ctxt, deserializeFromBoolean(p, ctxt));
        case JsonTokenId.ID_START_ARRAY:
            // these only work if there's a (delegating) creator, or UNWRAP_SINGLE_ARRAY
            // [databind#2608]: Do NOT call `finishBuild()` as method implements it
            return _deserializeFromArray(p, ctxt);
        case JsonTokenId.ID_FIELD_NAME:
        case JsonTokenId.ID_END_OBJECT:
            return finishBuild(ctxt, deserializeFromObject(p, ctxt));
        default:
        }
        return ctxt.handleUnexpectedToken(getValueType(ctxt), p);
    }

    /**
     * Secondary deserialization method, called in cases where POJO
     * instance is created as part of deserialization, potentially
     * after collecting some or all of the properties to set.
     */
    @Override
    public Object deserialize(JsonParser p, DeserializationContext ctxt,
    		Object value) throws IOException
    {
        // 26-Oct-2016, tatu: I cannot see any of making this actually
        //    work correctly, so let's indicate problem right away
        JavaType valueType = _targetType;
        // Did they try to give us builder?
        Class<?> builderRawType = handledType();
        Class<?> instRawType = value.getClass();
        if (builderRawType.isAssignableFrom(instRawType)) {
            return ctxt.reportBadDefinition(valueType, String.format(
                    "Deserialization of %s by passing existing Builder (%s) instance not supported",
                    valueType, builderRawType.getName()));
        }
        return ctxt.reportBadDefinition(valueType, String.format(
                "Deserialization of %s by passing existing instance (of %s) not supported",
                valueType, instRawType.getName()));
    }

    /*
    /**********************************************************************
    /* Concrete deserialization methods
    /**********************************************************************
     */

    /**
     * Streamlined version that is only used when no "special"
     * features are enabled.
     */
    private final Object _vanillaDeserialize(JsonParser p, DeserializationContext ctxt)
        throws IOException
    {
        Object builder = _valueInstantiator.createUsingDefault(ctxt);
        while (true) {
            int ix = p.nextFieldName(_fieldMatcher);
            if (ix >= 0) {
                p.nextToken();
                SettableBeanProperty prop = _fieldsByIndex[ix];
                try {
                    builder = prop.deserializeSetAndReturn(p, ctxt, builder);
                } catch (Exception e) {
                    throw wrapAndThrow(e, builder, prop.getName(), ctxt);
                }
                continue;
            }
            if (ix == FieldNameMatcher.MATCH_END_OBJECT) {
                return builder;
            }
            if (ix == FieldNameMatcher.MATCH_UNKNOWN_NAME) {
                p.nextToken();
                handleUnknownVanilla(p, ctxt, builder, p.currentName());
                continue;
            }
            return _handleUnexpectedWithin(p, ctxt, builder);
        }
    }

    /**
     * General version used when handling needs more advanced
     * features.
     */
    @Override
    public Object deserializeFromObject(JsonParser p, DeserializationContext ctxt)
        throws IOException
    {
        if (_nonStandardCreation) {
            if (_unwrappedPropertyHandler != null) {
                return deserializeWithUnwrapped(p, ctxt);
            }
            if (_externalTypeIdHandler != null) {
                return deserializeWithExternalTypeId(p, ctxt);
            }
            return deserializeFromObjectUsingNonDefault(p, ctxt);
        }
        Object bean = _valueInstantiator.createUsingDefault(ctxt);
        if (_injectables != null) {
            injectValues(ctxt, bean);
        }
        if (_needViewProcesing) {
            Class<?> view = ctxt.getActiveView();
            if (view != null) {
                return deserializeWithView(p, ctxt, bean, view);
            }
        }
        for (int ix = p.currentFieldName(_fieldMatcher); ; ix = p.nextFieldName(_fieldMatcher)) {
            if (ix >= 0) { // normal case
                p.nextToken();
                try {
                    bean = _fieldsByIndex[ix].deserializeSetAndReturn(p, ctxt, bean);
                } catch (Exception e) {
                    throw wrapAndThrow(e, bean, p.currentName(), ctxt);
                }
                continue;
            }
            if (ix == FieldNameMatcher.MATCH_END_OBJECT) {
                return bean;
            }
            if (ix != FieldNameMatcher.MATCH_UNKNOWN_NAME) {
                return _handleUnexpectedWithin(p, ctxt, bean);
            }
            p.nextToken();
            handleUnknownVanilla(p, ctxt, bean, p.currentName());
        }
    }

    /**
     * Method called to deserialize bean using "property-based creator":
     * this means that a non-default constructor or factory method is
     * called, and then possibly other setters. The trick is that
     * values for creator method need to be buffered, first; and
     * due to non-guaranteed ordering possibly some other properties
     * as well.
     *
     * @return Builder instance constructed
     */
    @Override
    @SuppressWarnings("resource")
    protected Object _deserializeUsingPropertyBased(final JsonParser p,
            final DeserializationContext ctxt)
        throws IOException
    { 
        final PropertyBasedCreator creator = _propertyBasedCreator;
        PropertyValueBuffer buffer = creator.startBuilding(p, ctxt, _objectIdReader);
        final Class<?> activeView = _needViewProcesing ? ctxt.getActiveView() : null;

        // 04-Jan-2010, tatu: May need to collect unknown properties for polymorphic cases
        TokenBuffer unknown = null;

        JsonToken t = p.currentToken();
        for (; t == JsonToken.FIELD_NAME; t = p.nextToken()) {
            String propName = p.currentName();
            p.nextToken(); // to point to value
            // creator property?
            SettableBeanProperty creatorProp = creator.findCreatorProperty(propName);
            if (creatorProp != null) {
                if ((activeView != null) && !creatorProp.visibleInView(activeView)) {
                    p.skipChildren();
                    continue;
                }
                // Last creator property to set?
                if (buffer.assignParameter(creatorProp, creatorProp.deserialize(p, ctxt))) {
                    p.nextToken(); // to move to following FIELD_NAME/END_OBJECT
                    Object builder;
                    try {
                        builder = creator.build(ctxt, buffer);
                    } catch (Exception e) {
                        throw wrapAndThrow(e, _beanType.getRawClass(), propName, ctxt);
                    }
                    //  polymorphic?
                    if (builder.getClass() != _beanType.getRawClass()) {
                        return handlePolymorphic(p, ctxt, builder, unknown);
                    }
                    if (unknown != null) { // nope, just extra unknown stuff...
                        builder = handleUnknownProperties(ctxt, builder, unknown);
                    }
                    // or just clean?
                    return _deserialize(p, ctxt, builder);
                }
                continue;
            }
            // Object Id property?
            if (buffer.readIdProperty(propName)) {
                continue;
            }
            // regular property? needs buffering
            int ix = _fieldMatcher.matchName(propName);
            if (ix >= 0) {
                SettableBeanProperty prop = _fieldsByIndex[ix];
                // !!! 21-Nov-2017, tatu: Regular deserializer handles references here...
                buffer.bufferProperty(prop, prop.deserialize(p, ctxt));
                continue;
            }
            // As per [JACKSON-313], things marked as ignorable should not be
            // passed to any setter
            if (_ignorableProps != null && _ignorableProps.contains(propName)) {
                handleIgnoredProperty(p, ctxt, handledType(), propName);
                continue;
            }
            // "any property"?
            if (_anySetter != null) {
                buffer.bufferAnyProperty(_anySetter, propName, _anySetter.deserialize(p, ctxt));
                continue;
            }
            // Ok then, let's collect the whole field; name and value
            if (unknown == null) {
                unknown = TokenBuffer.forInputBuffering(p, ctxt);
            }
            unknown.writeFieldName(propName);
            unknown.copyCurrentStructure(p);
        }

        // We hit END_OBJECT, so:
        Object builder;
        try {
            builder = creator.build(ctxt, buffer);
        } catch (Exception e) {
            builder = wrapInstantiationProblem(e, ctxt);
        }
        if (unknown != null) {
            // polymorphic?
            if (builder.getClass() != _beanType.getRawClass()) {
                return handlePolymorphic(null, ctxt, builder, unknown);
            }
            // no, just some extra unknown properties
            return handleUnknownProperties(ctxt, builder, unknown);
        }
        return builder;
    }

    @SuppressWarnings("resource")
    protected final Object _deserialize(JsonParser p,
            DeserializationContext ctxt, Object builder) throws IOException
    {        
        if (_injectables != null) {
            injectValues(ctxt, builder);
        }
        if (_unwrappedPropertyHandler != null) {
            if (p.hasToken(JsonToken.START_OBJECT)) {
                p.nextToken();
            }
            TokenBuffer tokens = TokenBuffer.forInputBuffering(p, ctxt);
            tokens.writeStartObject();
            return deserializeWithUnwrapped(p, ctxt, builder, tokens);
        }
        if (_externalTypeIdHandler != null) {
            return deserializeWithExternalTypeId(p, ctxt, builder);
        }
        if (_needViewProcesing) {
            Class<?> view = ctxt.getActiveView();
            if (view != null) {
                return deserializeWithView(p, ctxt, builder, view);
            }
        }
        int ix = p.isExpectedStartObjectToken() ?
                p.nextFieldName(_fieldMatcher) : p.currentFieldName(_fieldMatcher);
        for (; ; ix = p.nextFieldName(_fieldMatcher)) {
            if (ix >= 0) {
                p.nextToken();
                SettableBeanProperty prop = _fieldsByIndex[ix];
                try {
                    builder = prop.deserializeSetAndReturn(p, ctxt, builder);
                } catch (Exception e) {
                    throw wrapAndThrow(e, builder, prop.getName(), ctxt);
                }
                continue;
            }
            if (ix == FieldNameMatcher.MATCH_END_OBJECT) {
                return builder;
            }
            if (ix != FieldNameMatcher.MATCH_UNKNOWN_NAME) {
                return _handleUnexpectedWithin(p, ctxt, builder);
            }
            p.nextToken();
            handleUnknownVanilla(p, ctxt, builder, p.currentName());
        }
    }

    @Override // since 2.11, custom implementation
    protected Object _deserializeFromArray(JsonParser p, DeserializationContext ctxt) throws IOException
    {
        // note: cannot call `_delegateDeserializer()` since order reversed here:
        JsonDeserializer<Object> delegateDeser = _arrayDelegateDeserializer;
        // fallback to non-array delegate
        if ((delegateDeser != null) || ((delegateDeser = _delegateDeserializer) != null)) {
            Object builder = _valueInstantiator.createUsingArrayDelegate(ctxt,
                    delegateDeser.deserialize(p, ctxt));
            if (_injectables != null) {
                injectValues(ctxt, builder);
            }
            return finishBuild(ctxt, builder);
        }
        if (ctxt.isEnabled(DeserializationFeature.UNWRAP_SINGLE_VALUE_ARRAYS)) {
            JsonToken t = p.nextToken();
            if (t == JsonToken.END_ARRAY && ctxt.isEnabled(DeserializationFeature.ACCEPT_EMPTY_ARRAY_AS_NULL_OBJECT)) {
                return null;
            }
            final Object value = deserialize(p, ctxt);
            if (p.nextToken() != JsonToken.END_ARRAY) {
                handleMissingEndArrayForSingle(p, ctxt);
            }
            return value;
        }
        if (ctxt.isEnabled(DeserializationFeature.ACCEPT_EMPTY_ARRAY_AS_NULL_OBJECT)) {
            JsonToken t = p.nextToken();
            if (t == JsonToken.END_ARRAY) {
                return null;
            }
            return ctxt.handleUnexpectedToken(getValueType(ctxt), JsonToken.START_ARRAY, p, null);
        }
        return ctxt.handleUnexpectedToken(getValueType(ctxt), p);
    }

    /*
    /**********************************************************************
    /* Deserializing when we have to consider an active View
    /**********************************************************************
     */

    protected final Object deserializeWithView(JsonParser p, DeserializationContext ctxt,
            Object bean, Class<?> activeView)
        throws IOException
    {
        for (int ix = p.currentFieldName(_fieldMatcher); ; ix = p.nextFieldName(_fieldMatcher)) {
            if (ix >= 0) {
                p.nextToken();
                SettableBeanProperty prop = _fieldsByIndex[ix];
                if (!prop.visibleInView(activeView)) {
                    p.skipChildren();
                    continue;
                }
                try {
                    bean = prop.deserializeSetAndReturn(p, ctxt, bean);
                } catch (Exception e) {
                    throw wrapAndThrow(e, bean, prop.getName(), ctxt);
                }
                continue;
            }
            if (ix != FieldNameMatcher.MATCH_END_OBJECT) {
                if (ix != FieldNameMatcher.MATCH_UNKNOWN_NAME) {
                    return _handleUnexpectedWithin(p, ctxt, bean);
                }
                p.nextToken();
                handleUnknownVanilla(p, ctxt, bean, p.currentName());
                continue;
            }
            return bean;
        }
    }

    /*
    /**********************************************************************
    /* Handling for cases where we have "unwrapped" values
    /**********************************************************************
     */

    /**
     * Method called when there are declared "unwrapped" properties
     * which need special handling
     */
    @SuppressWarnings("resource")
    protected Object deserializeWithUnwrapped(JsonParser p, DeserializationContext ctxt)
        throws IOException
    {
        if (_delegateDeserializer != null) {
            return _valueInstantiator.createUsingDelegate(ctxt, _delegateDeserializer.deserialize(p, ctxt));
        }
        if (_propertyBasedCreator != null) {
            return deserializeUsingPropertyBasedWithUnwrapped(p, ctxt);
        }
        TokenBuffer tokens = TokenBuffer.forInputBuffering(p, ctxt);
        tokens.writeStartObject();
        Object bean = _valueInstantiator.createUsingDefault(ctxt);

        if (_injectables != null) {
            injectValues(ctxt, bean);
        }

        final Class<?> activeView = _needViewProcesing ? ctxt.getActiveView() : null;
        for (int ix = p.currentFieldName(_fieldMatcher); ; ix = p.nextFieldName(_fieldMatcher)) {
            if (ix >= 0) { // common case
                p.nextToken();
                SettableBeanProperty prop = _fieldsByIndex[ix];
                if ((activeView != null) && !prop.visibleInView(activeView)) {
                    p.skipChildren();
                    continue;
                }
                try {
                    bean = prop.deserializeSetAndReturn(p, ctxt, bean);
                } catch (Exception e) {
                    throw wrapAndThrow(e, bean, prop.getName(), ctxt);
                }
                continue;
            }
            if (ix == FieldNameMatcher.MATCH_END_OBJECT) {
                break;
            }
            if (ix == FieldNameMatcher.MATCH_ODD_TOKEN) {
                return _handleUnexpectedWithin(p, ctxt, bean);
            }
            final String propName = p.currentName();
            p.nextToken();
            // ignorable things should be ignored
            if ((_ignorableProps != null) && _ignorableProps.contains(propName)) {
                handleIgnoredProperty(p, ctxt, bean, propName);
                continue;
            }
            // but... others should be passed to unwrapped property deserializers
            tokens.writeFieldName(propName);
            tokens.copyCurrentStructure(p);
            // how about any setter? We'll get copies but...
            if (_anySetter != null) {
                try {
                    _anySetter.deserializeAndSet(p, ctxt, bean, propName);
                } catch (Exception e) {
                    throw wrapAndThrow(e, bean, propName, ctxt);
                }
                continue;
            }
        }
        tokens.writeEndObject();
        return _unwrappedPropertyHandler.processUnwrapped(p, ctxt, bean, tokens);
    }

    protected Object deserializeWithUnwrapped(JsonParser p,
            DeserializationContext ctxt, Object builder, TokenBuffer tokens)
        throws IOException
    {
        final Class<?> activeView = _needViewProcesing ? ctxt.getActiveView() : null;
        for (int ix = p.currentFieldName(_fieldMatcher); ; ix = p.nextFieldName(_fieldMatcher)) {
            if (ix >= 0) { // common case
                p.nextToken();
                SettableBeanProperty prop = _fieldsByIndex[ix];
                if ((activeView != null) && !prop.visibleInView(activeView)) {
                    p.skipChildren();
                    continue;
                }
                try {
                    builder = prop.deserializeSetAndReturn(p, ctxt, builder);
                } catch (Exception e) {
                    wrapAndThrow(e, builder, prop.getName(), ctxt);
                }
                continue;
            }
            if (ix == FieldNameMatcher.MATCH_END_OBJECT) {
                break;
            }
            if (ix == FieldNameMatcher.MATCH_ODD_TOKEN) {
                return _handleUnexpectedWithin(p, ctxt, builder);
            }
            final String propName = p.currentName();
            p.nextToken();
            if ((_ignorableProps != null) && _ignorableProps.contains(propName)) {
                handleIgnoredProperty(p, ctxt, builder, propName);
                continue;
            }
            // but... others should be passed to unwrapped property deserializers
            tokens.writeFieldName(propName);
            tokens.copyCurrentStructure(p);
            // how about any setter? We'll get copies but...
            if (_anySetter != null) {
                _anySetter.deserializeAndSet(p, ctxt, builder, propName);
            }
        }
        tokens.writeEndObject();
        return _unwrappedPropertyHandler.processUnwrapped(p, ctxt, builder, tokens);
    }

    @SuppressWarnings("resource")
    protected Object deserializeUsingPropertyBasedWithUnwrapped(JsonParser p,
    		DeserializationContext ctxt)
        throws IOException
    {
        final PropertyBasedCreator creator = _propertyBasedCreator;
        PropertyValueBuffer buffer = creator.startBuilding(p, ctxt, _objectIdReader);

        TokenBuffer tokens = TokenBuffer.forInputBuffering(p, ctxt);
        tokens.writeStartObject();

        JsonToken t = p.currentToken();
        for (; t == JsonToken.FIELD_NAME; t = p.nextToken()) {
            String propName = p.currentName();
            p.nextToken(); // to point to value
            // creator property?
            SettableBeanProperty creatorProp = creator.findCreatorProperty(propName);
            if (creatorProp != null) {
                // Last creator property to set?
                if (buffer.assignParameter(creatorProp, creatorProp.deserialize(p, ctxt))) {
                    t = p.nextToken(); // to move to following FIELD_NAME/END_OBJECT
                    Object builder = null;
                    try {
                        builder = creator.build(ctxt, buffer);
                    } catch (Exception e) {
                        throw wrapAndThrow(e, _beanType.getRawClass(), propName, ctxt);
                    }
                    if (builder.getClass() != _beanType.getRawClass()) {
                        return handlePolymorphic(p, ctxt, builder, tokens);
                    }
                    return deserializeWithUnwrapped(p, ctxt, builder, tokens);
                }
                continue;
            }
            // Object Id property?
            if (buffer.readIdProperty(propName)) {
                continue;
            }
            // regular property? needs buffering
            int ix = _fieldMatcher.matchName(propName);
            if (ix >= 0) {
                SettableBeanProperty prop = _fieldsByIndex[ix];
                buffer.bufferProperty(prop, prop.deserialize(p, ctxt));
                continue;
            }
            if (_ignorableProps != null && _ignorableProps.contains(propName)) {
                handleIgnoredProperty(p, ctxt, handledType(), propName);
                continue;
            }
            tokens.writeFieldName(propName);
            tokens.copyCurrentStructure(p);
            // "any property"?
            if (_anySetter != null) {
                buffer.bufferAnyProperty(_anySetter, propName, _anySetter.deserialize(p, ctxt));
            }
        }
        tokens.writeEndObject();

        // We hit END_OBJECT, so:
        Object builder = null;
        try {
            builder = creator.build(ctxt, buffer);
        } catch (Exception e) {
            return wrapInstantiationProblem(e, ctxt);
        }
        return _unwrappedPropertyHandler.processUnwrapped(p, ctxt, builder, tokens);
    }

    /*
    /**********************************************************************
    /* Handling for cases where we have property/-ies with external type id
    /**********************************************************************
     */

    protected Object deserializeWithExternalTypeId(JsonParser p, DeserializationContext ctxt)
        throws IOException
    {
        if (_propertyBasedCreator != null) {
            return deserializeUsingPropertyBasedWithExternalTypeId(p, ctxt);
        }
        return deserializeWithExternalTypeId(p, ctxt, _valueInstantiator.createUsingDefault(ctxt));
    }

    protected Object deserializeWithExternalTypeId(JsonParser p,
    		DeserializationContext ctxt, Object bean)
        throws IOException
    {
        final Class<?> activeView = _needViewProcesing ? ctxt.getActiveView() : null;
        final ExternalTypeHandler ext = _externalTypeIdHandler.start();

        for (int ix = p.currentFieldName(_fieldMatcher); ; ix = p.nextFieldName(_fieldMatcher)) {
            if (ix >= 0) { // normal case
                SettableBeanProperty prop = _fieldsByIndex[ix];
                JsonToken t = p.nextToken();
                // May have property AND be used as external type id:
                if (t.isScalarValue()) {
                    ext.handleTypePropertyValue(p, ctxt, p.currentName(), bean);
                }
                if (activeView != null && !prop.visibleInView(activeView)) {
                    p.skipChildren();
                    continue;
                }
                try {
                    bean = prop.deserializeSetAndReturn(p, ctxt, bean);
                } catch (Exception e) {
                    throw wrapAndThrow(e, bean, prop.getName(), ctxt);
                }
                continue;
            }
            if (ix == FieldNameMatcher.MATCH_END_OBJECT) {
                break;
            }
            if (ix != FieldNameMatcher.MATCH_UNKNOWN_NAME) {
                return _handleUnexpectedWithin(p, ctxt, bean);
            }
            // ignorable things should be ignored
            final String propName = p.currentName();
            if ((_ignorableProps != null) && (_ignorableProps.contains(propName))) {
                handleIgnoredProperty(p, ctxt, bean, propName);
                continue;
            }
            // but others are likely to be part of external type id thingy...
            if (ext.handlePropertyValue(p, ctxt, propName, bean)) {
                continue;
            }
            // if not, the usual fallback handling:
            if (_anySetter != null) {
                try {
                    _anySetter.deserializeAndSet(p, ctxt, bean, propName);
                } catch (Exception e) {
                    throw wrapAndThrow(e, bean, propName, ctxt);
                }
                continue;
            } else {
                // Unknown: let's call handler method
                handleUnknownProperty(p, ctxt, bean, propName);
            }
        }
        // and when we get this far, let's try finalizing the deal:
        return ext.complete(p, ctxt, bean);
    }

    protected Object deserializeUsingPropertyBasedWithExternalTypeId(JsonParser p,
    		DeserializationContext ctxt)
        throws IOException
    {
        // !!! 04-Mar-2012, TODO: Need to fix -- will not work as is...
        JavaType t = _targetType;
        return ctxt.reportBadDefinition(t, String.format(
                "Deserialization (of %s) with Builder, External type id, @JsonCreator not yet implemented",
                t));
    }

    /*
    /**********************************************************************
    /* Error handling
    /**********************************************************************
     */

    /**
     * Method called if an unexpected token (other then <code>FIELD_NAME</code>)
     * is found after POJO has been instantiated and partially bound.
     *
     * @since 3.0
     */
    protected Object _handleUnexpectedWithin(JsonParser p,
            DeserializationContext ctxt, Object beanOrBuilder) throws IOException
    {
        return ctxt.handleUnexpectedToken(getValueType(ctxt), p);
    }
}<|MERGE_RESOLUTION|>--- conflicted
+++ resolved
@@ -222,13 +222,8 @@
             if (_vanillaProcessing) {
                 return finishBuild(ctxt, _vanillaDeserialize(p, ctxt));
             }
-<<<<<<< HEAD
             p.nextToken();
-            Object builder = deserializeFromObject(p, ctxt);
-            return finishBuild(ctxt, builder);
-=======
             return finishBuild(ctxt, deserializeFromObject(p, ctxt));
->>>>>>> 4e253a3b
         }
         // and then others, generally requiring use of @JsonCreator
         switch (p.currentTokenId()) {
@@ -518,7 +513,7 @@
         }
     }
 
-    @Override // since 2.11, custom implementation
+    @Override
     protected Object _deserializeFromArray(JsonParser p, DeserializationContext ctxt) throws IOException
     {
         // note: cannot call `_delegateDeserializer()` since order reversed here:
