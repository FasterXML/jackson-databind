package com.fasterxml.jackson.databind.jsontype.impl;

import java.io.IOException;

import com.fasterxml.jackson.annotation.JsonTypeInfo.As;
import com.fasterxml.jackson.core.*;
import com.fasterxml.jackson.core.util.JsonParserSequence;
import com.fasterxml.jackson.databind.*;
import com.fasterxml.jackson.databind.jsontype.TypeDeserializer;
import com.fasterxml.jackson.databind.jsontype.TypeIdResolver;
import com.fasterxml.jackson.databind.util.TokenBuffer;

/**
 * Type deserializer used with {@link As#WRAPPER_OBJECT}
 * inclusion mechanism. Simple since JSON structure used is always
 * the same, regardless of structure used for actual value: wrapping
 * is done using a single-element JSON Object where type id is the key,
 * and actual object data as the value.
 */
public class AsWrapperTypeDeserializer
    extends TypeDeserializerBase
    implements java.io.Serializable
{
    private static final long serialVersionUID = 1L;

    public AsWrapperTypeDeserializer(JavaType bt, TypeIdResolver idRes,
            String typePropertyName, boolean typeIdVisible, Class<?> defaultImpl)
    {
        super(bt, idRes, typePropertyName, typeIdVisible, defaultImpl);
    }

    protected AsWrapperTypeDeserializer(AsWrapperTypeDeserializer src, BeanProperty property) {
        super(src, property);
    }
    
    @Override
    public TypeDeserializer forProperty(BeanProperty prop) {
        return (prop == _property) ? this : new AsWrapperTypeDeserializer(this, prop);
    }
    
    @Override
    public As getTypeInclusion() { return As.WRAPPER_OBJECT; }

    /**
     * Deserializing type id enclosed using WRAPPER_OBJECT style is straightforward
     */
    @Override
    public Object deserializeTypedFromObject(JsonParser jp, DeserializationContext ctxt) throws IOException {
        return _deserialize(jp, ctxt);
    }    

    @Override
    public Object deserializeTypedFromArray(JsonParser jp, DeserializationContext ctxt) throws IOException {
        return _deserialize(jp, ctxt);
    }

    @Override
    public Object deserializeTypedFromScalar(JsonParser jp, DeserializationContext ctxt) throws IOException {
        return _deserialize(jp, ctxt);
    }

    @Override
    public Object deserializeTypedFromAny(JsonParser jp, DeserializationContext ctxt) throws IOException {
        return _deserialize(jp, ctxt);
    }
    
    /*
    /***************************************************************
    /* Internal methods
    /***************************************************************
     */

    /**
     * Method that handles type information wrapper, locates actual
     * subtype deserializer to use, and calls it to do actual
     * deserialization.
     */
    @SuppressWarnings("resource")
<<<<<<< HEAD
    protected Object _deserialize(JsonParser jp, DeserializationContext ctxt) throws IOException
=======
    private final Object _deserialize(JsonParser p, DeserializationContext ctxt) throws IOException
>>>>>>> cecd409a
    {
        // 02-Aug-2013, tatu: May need to use native type ids
        if (p.canReadTypeId()) {
            Object typeId = p.getTypeId();
            if (typeId != null) {
                return _deserializeWithNativeTypeId(p, ctxt, typeId);
            }
        }
        // first, sanity checks
        JsonToken t = p.getCurrentToken();
        if (t == JsonToken.START_OBJECT) {
            // should always get field name, but just in case...
            if (p.nextToken() != JsonToken.FIELD_NAME) {
                throw ctxt.wrongTokenException(p, JsonToken.FIELD_NAME,
                        "need JSON String that contains type id (for subtype of "+baseTypeName()+")");
            }
        } else if (t != JsonToken.FIELD_NAME) {
            throw ctxt.wrongTokenException(p, JsonToken.START_OBJECT,
                    "need JSON Object to contain As.WRAPPER_OBJECT type information for class "+baseTypeName());
        }
        final String typeId = p.getText();
        JsonDeserializer<Object> deser = _findDeserializer(ctxt, typeId);
        p.nextToken();

        // Minor complication: we may need to merge type id in?
        if (_typeIdVisible && p.getCurrentToken() == JsonToken.START_OBJECT) {
            // but what if there's nowhere to add it in? Error? Or skip? For now, skip.
            TokenBuffer tb = new TokenBuffer(null, false);
            tb.writeStartObject(); // recreate START_OBJECT
            tb.writeFieldName(_typePropertyName);
            tb.writeString(typeId);
            p = JsonParserSequence.createFlattened(tb.asParser(p), p);
            p.nextToken();
        }
        
        Object value = deser.deserialize(p, ctxt);
        // And then need the closing END_OBJECT
        if (p.nextToken() != JsonToken.END_OBJECT) {
            throw ctxt.wrongTokenException(p, JsonToken.END_OBJECT,
                    "expected closing END_OBJECT after type information and deserialized value");
        }
        return value;
    }
}<|MERGE_RESOLUTION|>--- conflicted
+++ resolved
@@ -76,11 +76,7 @@
      * deserialization.
      */
     @SuppressWarnings("resource")
-<<<<<<< HEAD
-    protected Object _deserialize(JsonParser jp, DeserializationContext ctxt) throws IOException
-=======
-    private final Object _deserialize(JsonParser p, DeserializationContext ctxt) throws IOException
->>>>>>> cecd409a
+    protected Object _deserialize(JsonParser p, DeserializationContext ctxt) throws IOException
     {
         // 02-Aug-2013, tatu: May need to use native type ids
         if (p.canReadTypeId()) {
