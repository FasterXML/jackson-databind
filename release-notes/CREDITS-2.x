Here are people who have contributed to the development of Jackson JSON processor
databind core component, version 2.x
(version numbers in brackets indicate release in which the problem was fixed)

(note: for older credits, check out release notes for 1.x versions)

Tatu Saloranta, tatu.saloranta@iki.fi: author

Pascal Glinas:
  * Contributed fixes to 'MappingIterator' handling (Pull#58 and Pull#59)
   (2.1.0)
  * Reported #220: ContainerNode missing 'createNumber(BigInteger)'
   (2.2.2)

Joern Huxhorn: (huxi@github)
  * Suggested [JACKSON-636]: Add 'SerializationFeature.ORDER_MAP_ENTRIES_BY_KEYS' to allow
    forced sorting of Maps during serialization
   (2.0.0)
  * Reported #479: NPE on trying to deserialize a `String[]` that contains null
   (2.4.1)
  * Reported #1411: MapSerializer._orderEntries should check for null keys
   (2.7.9)

James Roper:
 * Requested [JACKSON-732]: Allow 'AnnotationIntrospector.findContentDeserializer()'
    (and similar) to return instance, not just Class<?> for instance
  (2.0.0)
 * Suggested [JACKSON-800]: Adding a method for letting modules register
    DeserializationProblemHandlers
  (2.0.0)

Casey Lucas:
 * Reported [JACKSON-798]: Problem with external type id, creators
  (2.0.0)

Tammo van Lessen:
 * Reported [JACKSON-811]: Problems with @JsonIdentityInfo, abstract types
  (2.0.0)
 * Reported [JACKSON-814]: Parsing RFC822/RFC1123 dates failes on non-US locales
  (2.0.0)

Raymond Myers:
 * Suggested [JACKSON-810]: Deserialization Feature: Allow unknown Enum values via
    'DeserializationFeature.READ_UNKNOWN_ENUM_VALUES_AS_NULL'
  (2.0.0)

Ryan Gardner:
 * Contributed #5 -- Add support for maps with java.util.Locale keys
    to the set of StdKeyDeserializers
  (2.0.1)

Razvan Dragut:
 * Suggested [JACKSON-850]: Allow use of zero-arg factory methods as "default creator"
  (2.1.0)

Duncan Atkinson:
 * Reported [JACKSON-851]: State corruption with ObjectWriter, DefaultPrettyPrinter
  (2.1.0)

Mark Wolfe:
 * Suggested #45: Add `@JsonNaming()` for per-class naming strategy overrides
  (2.1.0)

Dmitry Katsubo:
 * Contributed patch for #65: Add getters to `ObjectMapper`, DeserializationContext,
   DeserializationFactory.
  (2.1.0)

Francis Galiegue:
 * Reported #93 (and suggested fix): bug in `ObjectMapper.setAll(...)'
  implementation
  (2.1.1)
 * Reported #433: `ObjectMapper`'s `.valueToTree()` wraps `JsonSerializable` objects
  into a POJONode
  (2.3.3)
 * Contributed #434: Ensure that DecimalNodes with mathematically equal values are equal
  (2.4.0)

kelaneren@github:
 * Reported #157, contributed unit test: NPE when registering same module twice.
  (2.1.4)

Eric Tschetter (cheddar@github):
  * Reported issues #166, #167, #170 (regressions from 1.9.x to 2.x)
   (2.1.4)

Thierry D (thierryd@github)
  * Reported #214: Problem with LICENSE, NOTICE, Android packaging
   (2.2.2)

Luke G-H (lukegh@github)
  * Reported #223: Duplicated nulls with @JsonFormat(shape=Shape.ARRAY)
   (2.2.2)

Karl Moore (karldmoore@github)
  * Reported #217: JsonProcessingExceptions not all wrapped as expected
   (2.2.2)

David Phillips:
  * Requested #308: Improve serialization and deserialization speed of `java.util.UUID`
   (2.3.0)

Seth Pellegrino (jivesoft):
  * Contributed #317: Fix `JsonNode` support for nulls bound to	`ObjectNode`, `ArrayNode`
   (2.3.0)

Florian Schoppmann (fschopp@github)
  * Reported #357: StackOverflowError with contentConverter that returns array type
   (2.7.0)
  * Reported #358: `IterableSerializer` ignoring	annotated content serializer
   (2.3.1)
  * Reported #359: Converted object not using explicitly annotated serializer
   (2.4.0)

Martin Traverso:
  * Reported #406: Cannot use external type id + @JsonTypeIdResolver
   (2.3.2)

Matthew Morrissette:
  * Contributed #381: Allow inlining/unwrapping of value from single-component JSON array
   (2.4.0)

Will Palmeri: (wpalmeri@github)
  * Contributed #407: Make array and Collection serializers use configured value null handler
   (2.4.0)

Cemalettin Koc: (cemo@github)
  * Reported #353: Problems with polymorphic types, `JsonNode` (related to #88)
   (2.4.0)

Ben Fagin: (UnquietCode@github)
  * Suggested #442: Make `@JsonUnwrapped` indicate property inclusion
   (2.4.0)
  * Contributed #81/#455: Allow use of @JsonUnwrapped with typed (@JsonTypeInfo) classes,
    provided that (new) feature `SerializationFeature.FAIL_ON_UNWRAPPED_TYPE_IDENTIFIERS`
    is disabled
   (2.4.0)

Chris Cleveland:
  * Suggested #463: Add 'JsonNode.asText(String defaultValue)`
   (2.4.0)

Benson Margulies:
  * Reported #467: Unwanted POJO's embedded in tree via serialization to tree
   (2.4.0)
  * Reported #601: ClassCastException for a custom serializer for enum key in `EnumMap`
   (2.4.4)
  * Contributed 944: Failure to use custom deserializer for key deserializer
   (2.6.3)
  * Reported #1120: String value omitted from weirdStringException
   (2.6.6)
  * Reported, fixed #1235: `java.nio.file.Path` support incomplete
   (2.8.0)
  * Reported #1270: Generic type returned from type id resolver seems to be ignored
   (2.8.0)

Steve Sanbeg: (sanbeg@github)
  * Contributed #482: Make date parsing error behavior consistent with JDK
   (2.4.1)

Ian Barfield: (tea-dragon@github)
  * Reported #580: delegate deserializers choke on a (single) abstract/polymorphic parameter
   (2.4.4)
  * Reported #844: Using JsonCreator still causes invalid path references in JsonMappingException
   (2.5.5)

Eugene Lukash
  * Reported #592: Wrong `TokenBuffer` delegate deserialization using `@JsonCreator`
   (2.4.4)

Fernando Otero (zeitos@github)
  * Contributed fix for #610: Problem with forward reference in hierarchies
   (2.4.4)

Lovro Pandžić (lpandzic@github)
  * Reported #421: @JsonCreator not used in case of multiple creators with parameter names
   (2.5.0)

Adam Stroud (adstro@github)
  * Contributed	#576: Add fluent API for adding mixins
   (2.5.0)

David Fleeman (fleebytes@github)
  * Contributed #528 implementation: Add support for `JsonType.As.EXISTING_PROPERTY`
   (2.5.0)

Aurélien Leboulanger (herau@github)
  * Contributed improvement for #597: Improve error messaging for cases	where JSON Creator
    returns null (which is illegal)
   (2.5.0)

Michael Spiegel (mspiegel@githib)
  * Contributed #636: `ClassNotFoundException` for classes not (yet) needed during serialization
   (2.5.0)

Michael Ressler (mressler@github)
  * Contributed #566: Add support for case-insensitive deserialization
   (`MapperFeature.ACCEPT_CASE_INSENSITIVE_PROPERTIES`)
   (2.5.0)

Konstantin Labun (kulabun@github)
  * Reported #647: Deserialization fails when @JsonUnwrapped property contains an object with same property name
   (2.5.0)

Christopher Smith (chrylis@github)
  * Reported #594: `@JsonValue` on enum not used when enum value is a Map key
   (2.5.0)

Alexandre Santana Campelo (alexqi200@github):
  * Contributed #671: Adding `java.util.Currency` deserialization support for maps
   (2.5.1)

Zoltan Farkas (zolyfarkas@github)
  * Reported #674: Spring CGLIB proxies not handled as intended
   (2.5.1)

Ludevik@github:
  * Reported #682: Class<?>-valued Map keys not serialized properly
   (2.5.1)

Antibrumm@github:
  * Reported #691: Jackson 2.5.0. NullSerializer for MapProperty failing
   (2.5.2)
  * Reported #984: JsonStreamContexts are not build the same way for write.. and convert methods
   (2.6.4)

Shumpei Akai (flexfrank@github)
  * Reported #703: Multiple calls to ObjectMapper#canSerialize(Object.class) returns different values
   (2.5.2)

Francisco A. Lozano (flozano@github)
  * Contributed fix for #703 (see above)
   (2.5.2)

Dylan Scott (dylanscott@github)
  * Reported #738: #738: @JsonTypeInfo non-deterministically ignored in 2.5.1 (concurrency
    issue)
   (2.5.2)

Alain Gilbert (agilbert314@github)
  * Reporter, contributed #766: Fix Infinite recursion (StackOverflowError) when
    serializing a SOAP object
   (2.5.3)

Alexey Gavrilov (Alexey1Gavrilov@github)
  * Reported, contributed fix for #761: Builder deserializer: in-compatible type exception
    when return type is super type
   (2.5.3)

Dmitry Spikhalskiy (Spikhalskiy@github)
  * Reported #731, suggested the way to fix it: XmlAdapter result marshaling error in
    case of ValueType=Object
   (2.5.3)
  * Reported #1456: `TypeFactory` type resolution broken in 2.7 for generic types
   when using `constructType` with context
   (2.7.9 / 2.8.6)

John Meyer (jpmeyer@github)
  * Reported, contributed fix for #745: EnumDeserializer.deserializerForCreator() fails
    when used to deserialize a Map key
   (2.5.3)

Andrew Duckett (andrewduckett@github)
  * Reported #771: Annotation bundles ignored when added to Mixin
   (2.5.4)

Charles Allen:
  * Contributed #785: Add handlings for classes which are available in
    `Thread.currentThread().getContextClassLoader()`
   (2.5.4)

Andrew Goodale (newyankeecodeshop@github)
  * Contributed #816: Allow date-only ISO strings to have no time zone
   (2.5.4)

Kamil Benedykciński (Kamil-Benedykcinski@github)
  * Contributed #801: Using `@JsonCreator` cause generating invalid path reference
   in `JsonMappingException`
   (2.5.4)

Chi Kim (chikim79@github)
  * Reported #878: serializeWithType on BeanSerializer does not setCurrentValue
   (2.5.5 / 2.6.1)

Charles Allen (drcrallen@github):
  * Reported #696: Copy constructor does not preserve `_injectableValues`
   (2.6.0)

Chris Pimlott (pimlottc@github):
  * Suggested #348: ObjectMapper.valueToTree does not work with @JsonRawValue
   (2.6.0)

Laird Nelson (ljnelson@github)
  * Suggested #688: Provide a means for an ObjectMapper to discover mixin annotation
    classes on demand
   (2.6.0)
  * Reported #1088: NPE possibility in SimpleMixinResolver
   (2.6.6)

Derk Norton (derknorton@github)
  * Suggested #689: Add `ObjectMapper.setDefaultPrettyPrinter(PrettyPrinter)`
   (2.6.0)

Michal Letynski (mletynski@github)
  * Suggested #296: Serialization of transient fields with public getters (add
    MapperFeature.PROPAGATE_TRANSIENT_MARKER)
   (2.6.0)

Jeff Schnitzer (stickfigure@github)
  * Suggested #504: Add `DeserializationFeature.USE_LONG_FOR_INTS`
   (2.6.0)

Jerry Yang (islanderman@github)
  * Contributed #820: Add new method for `ObjectReader`, to bind from JSON Pointer position
   (2.6.0)

Lars Pfannenschmidt (larsp@github)
  * Contributed #826: Replaced synchronized HashMap with ConcurrentHashMap in
   TypeDeserializerBase._findDeserializer
   (2.6.0)

Stephen A. Goss (thezerobit@github)
  * Contributed #828: Respect DeserializationFeatures.WRAP_EXCEPTIONS in CollectionDeserializer
   (2.6.0)

Andy Wilkinson (wilkinsona@github)
  * Reported #889: Configuring an ObjectMapper's DateFormat changes time zone
   (2.6.1)

lufe66@github:
  * Reported 894: When using withFactory on ObjectMapper, the created Factory has a TypeParser
    which still has the original Factory
   (2.6.2)

Daniel Walker (dsw2127@github)
  * Reported, contributed fix for #913: `ObjectMapper.copy()` does not preserve
   `MappingJsonFactory` features
   (2.6.2)

Sadayuki Furuhashi (frsyuki@github)
  * Reported #941: Deserialization from "{}" to ObjectNode field causes
    "out of END_OBJECT token" error
   (2.6.3)
  * Reported #2077: `JsonTypeInfo` with a subtype having `JsonFormat.Shape.ARRAY`
    and no fields generates `{}` not `[]`
   (2.10.0)

David Haraburda (dharaburda@github)
  * Contributed #918: Add `MapperFeature.ALLOW_EXPLICIT_PROPERTY_RENAMING`
   (2.7.0)

Sergio Mira (Sergio-Mira@github)
  * Contributed #940: Add missing `hashCode()` implementations for `JsonNode` types that did not have them
   (2.6.3)

Andreas Pieber (anpieber@github)
  * Reported #939: Regression: DateConversionError in 2.6.x	
   (2.6.3)

Jesse Wilson (swankjesse@github)
  * Contributed #948: Support leap seconds, any number of millisecond digits for ISO-8601 Dates.
   (2.6.3)
  * Contributed #949: Report the offending substring when number parsing fails
   (2.6.3)

Warren Bloomer (stormboy@github)
  * Reported #942: Handle null type id for polymorphic values that use external type id
   (2.6.3)

Ievgen Pianov (pyanoveugen@github)
  * Reported #989: Deserialization from "{}" to java.lang.Object causes "out of END_OBJECT token" error
   (2.6.3)

Jayson Minard (apatrida@github)
  * Reported #1005: Synthetic constructors confusing Jackson data binding
   (2.6.4)
  * Reported #1438: `ACCEPT_CASE_INSENSITIVE_PROPERTIES` is not respected for creator properties
   (2.8.5)

David Bakin (david-bakin@github)
  * Reported #1013: `@JsonUnwrapped` is not treated as assuming `@JsonProperty("")`
   (2.6.4)
  * Suggested #1011: Change ObjectWriter::withAttributes() to take a Map with some kind of wildcard types
   (2.7.0)

Dmitry Romantsov (DmRomantsov@github)
  * Reported #1036: Problem with case-insensitive deserialization
   (2.6.4)

Daniel Norberg (danielnorberg@github)
  * Contributed #1099: Fix custom comparator container node traversal
   (2.6.6)

Miles Kaufmann (milesk-amzn@github)
  * Reported #432: `StdValueInstantiator` unwraps exceptions, losing context
   (2.7.0)

Thomas Mortagne (tmortagne@github)
  * Suggested #857: Add support for java.beans.Transient
   (2.7.0)

Jonas Konrad (yawkat@github)
  * Suggested #905: Add support for `@ConstructorProperties`
   (2.7.0)

Jirka Kremser (Jiri-Kremser@github)
  * Suggested #924: SequenceWriter.writeAll() could accept Iterable
   (2.7.0)

Daniel Mischler (danielmischler@github)
  * Requested #963: Add PropertyNameStrategy `KEBAB_CASE`
   (2.7.0)

Shumpei Akai (flexfrank@github)
  * Reported #978: ObjectMapper#canSerialize(Object.class) returns false even though
   FAIL_ON_EMPTY_BEANS is disabled
   (2.7.0)

Hugo Wood (hgwood@github)
  * Contributed #1010: Support for array delegator
   (2.7.0)

Julian Hyde (julianhyde@github)
  * Reported #1083: Field in base class is not recognized, when using `@JsonType.defaultImpl`
   (2.7.1)

Thibault Kruse (tkruse@github)
  * Reported #1102: Handling of deprecated `SimpleType.construct()` too minimalistic
   (2.7.1)

Aleks Seovic (aseovic@github)
  * Reported #1109: @JsonFormat is ignored by the DateSerializer unless either a custom pattern
    or a timezone are specified
   (2.7.1)

Timur Shakurov (saladinkzn@github)
  * Reported #1134: Jackson 2.7 doesn't work with jdk6 due to use of `Collections.emptyIterator()`
   (2.7.2)

Jiri Mikulasek (pirkogdc@github)
  * Reported #1124: JsonAnyGetter ignores JsonSerialize(contentUsing=...)
   (2.7.2)

Xavi Torrens (xavitorrens@github)
  * Reported #1150: Problem with Object id handling, explicit `null` token
   (2.7.3)

Yoann Rodière (fenrhil@github)
  * Reported #1154: @JsonFormat.pattern on dates is now ignored if shape is not
    explicitely provided
   (2.7.3)

Mark Woon (markwoon@github)
  * Reported #1178: `@JsonSerialize(contentAs=superType)` behavior disallowed in 2.7
   (2.7.4)
  * Reported #1231: `@JsonSerialize(as=superType)` behavior disallowed in 2.7.4
   (2.7.5)
  * Suggested #507: Support for default `@JsonView` for a class
   (2.9.0)

Tom Mack (tommack@github)
  * Reported #1208: treeToValue doesn't handle POJONodes that contain exactly
    the requested value type
   (2.7.4)

William Headrick (headw01@github)
   * Reported#1223: `BasicClassIntrospector.forSerialization(...).findProperties` should
    respect MapperFeature.AUTO_DETECT_GETTERS/SETTERS?
   (2.7.5)

Nick Babcock (nickbabcock)
  * Reported #1225: `JsonMappingException` should override getProcessor()
   (2.7.5)
  * Suggested #1356: Differentiate between input and code exceptions on deserialization
   (2.9.0)

Andrew Joseph (apjoseph@github)
  * Reported #1248: `Annotated` returns raw type in place of Generic Type in 2.7.x
   (2.7.5)

Erich Schubert (kno10@github)
  * Reported #1260: `NullPointerException` in `JsonNodeDeserializer`, provided fix
   (2.7.5)

Brian Pontarelli (voidmain@github)
  * Reported #1301: Problem with `JavaType.toString()` for recursive (self-referential) types
   (2.7.6)

Max Drobotov (fizmax@github)
  * Reported, contributed fix for #1332: `ArrayIndexOutOfBoundException` for enum by index deser
   (2.7.7)

Stuart Douglas (stuartwdouglas@github)
  * Reported #1363: The static field ClassUtil.sCached can cause a class loader leak
   (2.7.8)

Josh Caplan (jecaplan@github)
  * Reported, suggested fix for #1368: Problem serializing `JsonMappingException` due to addition
    of non-ignored `processor` property (added in 2.7)
   (2.7.8)

Diego de Estrada (diegode@github)
  * Contributed fix for #1367: No Object Id found for an instance when using `@ConstructorProperties`
   (2.7.9)

Kevin Hogeland (khogeland@github)
  * Reported #1501: `ArrayIndexOutOfBoundsException` on non-static inner class constructor
   (2.7.9)

xiexq (xiexq@knownsec.com)
  * Reported #2389: Block one more gadget type (CVE-2019-14361)
   (2.7.9.6)

Artur Jonkisz (ajonkisz@github)
  * Reported #960: `@JsonCreator` not working on a factory with no arguments for ae enum type
   (2.8.0)

Mikhail Kokho (mkokho@github)
  * Contributed impl for #990: Allow failing on `null` values for creator (add
  `DeserializationFeature.FAIL_ON_NULL_CREATOR_PROPERTIES`)
   (2.8.0)

Aleksandr Oksenenko (oleksandr-oksenenko@github)
  * Reported #999: External property is not deserialized
   (2.8.0)

Lokesh Kumar (LokeshN@github)
  * Contributed impl for #1082: Can not use static Creator factory methods for `Enum`s,
    with JsonCreator.Mode.PROPERTIES
   (2.8.0)
  * Reported #1217: `@JsonIgnoreProperties` on Pojo fields not working for deserialization
   (2.8.0)

Ross Goldberg
  * Reported #1165, provided fix for: `CoreXMLDeserializers` does not handle
    time-only `XMLGregorianCalendar`s
   (2.8.0)

Maarten Billemont (lhunath@github)
  * Suggested #1184: Allow overriding of `transient` with explicit inclusion with `@JsonProperty`
   (2.8.0)

Vladimir Kulev (lightoze@github)
  * Reported #1028: Ignore USE_BIG_DECIMAL_FOR_FLOATS for NaN/Infinity
   (2.8.0)

Ari Fogel (arifogel@github)
  * Reported #1261, contributed fix for: `@JsonIdentityInfo` deserialization fails with
    combination of forward references, `@JsonCreator`
   (2.8.0)

Andriy Plokhotnyuk (plokhotnyuk@github)
  * Requested #1277: Add caching of resolved generic types for `TypeFactory`
   (2.8.0)

Arek Gabiga (arekgabiga@github)
  * Reported #1297: Deserialization of generic type with Map.class
   (2.8.1)

Chris Jester-Young (cky@github)
  * Contributed #1335: Unconditionally call `TypeIdResolver.getDescForKnownTypeIds`
   (2.8.2)

Andrew Snare (asnare@github)
  * Reported #1315: Binding numeric values can BigDecimal lose precision
   (2.8.2)

Gili Tzabari (cowwoc@github)
  * Reported #1351: `@JsonInclude(NON_DEFAULT)` doesn't omit null fields
   (2.8.3)

Oleg Zhukov (OlegZhukov@github)
  * Reported #1384: `@JsonDeserialize(keyUsing = ...)` does not work correctly
   together with `DefaultTyping.NON_FINAL`
   (2.8.4)

Pavel Popov (tolkonepiu@github)
  * Contributed fix #1389: Problem with handling of multi-argument creator with Enums
   (2.8.4)

Josh Gruenberg (joshng@github)
  * Reported #1403: Reference-chain hints use incorrect class-name for inner classes
   (2.8.4)

Kevin Donnelly (kpdonn@github)
  * Reported #1432: Off by 1 bug in PropertyValueBuffer
   (2.8.5)

Nathanial Ofiesh (ofiesh@github)
  * Reported #1441: Failure with custom Enum key deserializer, polymorphic types
   (2.8.5)

Frédéric Camblor (fcamblor@github)
  * Reported #1451: Type parameter not passed by `ObjectWriter` if serializer pre-fetch disabled
   (2.8.6)

Stephan Schroevers (Stephan202@github)
  * Reported #1505: @JsonEnumDefaultValue should take precedence over FAIL_ON_NUMBERS_FOR_ENUMS
   (2.8.7)

Alex Panchenko (panchenko@github)
  * Reported #1543: JsonFormat.Shape.NUMBER_INT does not work when defined on enum type in 2.8
   (2.8.8)

Joshua Jones
  * Reported #1573, contributed fix: Missing properties when deserializing using a builder class
   with a non-default constructor and a mutator annotated with `@JsonUnwrapped`
   (2.8.8)

Ivo Studens (istudens@redhat.com)
  * Contributed #1585: Invoke ServiceLoader.load() inside of a privileged block
    when loading modules using `ObjectMapper.findModules()`
   (2.8.9)

Javy Luo (AnywnYu@github)
  * Reported #1595: `JsonIgnoreProperties.allowSetters` is not working in Jackson 2.8
   (2.8.9)

Marco Catania (catanm@github.com)
  * Contributed #1597: Escape JSONP breaking characters
   (2.8.9)

Andrew Joseph (apjoseph@github)
  * Reported #1629 `FromStringDeserializer` ignores registered `DeserializationProblemHandler`
    for `java.util.UUID`
   (2.8.9)

Joe Littlejohn (joelittlejohn@github)
  * Contributed #1642: Support `READ_UNKNOWN_ENUM_VALUES_AS_NULL` with `@JsonCreator`
   (2.8.9)

Slobodan Pejic (slobo-showbie@github)
  * Reported #1647, contributed fix: Missing properties from base class when recursive
    types are involved
   (2.8.9)

Bertrand Renuart (brenuart@github)
  * Reported #1648: `DateTimeSerializerBase` ignores configured date format when creating contextual
   (2.8.9)
  * Reported #1651: `StdDateFormat` fails to parse 'zulu' date when TimeZone other than UTC
   (2.8.9)
  * Suggested #1745: StdDateFormat: accept and truncate millis larger than 3 digits
   (2.9.1)
  * Contributed #1749: StdDateFormat: performance improvement of '_format(..)' method
   (2.9.1)
  * Contributed #1759: Reuse `Calendar` instance during parsing by `StdDateFormat`
   (2.9.1)

Kevin Gallardo (newkek@github)
  * Reported #1658: Infinite recursion when deserializing a class extending a Map,
    with a recursive value type
   (2.8.10)
  * Reported #1729: Integer bounds verification when calling `TokenBuffer.getIntValue()`
   (2.9.4)

Lukas Euler
  * Reported #1735: Missing type checks when using polymorphic type ids

Guixiong Wu (吴桂雄)
  * Reported #2032: Blacklist another serialization gadget (ibatis)
   (2.8.11.2)

svarzee@github
  * Reported #2109, suggested fix: Canonical string for reference type is built incorrectly
   (2.8.11.3 / 2.9.7)

Kaki King (kingkk9279@g)
  * Reported #2449: Block one more gadget type (cve CVE-2019-14540)
   (2.9.10)
  
Connor Kuhn (ckuhn@github)
  * Contributed #1341: FAIL_ON_MISSING_EXTERNAL_TYPE_ID_PROPERTY
   (2.9.0)

Jan Lolling (jlolling@github)
  * Contributed #1319: Add `ObjectNode.put(String, BigInteger)`
   (2.9.0)

Michael R Fairhurst (MichaelRFairhurst@github)
  * Reported #1035: `@JsonAnySetter` assumes key of `String`, does not consider declared type.
   (2.9.0)

Fabrizio Cucci (fabriziocucci@github)
  * Reported #1406: `ObjectMapper.readTree()` methods do not return `null` on end-of-input
   (2.9.0)

Emiliano Clariá (emilianogc@github)
  * Contributed #1434: Explicitly pass null on invoke calls with no arguments
   (2.9.0)

Ana Eliza Barbosa (AnaEliza@github)
  * Contributed #1520: Case insensitive enum deserialization feature.
   (2.9.0)

Lyor Goldstein (lgoldstein@github)
  * Reported #1544: `EnumMapDeserializer` assumes a pure `EnumMap` and does not support
    derived classes
   (2.9.0)

Harleen Sahni (harleensahni@github)
  * Reported #403: Make FAIL_ON_NULL_FOR_PRIMITIVES apply to primitive arrays and other
    types that wrap primitives
   (2.9.0)

Jared Jacobs (2is10@github)
  * Requested #1605: Allow serialization of `InetAddress` as simple numeric host address
   (2.9.0)

Patrick Gunia (pgunia@github)
  * Reported #1440: Wrong `JsonStreamContext` in `DeserializationProblemHandler` when reading
  `TokenBuffer` content
   (2.9.0)

Carsten Wickner (CarstenWickner@github)
  * Contributed #1522: Global `@JsonInclude(Include.NON_NULL)` for all properties with a specific type
   (2.9.0)

Chris Plummer (strmer15@github)
  * Reported #1637: `ObjectReader.at()` with `JsonPointer` stops after first collection
   (2.9.0)

Christian Basler (Dissem@github)
  * Reported #1688: Deserialization fails for `java.nio.file.Path` implementations when
    default typing enabled
   (2.9.0)

Tim Bartley (tbartley@github)
  * Reported, suggested fix for #1705: Non-generic interface method hides type resolution info
    from generic base class
   (2.9.1)

Luís Cleto (luiscleto@github)
  * Suggested 1768: Improve `TypeFactory.constructFromCanonical()` to work with
   `java.lang.reflect.Type.getTypeName()` format
   (2.9.2)

Vincent Demay (vdemay@github)
  * Reported #1793: `java.lang.NullPointerException` in `ObjectArraySerializer.acceptJsonFormatVisitor()`
    for array value with `@JsonValue`
   (2.9.2)

Peter Jurkovic (peterjurkovic@github)
  * Reported #1823: ClassNameIdResolver doesn't handle resolve Collections$SingletonMap,
    Collections$SingletonSet
   (2.9.3)

alinakovalenko@github:
  * Reported #1844: Map "deep" merge only adds new items, but not override existing values
   (2.9.3)

Pier-Luc Whissell (pwhissell@github):
  * Reported #1673: Serialising generic value classes via Reference Types (like Optional) fails
    to include type information
   (2.9.4)

Alexander Skvortcov (askvortcov@github)
  * Reported #1853: Deserialise from Object (using Creator methods) returns field name
    instead of value
   (2.9.4)

Joe Schafer (jschaf@github)
  * Reported #1906: Add string format specifier for error message in `PropertyValueBuffer`
   (2.9.4)
  * Reported #1907: Remove `getClass()` from `_valueType` argument for error reporting
   (2.9.4)

Deblock Thomas (deblockt@github)
  * Reported, contributed fix for #1912: `BeanDeserializerModifier.updateBuilder()` does not
    work to set custom  deserializer on a property (since 2.9.0)
   (2.9.5)
  * Reported, suggested fix for #2280: JsonMerge not work with constructor args
   (2.10.0)

lilei@venusgroup.com.cn:
  * Reported #1931: Two more `c3p0` gadgets to exploit default typing issue
   (2.9.5)

Aniruddha Maru (maroux@github)
  * Reported #1940: `Float` values with integer value beyond `int` lose precision if
    bound to `long`
   (2.9.5)

Timur Shakurov (saladinkzn@github)
  * Reported #1947: `MapperFeature.AUTO_DETECT_XXX` do not work if all disabled
   (2.9.5)

roeltje25@github
  * Reported #1978: Using @JsonUnwrapped annotation in builderdeserializer hangs in
    infinite loop
   (2.9.5)

Freddy Boucher (freddyboucher@github)
  * Reported #1990: MixIn `@JsonProperty` for `Object.hashCode()` is ignored
   (2.9.6)

Ondrej Zizka (OndraZizk@github)
  * Reported #1999: "Duplicate property" issue should mention which class it complains about
   (2.9.6)

Jakub Skierbiszewski (jskierbi@github)
  * Reported, contributed fix for #2001: Deserialization issue with `@JsonIgnore` and
    `@JsonCreator` + `@JsonProperty` for same property name
   (2.9.6)

Carter Kozak (cakofony@github)
  * Reported #2016: Delegating JsonCreator disregards JsonDeserialize info
   (2.9.6)

Reinhard Prechtl (dnno@github)
  * Reported #2034: Serialization problem with type specialization of nested generic types
   (2.9.6)

Chetan Narsude (243826@github)
  * Reported #2038: JDK Serializing and using Deserialized `ObjectMapper` loses linkage
    back from `JsonParser.getCodec()`
   (2.9.6)

Petar Tahchiev (ptahchiev@github)
  * Reported #2060: `UnwrappingBeanPropertyWriter` incorrectly assumes the found
    serializer is of type `UnwrappingBeanSerializer`
   (2.9.6)

Brandon Krieger (bkrieger@github)
  * Reported #2064: Cannot set custom format for `SqlDateSerializer` globally
   (2.9.7)

Thibaut Robert (trobert@github)
  * Requested #2059: Remove `final` modifier for `TypeFactory`
   (2.10.0)

Christopher Smith (chrylis@github)
  * Suggested #2115: Support naive deserialization of `Serializable` values as "untyped",
    same as `java.lang.Object`		     
   (2.10.0)

Édouard Mercier (edouardmercier@github)
  * Requested #2116: Make NumberSerializers.Base public and its inherited classes not final
   (2.9.6)

Semyon Levin (remal@github)
  * Contributed #2120: `NioPathDeserializer` improvement
   (2.9.7)
  * Contributed #2133: Improve `DeserializationProblemHandler.handleUnexpectedToken()`
    to allow handling of Collection problems
   (2.10.0)

Pavel Nikitin (morj@github)
  * Requested #2181: Don't re-use dynamic serializers for property-updating copy constructors
   (2.9.8)

Thomas Krieger (ThomasKrieger@github)
  * Reported #1408: Call to `TypeVariable.getBounds()` without synchronization unsafe on
    some platforms
   (2.9.9)

René Kschamer (flawi@github)
  * Reported #2197: Illegal reflective access operation warning when using `java.lang.Void`
   as value type
   (2.9.8)

Joffrey Bion (joffrey-bion@github)
  * Reported #2265: Inconsistent handling of Collections$UnmodifiableList vs 
    Collections$UnmodifiableRandomAccessList
   (2.9.9)

Christoph Fiehe (cfiehe@github.com)
  * Contributed #2299: Fix for using jackson-databind in an OSGi environment under Android
   (2.9.9)

Cyril Martin (mcoolive@github.com)
  * Reported #2303: Deserialize null, when java type is "TypeRef of TypeRef of T",
    does not provide "Type(Type(null))"
   (2.9.9)

Daniil Barvitsky (dbarvitsky@github)
  * Reported #2324: `StringCollectionDeserializer` fails with custom collection
   (2.9.9)

Edgar Asatryan (nstdio@github)
  * Reported #2374: `ObjectMapper. getRegisteredModuleIds()` throws NPE if no modules registered
   (2.9.9.1)

Michael Simons (michael-simons@github)
  * Reported #2395: `NullPointerException` from `ResolvedRecursiveType` (regression due to
    fix for #2331)
   (2.9.9.3)

Joe Barnett (josephlbarnett@github)
  * Reported, contributed fix for #2404: FAIL_ON_MISSING_EXTERNAL_TYPE_ID_PROPERTY setting
    ignored when creator properties are buffered
   (2.9.10)

Zihui Ren (renzihui@github)
  * Suggested #2129: Add `SerializationFeature.WRITE_ENUM_KEYS_USING_INDEX`, separate from value setting
   (2.10.0)

Yiqiu Huang (huangyq23@github
  * Reported #2164: `FactoryBasedEnumDeserializer` does not respect
   `DeserializationFeature.WRAP_EXCEPTIONS`
   (2.10.0)
   
Alexander Saites (saites@github)
  * Reported #2189: `TreeTraversingParser` does not check int bounds
   (2.10.0)

Christoph Breitkopf (bokesan@github)
  * Reported #2217: Suboptimal memory allocation in `TextNode.getBinaryValue()`
   (2.10.0)

Pavel Chervakov (pacher@github)
  * Reported #2230: `WRITE_BIGDECIMAL_AS_PLAIN` is ignored if `@JsonFormat` is used
   (2.10.0)

Ben Anderson (andersonbd1@github)
  * Reported, suggested fix for #2309: READ_ENUMS_USING_TO_STRING doesn't support null values
   (2.10.0)

Manuel Hegner (manuel-hegner@github)
  * Suggested #2311: Unnecessary MultiView creation for property writers
   (2.10.0)

Chris Mercer (cmercer@github)
  * Reported #2331: `JsonMappingException` through nested getter with generic wildcard return type
   (2.10.0)

Robert Greig (rgreig@github)
  * Reported #2336: `MapDeserializer` can not merge `Map`s with polymorphic values
   (2.10.0)

Victor Noël (victornoel@github)
  * Reported #2338: Suboptimal return type for `JsonNode.withArray()`
   (2.10.0)
  * Reported #2339: Suboptimal return type for `ObjectNode.set()`
   (2.10.0)

David Harris (toadzky@github)
  * Reported #2378: `@JsonAlias` doesn't work with AutoValue
   (2.10.0)

Sam Smith (Oracle Security Researcher)
  * Suggested #2398: Replace recursion in `TokenBuffer.copyCurrentStructure()` with iteration

Vladimir Tsanev (tsachev@github)
  * Contributed #2415: Builder-based POJO deserializer should pass builder instance, not type,
    to `handleUnknownVanilla()` to fix earlier #822
   (2.10.0)

Marcos Passos (marcospassos@github(
  * Contributed #2432: Add support for module bundles
   (2.10.0)

David Becker (dsbecker@github)
  * Suggested #2433: Improve `NullNode.equals()`
   (2.10.0)

Hesham Massoud (heshamMassoud@github)
  * Reported, contributed fix for #2442: `ArrayNode.addAll()` adds raw `null` values
    which cause NPE on `deepCopy()`
   (2.10.0)

David Connelly (dconnelly@github)
  * Reported #2446: Java 11: Unable to load JDK7 types (annotations, java.nio.file.Path):
    no Java7 support added
   (2.10.0)

Wahey (KevynBct@github)
  * Reported #2466: Didn't find class "java.nio.file.Path" below Android api 26
  (2.10.0)

Martín Coll (colltoaction@github)
  * Contributed #2467: Accept `JsonTypeInfo.As.WRAPPER_ARRAY` with no second argument to
   deserialize as "null value"
  (2.10.0)

Andrey Kulikov (ankulikov@github)
  * Reported #2457: Extended enum values are not handled as enums when used as Map keys
  (2.10.1)

João Guerra (joca-bt@github)
  * Reported #2473: Array index missing in path of `JsonMappingException` for `Collection<String>`,
    with custom deserializer
  (2.10.1)

Ryan Bohn (bohnman@github)
  * Reported #2475: `StringCollectionSerializer` calls `JsonGenerator.setCurrentValue(value)`,
    which messes up current value for sibling properties
  (2.10.1)

Johan Haleby (johanhaleby@github)
  * Reported #2513: BigDecimalAsStringSerializer in NumberSerializer throws IllegalStateException
    in 2.10
  (2.10.1)

Richard Wise (Woodz@github)
  * Reported #2519: Serializing `BigDecimal` values inside containers ignores shape override	
  (2.10.1)

<<<<<<< HEAD
Ville Koskela (vjkoskela@github)
  * Contributed #2487: BeanDeserializerBuilder Protected Factory Method for Extension
  (2.11.0)

Fitz (Joongsoo.Park) (joongsoo@github)
  * Contributed #2511: Add `SerializationFeature.WRITE_SELF_REFERENCES_AS_NULL`
  (2.11.0)
=======
Mark Schäfer (mark--@github)
  * Reported #2520: Sub-optimal exception message when failing to deserialize non-static inner classes
  (2.10.1)
>>>>>>> 61382869
<|MERGE_RESOLUTION|>--- conflicted
+++ resolved
@@ -995,16 +995,14 @@
   * Reported #2519: Serializing `BigDecimal` values inside containers ignores shape override	
   (2.10.1)
 
-<<<<<<< HEAD
+Mark Schäfer (mark--@github)
+  * Reported #2520: Sub-optimal exception message when failing to deserialize non-static inner classes
+  (2.10.1)
+
 Ville Koskela (vjkoskela@github)
   * Contributed #2487: BeanDeserializerBuilder Protected Factory Method for Extension
   (2.11.0)
 
 Fitz (Joongsoo.Park) (joongsoo@github)
   * Contributed #2511: Add `SerializationFeature.WRITE_SELF_REFERENCES_AS_NULL`
-  (2.11.0)
-=======
-Mark Schäfer (mark--@github)
-  * Reported #2520: Sub-optimal exception message when failing to deserialize non-static inner classes
-  (2.10.1)
->>>>>>> 61382869
+  (2.11.0)