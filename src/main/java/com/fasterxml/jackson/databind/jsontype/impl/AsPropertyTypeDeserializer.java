--- conflicted
+++ resolved
@@ -111,16 +111,10 @@
     }
 
     protected Object _deserializeTypedForId(JsonParser p, DeserializationContext ctxt,
-<<<<<<< HEAD
             TokenBuffer tb, String typeId)
         throws JacksonException
     {
         ValueDeserializer<Object> deser = _findDeserializer(ctxt, typeId);
-=======
-            TokenBuffer tb, String typeId) throws IOException
-    {
-        JsonDeserializer<Object> deser = _findDeserializer(ctxt, typeId);
->>>>>>> 32eee1b9
         if (_typeIdVisible) { // need to merge id back in JSON input?
             if (tb == null) {
                 tb = ctxt.bufferForInputBuffering(p);
