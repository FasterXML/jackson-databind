package com.fasterxml.jackson.databind;

import java.io.*;
import java.util.*;

import com.fasterxml.jackson.annotation.JsonAutoDetect.Visibility;
import com.fasterxml.jackson.annotation.JsonInclude;
import com.fasterxml.jackson.annotation.JsonSetter;
import com.fasterxml.jackson.annotation.Nulls;

import com.fasterxml.jackson.core.*;
import com.fasterxml.jackson.core.util.MinimalPrettyPrinter;
import com.fasterxml.jackson.databind.cfg.ConfigOverrides;
import com.fasterxml.jackson.databind.cfg.DeserializationContexts;
import com.fasterxml.jackson.databind.deser.DeserializerCache;
import com.fasterxml.jackson.databind.introspect.JacksonAnnotationIntrospector;
import com.fasterxml.jackson.databind.introspect.VisibilityChecker;
import com.fasterxml.jackson.databind.node.*;

public class ObjectMapperTest extends BaseMapTest
{
    static class Bean {
        int value = 3;
        
        public void setX(int v) { value = v; }

        protected Bean() { }
        public Bean(int v) { value = v; }
    }

    static class EmptyBean { }

    @SuppressWarnings("serial")
    static class MyAnnotationIntrospector extends JacksonAnnotationIntrospector { }

    // for [databind#689]
    @SuppressWarnings("serial")
    static class FooPrettyPrinter extends MinimalPrettyPrinter {
        public FooPrettyPrinter() {
            super(" /*foo*/ ");
        }

        @Override
        public void writeArrayValueSeparator(JsonGenerator g) throws IOException
        {
            g.writeRaw(" , ");
        }
    }

    private final ObjectMapper MAPPER = new ObjectMapper();

    /*
    /**********************************************************
    /* Test methods, config
    /**********************************************************
     */

    public void testFeatureDefaults()
    {
        assertTrue(MAPPER.isEnabled(TokenStreamFactory.Feature.CANONICALIZE_FIELD_NAMES));

        // and also for mapper
        assertFalse(MAPPER.isEnabled(JsonGenerator.Feature.ESCAPE_NON_ASCII));
        assertTrue(MAPPER.isEnabled(JsonGenerator.Feature.QUOTE_FIELD_NAMES));

<<<<<<< HEAD
        assertTrue(MAPPER.isEnabled(JsonParser.Feature.AUTO_CLOSE_SOURCE));
        assertFalse(MAPPER.isEnabled(JsonParser.Feature.ALLOW_COMMENTS));
=======
    public void testParserFeatures()
    {
        // and also for mapper
        ObjectMapper mapper = new ObjectMapper();
                
        assertTrue(mapper.isEnabled(JsonParser.Feature.AUTO_CLOSE_SOURCE));
        assertFalse(mapper.isEnabled(JsonParser.Feature.IGNORE_UNDEFINED));

        mapper.disable(JsonParser.Feature.AUTO_CLOSE_SOURCE,
                JsonParser.Feature.STRICT_DUPLICATE_DETECTION);
        assertFalse(mapper.isEnabled(JsonParser.Feature.AUTO_CLOSE_SOURCE));
>>>>>>> 3f942182
    }

    /*
    /**********************************************************
    /* Test methods, mapper.copy()
    /**********************************************************
     */

<<<<<<< HEAD
=======
    // [databind#28]: ObjectMapper.copy()
    public void testCopy() throws Exception
    {
        ObjectMapper m = new ObjectMapper();
        assertTrue(m.isEnabled(DeserializationFeature.FAIL_ON_UNKNOWN_PROPERTIES));
        m.disable(DeserializationFeature.FAIL_ON_UNKNOWN_PROPERTIES);
        assertFalse(m.isEnabled(DeserializationFeature.FAIL_ON_UNKNOWN_PROPERTIES));
        InjectableValues inj = new InjectableValues.Std();
        m.setInjectableValues(inj);
        assertFalse(m.isEnabled(JsonParser.Feature.IGNORE_UNDEFINED));
        m.enable(JsonParser.Feature.IGNORE_UNDEFINED);
        assertTrue(m.isEnabled(JsonParser.Feature.IGNORE_UNDEFINED));

        // // First: verify that handling of features is decoupled:
        
        ObjectMapper m2 = m.copy();
        assertFalse(m2.isEnabled(DeserializationFeature.FAIL_ON_UNKNOWN_PROPERTIES));
        m2.enable(DeserializationFeature.FAIL_ON_UNKNOWN_PROPERTIES);
        assertTrue(m2.isEnabled(DeserializationFeature.FAIL_ON_UNKNOWN_PROPERTIES));
        assertSame(inj, m2.getInjectableValues());

        // but should NOT change the original
        assertFalse(m.isEnabled(DeserializationFeature.FAIL_ON_UNKNOWN_PROPERTIES));

        // nor vice versa:
        assertFalse(m.isEnabled(DeserializationFeature.UNWRAP_ROOT_VALUE));
        assertFalse(m2.isEnabled(DeserializationFeature.UNWRAP_ROOT_VALUE));
        m.enable(DeserializationFeature.UNWRAP_ROOT_VALUE);
        assertTrue(m.isEnabled(DeserializationFeature.UNWRAP_ROOT_VALUE));
        assertFalse(m2.isEnabled(DeserializationFeature.UNWRAP_ROOT_VALUE));

        // // Also, underlying JsonFactory instances should be distinct
        
        assertNotSame(m.getFactory(), m2.getFactory());

        // [databind#122]: Need to ensure mix-ins are not shared
        assertEquals(0, m.getSerializationConfig().mixInCount());
        assertEquals(0, m2.getSerializationConfig().mixInCount());
        assertEquals(0, m.getDeserializationConfig().mixInCount());
        assertEquals(0, m2.getDeserializationConfig().mixInCount());

        m.addMixIn(String.class, Integer.class);
        assertEquals(1, m.getSerializationConfig().mixInCount());
        assertEquals(0, m2.getSerializationConfig().mixInCount());
        assertEquals(1, m.getDeserializationConfig().mixInCount());
        assertEquals(0, m2.getDeserializationConfig().mixInCount());

        // [databind#913]: Ensure JsonFactory Features copied
        assertTrue(m2.isEnabled(JsonParser.Feature.IGNORE_UNDEFINED));
    }

>>>>>>> 3f942182
    // [databind#1580]
    public void testCopyOfConfigOverrides() throws Exception
    {
        ObjectMapper m = new ObjectMapper();
        SerializationConfig config = m.serializationConfig();
        assertEquals(ConfigOverrides.INCLUDE_ALL, config.getDefaultPropertyInclusion());
        assertEquals(JsonSetter.Value.empty(), config.getDefaultNullHandling());
        assertNull(config.getDefaultMergeable());

        // change
        VisibilityChecker customVis = VisibilityChecker.defaultInstance()
                .withFieldVisibility(Visibility.ANY);
        m = objectMapperBuilder()
                .changeDefaultPropertyInclusion(incl -> incl.withValueInclusion(JsonInclude.Include.NON_DEFAULT))
                .changeDefaultVisibility(vc -> customVis)
                .changeDefaultNullHandling(n -> n.withValueNulls(Nulls.SKIP))
                .defaultMergeable(Boolean.TRUE)
                .build();
    }

    /*
    /**********************************************************
    /* Test methods, other
    /**********************************************************
     */

    public void testProps()
    {
        // should have default factory
        assertNotNull(MAPPER.getNodeFactory());
        JsonNodeFactory nf = new JsonNodeFactory(true);
        ObjectMapper m = ObjectMapper.builder()
                .nodeFactory(nf)
                .build();
        assertNull(m.getInjectableValues());
        assertSame(nf, m.getNodeFactory());
    }

    // Test to ensure that we can check property ordering defaults...
    public void testConfigForPropertySorting() throws Exception
    {
        ObjectMapper m = new ObjectMapper();
        
        // sort-alphabetically is disabled by default:
        assertFalse(m.isEnabled(MapperFeature.SORT_PROPERTIES_ALPHABETICALLY));
        SerializationConfig sc = m.serializationConfig();
        assertFalse(sc.isEnabled(MapperFeature.SORT_PROPERTIES_ALPHABETICALLY));
        assertFalse(sc.shouldSortPropertiesAlphabetically());
        DeserializationConfig dc = m.deserializationConfig();
        assertFalse(dc.shouldSortPropertiesAlphabetically());

        // but when enabled, should be visible:
        m = objectMapperBuilder()
                .enable(MapperFeature.SORT_PROPERTIES_ALPHABETICALLY)
                .build();
        sc = m.serializationConfig();
        assertTrue(sc.isEnabled(MapperFeature.SORT_PROPERTIES_ALPHABETICALLY));
        assertTrue(sc.shouldSortPropertiesAlphabetically());
        dc = m.deserializationConfig();
        // and not just via SerializationConfig, but also via DeserializationConfig
        assertTrue(dc.isEnabled(MapperFeature.SORT_PROPERTIES_ALPHABETICALLY));
        assertTrue(dc.shouldSortPropertiesAlphabetically());
    }

    public void testDeserializationContextCache() throws Exception   
    {
        ObjectMapper m = new ObjectMapper();
        final String JSON = "{ \"x\" : 3 }";

        DeserializationContexts.DefaultImpl dc = (DeserializationContexts.DefaultImpl) m._deserializationContexts;
        DeserializerCache cache = dc.cacheForTests();

        assertEquals(0, cache.cachedDeserializersCount());
        // and then should get one constructed for:
        Bean bean = m.readValue(JSON, Bean.class);
        assertNotNull(bean);
        // Since 2.6, serializer for int also cached:
        assertEquals(2, cache.cachedDeserializersCount());
        cache.flushCachedDeserializers();
        assertEquals(0, cache.cachedDeserializersCount());

        // 07-Nov-2014, tatu: As per [databind#604] verify that Maps also get cached
        m = new ObjectMapper();
        dc = (DeserializationContexts.DefaultImpl) m._deserializationContexts;
        cache = dc.cacheForTests();

        List<?> stuff = m.readValue("[ ]", List.class);
        assertNotNull(stuff);
        // may look odd, but due to "Untyped" deserializer thing, we actually have
        // 4 deserializers (int, List<?>, Map<?,?>, Object)
        assertEquals(4, cache.cachedDeserializersCount());
    }

    // For [databind#689]
    public void testCustomDefaultPrettyPrinter() throws Exception
    {
        final int[] input = new int[] { 1, 2 };

        ObjectMapper m = new ObjectMapper();

        // without anything else, compact:
        assertEquals("[1,2]", m.writeValueAsString(input));

        // or with default, get... defaults:
        m = ObjectMapper.builder()
                .enable(SerializationFeature.INDENT_OUTPUT)
                .build();
        assertEquals("[ 1, 2 ]", m.writeValueAsString(input));
        assertEquals("[ 1, 2 ]", m.writerWithDefaultPrettyPrinter().writeValueAsString(input));
        assertEquals("[ 1, 2 ]", m.writer().withDefaultPrettyPrinter().writeValueAsString(input));

        // but then with our custom thingy...
        m = ObjectMapper.builder()
                .defaultPrettyPrinter(new FooPrettyPrinter())
                .enable(SerializationFeature.INDENT_OUTPUT)
                .build();
        assertEquals("[1 , 2]", m.writeValueAsString(input));
        assertEquals("[1 , 2]", m.writerWithDefaultPrettyPrinter().writeValueAsString(input));
        assertEquals("[1 , 2]", m.writer().withDefaultPrettyPrinter().writeValueAsString(input));

        // and yet, can disable too
        assertEquals("[1,2]", m.writer().without(SerializationFeature.INDENT_OUTPUT)
                .writeValueAsString(input));
    }
<<<<<<< HEAD
=======
    
    // For [databind#703], [databind#978]
    public void testNonSerializabilityOfObject()
    {
        ObjectMapper m = new ObjectMapper();
        assertFalse(m.canSerialize(Object.class));
        // but this used to pass, incorrectly, second time around
        assertFalse(m.canSerialize(Object.class));

        // [databind#978]: Different answer if empty Beans ARE allowed
        m = new ObjectMapper();
        m.disable(SerializationFeature.FAIL_ON_EMPTY_BEANS);
        assertTrue(m.canSerialize(Object.class));
        assertTrue(MAPPER.writer().without(SerializationFeature.FAIL_ON_EMPTY_BEANS)
                .canSerialize(Object.class));
        assertFalse(MAPPER.writer().with(SerializationFeature.FAIL_ON_EMPTY_BEANS)
                .canSerialize(Object.class));
    }

    // for [databind#756]
    public void testEmptyBeanSerializability()
    {
        // with default settings, error
        assertFalse(MAPPER.writer().with(SerializationFeature.FAIL_ON_EMPTY_BEANS)
                .canSerialize(EmptyBean.class));
        // but with changes
        assertTrue(MAPPER.writer().without(SerializationFeature.FAIL_ON_EMPTY_BEANS)
                .canSerialize(EmptyBean.class));
    }

    // for [databind#898]
    public void testSerializerProviderAccess() throws Exception
    {
        // ensure we have "fresh" instance, just in case
        ObjectMapper mapper = new ObjectMapper();
        JsonSerializer<?> ser = mapper.getSerializerProviderInstance()
                .findValueSerializer(Bean.class);
        assertNotNull(ser);
        assertEquals(Bean.class, ser.handledType());
    }

    // for [databind#1074]
    public void testCopyOfParserFeatures() throws Exception
    {
        // ensure we have "fresh" instance to start with
        ObjectMapper mapper = new ObjectMapper();
        assertFalse(mapper.isEnabled(JsonParser.Feature.IGNORE_UNDEFINED));
        mapper.configure(JsonParser.Feature.IGNORE_UNDEFINED, true);
        assertTrue(mapper.isEnabled(JsonParser.Feature.IGNORE_UNDEFINED));

        ObjectMapper copy = mapper.copy();
        assertTrue(copy.isEnabled(JsonParser.Feature.IGNORE_UNDEFINED));

        // also verify there's no back-linkage
        copy.configure(JsonParser.Feature.IGNORE_UNDEFINED, false);
        assertFalse(copy.isEnabled(JsonParser.Feature.IGNORE_UNDEFINED));
        assertTrue(mapper.isEnabled(JsonParser.Feature.IGNORE_UNDEFINED));
    }
>>>>>>> 3f942182

    public void testDataOutputViaMapper() throws Exception
    {
        ByteArrayOutputStream bytes = new ByteArrayOutputStream();
        ObjectNode input = MAPPER.createObjectNode();
        input.put("a", 1);
        DataOutput data = new DataOutputStream(bytes);
        final String exp = "{\"a\":1}";
        MAPPER.writeValue(data, input);
        assertEquals(exp, bytes.toString("UTF-8"));

        // and also via ObjectWriter...
        bytes.reset();
        data = new DataOutputStream(bytes);
        MAPPER.writer().writeValue(data, input);
        assertEquals(exp, bytes.toString("UTF-8"));
    }

    @SuppressWarnings("unchecked")
    public void testDataInputViaMapper() throws Exception
    {
        byte[] src = "{\"a\":1}".getBytes("UTF-8");
        DataInput input = new DataInputStream(new ByteArrayInputStream(src));
        Map<String,Object> map = (Map<String,Object>) MAPPER.readValue(input, Map.class);
        assertEquals(Integer.valueOf(1), map.get("a"));

        input = new DataInputStream(new ByteArrayInputStream(src));
        // and via ObjectReader
        map = MAPPER.readerFor(Map.class)
                .readValue(input);
        assertEquals(Integer.valueOf(1), map.get("a"));

        input = new DataInputStream(new ByteArrayInputStream(src));
        JsonNode n = MAPPER.readerFor(Map.class)
                .readTree(input);
        assertNotNull(n);
    }
}<|MERGE_RESOLUTION|>--- conflicted
+++ resolved
@@ -63,22 +63,7 @@
         assertFalse(MAPPER.isEnabled(JsonGenerator.Feature.ESCAPE_NON_ASCII));
         assertTrue(MAPPER.isEnabled(JsonGenerator.Feature.QUOTE_FIELD_NAMES));
 
-<<<<<<< HEAD
         assertTrue(MAPPER.isEnabled(JsonParser.Feature.AUTO_CLOSE_SOURCE));
-        assertFalse(MAPPER.isEnabled(JsonParser.Feature.ALLOW_COMMENTS));
-=======
-    public void testParserFeatures()
-    {
-        // and also for mapper
-        ObjectMapper mapper = new ObjectMapper();
-                
-        assertTrue(mapper.isEnabled(JsonParser.Feature.AUTO_CLOSE_SOURCE));
-        assertFalse(mapper.isEnabled(JsonParser.Feature.IGNORE_UNDEFINED));
-
-        mapper.disable(JsonParser.Feature.AUTO_CLOSE_SOURCE,
-                JsonParser.Feature.STRICT_DUPLICATE_DETECTION);
-        assertFalse(mapper.isEnabled(JsonParser.Feature.AUTO_CLOSE_SOURCE));
->>>>>>> 3f942182
     }
 
     /*
@@ -87,60 +72,6 @@
     /**********************************************************
      */
 
-<<<<<<< HEAD
-=======
-    // [databind#28]: ObjectMapper.copy()
-    public void testCopy() throws Exception
-    {
-        ObjectMapper m = new ObjectMapper();
-        assertTrue(m.isEnabled(DeserializationFeature.FAIL_ON_UNKNOWN_PROPERTIES));
-        m.disable(DeserializationFeature.FAIL_ON_UNKNOWN_PROPERTIES);
-        assertFalse(m.isEnabled(DeserializationFeature.FAIL_ON_UNKNOWN_PROPERTIES));
-        InjectableValues inj = new InjectableValues.Std();
-        m.setInjectableValues(inj);
-        assertFalse(m.isEnabled(JsonParser.Feature.IGNORE_UNDEFINED));
-        m.enable(JsonParser.Feature.IGNORE_UNDEFINED);
-        assertTrue(m.isEnabled(JsonParser.Feature.IGNORE_UNDEFINED));
-
-        // // First: verify that handling of features is decoupled:
-        
-        ObjectMapper m2 = m.copy();
-        assertFalse(m2.isEnabled(DeserializationFeature.FAIL_ON_UNKNOWN_PROPERTIES));
-        m2.enable(DeserializationFeature.FAIL_ON_UNKNOWN_PROPERTIES);
-        assertTrue(m2.isEnabled(DeserializationFeature.FAIL_ON_UNKNOWN_PROPERTIES));
-        assertSame(inj, m2.getInjectableValues());
-
-        // but should NOT change the original
-        assertFalse(m.isEnabled(DeserializationFeature.FAIL_ON_UNKNOWN_PROPERTIES));
-
-        // nor vice versa:
-        assertFalse(m.isEnabled(DeserializationFeature.UNWRAP_ROOT_VALUE));
-        assertFalse(m2.isEnabled(DeserializationFeature.UNWRAP_ROOT_VALUE));
-        m.enable(DeserializationFeature.UNWRAP_ROOT_VALUE);
-        assertTrue(m.isEnabled(DeserializationFeature.UNWRAP_ROOT_VALUE));
-        assertFalse(m2.isEnabled(DeserializationFeature.UNWRAP_ROOT_VALUE));
-
-        // // Also, underlying JsonFactory instances should be distinct
-        
-        assertNotSame(m.getFactory(), m2.getFactory());
-
-        // [databind#122]: Need to ensure mix-ins are not shared
-        assertEquals(0, m.getSerializationConfig().mixInCount());
-        assertEquals(0, m2.getSerializationConfig().mixInCount());
-        assertEquals(0, m.getDeserializationConfig().mixInCount());
-        assertEquals(0, m2.getDeserializationConfig().mixInCount());
-
-        m.addMixIn(String.class, Integer.class);
-        assertEquals(1, m.getSerializationConfig().mixInCount());
-        assertEquals(0, m2.getSerializationConfig().mixInCount());
-        assertEquals(1, m.getDeserializationConfig().mixInCount());
-        assertEquals(0, m2.getDeserializationConfig().mixInCount());
-
-        // [databind#913]: Ensure JsonFactory Features copied
-        assertTrue(m2.isEnabled(JsonParser.Feature.IGNORE_UNDEFINED));
-    }
-
->>>>>>> 3f942182
     // [databind#1580]
     public void testCopyOfConfigOverrides() throws Exception
     {
@@ -265,67 +196,6 @@
         assertEquals("[1,2]", m.writer().without(SerializationFeature.INDENT_OUTPUT)
                 .writeValueAsString(input));
     }
-<<<<<<< HEAD
-=======
-    
-    // For [databind#703], [databind#978]
-    public void testNonSerializabilityOfObject()
-    {
-        ObjectMapper m = new ObjectMapper();
-        assertFalse(m.canSerialize(Object.class));
-        // but this used to pass, incorrectly, second time around
-        assertFalse(m.canSerialize(Object.class));
-
-        // [databind#978]: Different answer if empty Beans ARE allowed
-        m = new ObjectMapper();
-        m.disable(SerializationFeature.FAIL_ON_EMPTY_BEANS);
-        assertTrue(m.canSerialize(Object.class));
-        assertTrue(MAPPER.writer().without(SerializationFeature.FAIL_ON_EMPTY_BEANS)
-                .canSerialize(Object.class));
-        assertFalse(MAPPER.writer().with(SerializationFeature.FAIL_ON_EMPTY_BEANS)
-                .canSerialize(Object.class));
-    }
-
-    // for [databind#756]
-    public void testEmptyBeanSerializability()
-    {
-        // with default settings, error
-        assertFalse(MAPPER.writer().with(SerializationFeature.FAIL_ON_EMPTY_BEANS)
-                .canSerialize(EmptyBean.class));
-        // but with changes
-        assertTrue(MAPPER.writer().without(SerializationFeature.FAIL_ON_EMPTY_BEANS)
-                .canSerialize(EmptyBean.class));
-    }
-
-    // for [databind#898]
-    public void testSerializerProviderAccess() throws Exception
-    {
-        // ensure we have "fresh" instance, just in case
-        ObjectMapper mapper = new ObjectMapper();
-        JsonSerializer<?> ser = mapper.getSerializerProviderInstance()
-                .findValueSerializer(Bean.class);
-        assertNotNull(ser);
-        assertEquals(Bean.class, ser.handledType());
-    }
-
-    // for [databind#1074]
-    public void testCopyOfParserFeatures() throws Exception
-    {
-        // ensure we have "fresh" instance to start with
-        ObjectMapper mapper = new ObjectMapper();
-        assertFalse(mapper.isEnabled(JsonParser.Feature.IGNORE_UNDEFINED));
-        mapper.configure(JsonParser.Feature.IGNORE_UNDEFINED, true);
-        assertTrue(mapper.isEnabled(JsonParser.Feature.IGNORE_UNDEFINED));
-
-        ObjectMapper copy = mapper.copy();
-        assertTrue(copy.isEnabled(JsonParser.Feature.IGNORE_UNDEFINED));
-
-        // also verify there's no back-linkage
-        copy.configure(JsonParser.Feature.IGNORE_UNDEFINED, false);
-        assertFalse(copy.isEnabled(JsonParser.Feature.IGNORE_UNDEFINED));
-        assertTrue(mapper.isEnabled(JsonParser.Feature.IGNORE_UNDEFINED));
-    }
->>>>>>> 3f942182
 
     public void testDataOutputViaMapper() throws Exception
     {
