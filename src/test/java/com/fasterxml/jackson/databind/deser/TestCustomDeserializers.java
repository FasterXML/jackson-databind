package com.fasterxml.jackson.databind.deser;

import java.io.*;
import java.lang.annotation.ElementType;
import java.lang.annotation.Retention;
import java.lang.annotation.RetentionPolicy;
import java.lang.annotation.Target;
import java.util.*;

import com.fasterxml.jackson.annotation.JsonCreator;
import com.fasterxml.jackson.annotation.JsonProperty;
import com.fasterxml.jackson.core.*;
import com.fasterxml.jackson.databind.*;
import com.fasterxml.jackson.databind.annotation.*;
import com.fasterxml.jackson.databind.deser.std.*;
import com.fasterxml.jackson.databind.module.SimpleModule;
import com.fasterxml.jackson.databind.util.StdConverter;

/**
 * Test to check that customizations work as expected.
 */
@SuppressWarnings("serial")
public class TestCustomDeserializers
    extends BaseMapTest
{
    /*
    /**********************************************************
    /* Helper classes
    /**********************************************************
     */

    static class DummyDeserializer<T>
        extends StdDeserializer<T>
    {
        final T value;

        public DummyDeserializer(T v, Class<T> cls) {
            super(cls);
            value = v;
        }

        @Override
        public T deserialize(JsonParser jp, DeserializationContext ctxt)
            throws IOException, JsonProcessingException
        {
            // need to skip, if structured...
            jp.skipChildren();
            return value;
        }
    }

    static class TestBeans {
        public List<TestBean> beans;
    }
    static class TestBean {
        public CustomBean c;
        public String d;
    }
    @JsonDeserialize(using=CustomBeanDeserializer.class)
    static class CustomBean {
        protected final int a, b;
        public CustomBean(int a, int b) {
            this.a = a;
            this.b = b;
        }
    }

    static class CustomBeanDeserializer extends JsonDeserializer<CustomBean>
    {
        @Override
        public CustomBean deserialize(JsonParser jp, DeserializationContext ctxt) throws IOException
        {
            int a = 0, b = 0;
            JsonToken t = jp.getCurrentToken();
            if (t == JsonToken.START_OBJECT) {
                t = jp.nextToken();
            } else if (t != JsonToken.FIELD_NAME) {
                throw new Error();
            }
            while(t == JsonToken.FIELD_NAME) {
                final String fieldName = jp.getCurrentName();
                t = jp.nextToken();
                if (t != JsonToken.VALUE_NUMBER_INT) {
                    throw new JsonParseException("expecting number got "+ t, jp.getCurrentLocation());
                }
                if (fieldName.equals("a")) {
                    a = jp.getIntValue();
                } else if (fieldName.equals("b")) {
                    b = jp.getIntValue();
                } else {
                    throw new Error();
                }
                t = jp.nextToken();
            }
            return new CustomBean(a, b);
        }
    }

    public static class Immutable {
        protected int x, y;
        
        public Immutable(int x0, int y0) {
            x = x0;
            y = y0;
        }
    }

    // [JACKSON-882]
    public static class CustomKey {
        private final int id;

        public CustomKey(int id) {this.id = id;}

        public int getId() { return id; }
    }
    
    public static class Model
    {
        protected final Map<CustomKey, String> map;

        @JsonCreator
        public Model(@JsonProperty("map") @JsonDeserialize(keyUsing = CustomKeyDeserializer.class) Map<CustomKey, String> map)
        {
            this.map = new HashMap<CustomKey, String>(map);
        }

        @JsonProperty
        @JsonSerialize(keyUsing = CustomKeySerializer.class)
        public Map<CustomKey, String> getMap() {
            return map;
        }
    }
     
    static class CustomKeySerializer extends JsonSerializer<CustomKey> {
        @Override
        public void serialize(CustomKey value, JsonGenerator jgen, SerializerProvider provider) throws IOException {
            jgen.writeFieldName(String.valueOf(value.getId()));
        }
    }

    static class CustomKeyDeserializer extends KeyDeserializer {
        @Override
        public CustomKey deserializeKey(String key, DeserializationContext ctxt) throws IOException {
            return new CustomKey(Integer.valueOf(key));
        }
    }

    // [#375]

    @Target({ElementType.FIELD})
    @Retention(RetentionPolicy.RUNTIME)
    @interface Negative { }

    static class Bean375Wrapper {
        @Negative
        public Bean375Outer value;
    }
    
    static class Bean375Outer {
        protected Bean375Inner inner;

        public Bean375Outer(Bean375Inner v) { inner = v; }
    }

    static class Bean375Inner {
        protected int x;

        public Bean375Inner(int x) { this.x = x; }
    }

    static class Bean375OuterDeserializer extends StdDeserializer<Bean375Outer>
        implements ContextualDeserializer
    {
        protected BeanProperty prop;
        
        protected Bean375OuterDeserializer() { this(null); }
        protected Bean375OuterDeserializer(BeanProperty p) {
            super(Bean375Outer.class);
            prop = p;
        }

        @Override
        public Bean375Outer deserialize(JsonParser p, DeserializationContext ctxt) throws IOException,
                JsonProcessingException {
            Object ob = ctxt.readPropertyValue(p, prop, Bean375Inner.class);
            return new Bean375Outer((Bean375Inner) ob);
        }
        @Override
        public JsonDeserializer<?> createContextual(DeserializationContext ctxt, BeanProperty property)
                throws JsonMappingException {
            return new Bean375OuterDeserializer(property);
        }
    }

    static class Bean375InnerDeserializer extends StdDeserializer<Bean375Inner>
        implements ContextualDeserializer
    {
        protected boolean negative;
        
        protected Bean375InnerDeserializer() { this(false); }
        protected Bean375InnerDeserializer(boolean n) {
            super(Bean375Inner.class);
            negative = n;
        }

        @Override
        public Bean375Inner deserialize(JsonParser jp, DeserializationContext ctxt)
                throws IOException, JsonProcessingException {
            int x = jp.getIntValue();
            if (negative) {
                x = -x;
            } else {
                x += x;
            }
            return new Bean375Inner(x);
        }

        @Override
        public JsonDeserializer<?> createContextual(DeserializationContext ctxt, BeanProperty property)
                throws JsonMappingException {
            if (property != null) {
                Negative n = property.getAnnotation(Negative.class);
                if (n != null) {
                    return new Bean375InnerDeserializer(true);
                }
            }
            return this;
        }
    }

<<<<<<< HEAD
    // For [databind#735]
    public static class TestMapBean735 {

        @JsonDeserialize(contentUsing = CustomDeserializer735.class)
        public Map<String, Integer> map1;

        public Map<String, Integer> map2;
    }

    public static class TestListBean735 {
        public List<Integer> list1;

        @JsonDeserialize(contentUsing = CustomDeserializer735.class)
        public List<Integer> list100;
    }

    // for [databind#631]
    static class Issue631Bean
    {
        @JsonDeserialize(using=ParentClassDeserializer.class)
        public Object prop;
    }

    public static class CustomDeserializer735 extends StdDeserializer<Integer> {
        public CustomDeserializer735() {
            super(Integer.class);
        }

        @Override
        public Integer deserialize(JsonParser p, DeserializationContext ctxt) throws IOException {
            return 100 * p.getValueAsInt();
        }
    }

    static class ParentClassDeserializer
        extends StdScalarDeserializer<Object>
    {
        protected ParentClassDeserializer() {
            super(Object.class);
        }

        @Override
        public Object deserialize(JsonParser p, DeserializationContext ctxt)
                throws IOException {
            Object parent = p.getCurrentValue();
            String desc = (parent == null) ? "NULL" : parent.getClass().getSimpleName();
            return "prop/"+ desc;
	}
    }

=======
>>>>>>> de5642e7
    /*
    /**********************************************************
    /* Unit tests
    /**********************************************************
     */

    final ObjectMapper MAPPER = objectMapper();
    
    public void testCustomBeanDeserializer() throws Exception
    {
        String json = "{\"beans\":[{\"c\":{\"a\":10,\"b\":20},\"d\":\"hello, tatu\"}]}";
        TestBeans beans = MAPPER.readValue(json, TestBeans.class);

        assertNotNull(beans);
        List<TestBean> results = beans.beans;
        assertNotNull(results);
        assertEquals(1, results.size());
        TestBean bean = results.get(0);
        assertEquals("hello, tatu", bean.d);
        CustomBean c = bean.c;
        assertNotNull(c);
        assertEquals(10, c.a);
        assertEquals(20, c.b);

        json = "{\"beans\":[{\"c\":{\"b\":3,\"a\":-4},\"d\":\"\"},"
            +"{\"d\":\"abc\", \"c\":{\"b\":15}}]}";
        beans = MAPPER.readValue(json, TestBeans.class);

        assertNotNull(beans);
        results = beans.beans;
        assertNotNull(results);
        assertEquals(2, results.size());

        bean = results.get(0);
        assertEquals("", bean.d);
        c = bean.c;
        assertNotNull(c);
        assertEquals(-4, c.a);
        assertEquals(3, c.b);

        bean = results.get(1);
        assertEquals("abc", bean.d);
        c = bean.c;
        assertNotNull(c);
        assertEquals(0, c.a);
        assertEquals(15, c.b);
    }

    // [Issue#87]: delegating deserializer
    public void testDelegating() throws Exception
    {
        ObjectMapper mapper = new ObjectMapper();
        SimpleModule module = new SimpleModule("test", Version.unknownVersion());
        module.addDeserializer(Immutable.class,
            new StdDelegatingDeserializer<Immutable>(
                new StdConverter<JsonNode, Immutable>() {
                    @Override
                    public Immutable convert(JsonNode value)
                    {
                        int x = value.path("x").asInt();
                        int y = value.path("y").asInt();
                        return new Immutable(x, y);
                    }
                }
                ));

        mapper.registerModule(module);
        Immutable imm = mapper.readValue("{\"x\":3,\"y\":7}", Immutable.class);
        assertEquals(3, imm.x);
        assertEquals(7, imm.y);
    }

    // [databind#623]
    public void testJsonNodeDelegating() throws Exception
    {
        ObjectMapper mapper = new ObjectMapper();
        SimpleModule module = new SimpleModule("test", Version.unknownVersion());
        module.addDeserializer(Immutable.class,
            new StdNodeBasedDeserializer<Immutable>(Immutable.class) {
                @Override
                public Immutable convert(JsonNode root, DeserializationContext ctxt) throws IOException {
                    int x = root.path("x").asInt();
                    int y = root.path("y").asInt();
                    return new Immutable(x, y);
                }
        });
        mapper.registerModule(module);
        Immutable imm = mapper.readValue("{\"x\":-10,\"y\":3}", Immutable.class);
        assertEquals(-10, imm.x);
        assertEquals(3, imm.y);
    }
    
    public void testIssue882() throws Exception
    {
        Model original = new Model(Collections.singletonMap(new CustomKey(123), "test"));
        String json = MAPPER.writeValueAsString(original);
        Model deserialized = MAPPER.readValue(json, Model.class);
        assertNotNull(deserialized);
        assertNotNull(deserialized.map);
        assertEquals(1, deserialized.map.size());
    }

    // [#337]: convenience methods for custom deserializers to use
    public void testContextReadValue() throws Exception
    {
        ObjectMapper mapper = new ObjectMapper();
        SimpleModule module = new SimpleModule("test", Version.unknownVersion());
        module.addDeserializer(Bean375Outer.class, new Bean375OuterDeserializer());
        module.addDeserializer(Bean375Inner.class, new Bean375InnerDeserializer());
        mapper.registerModule(module);

        // First, without property; doubles up value:
        Bean375Outer outer = mapper.readValue("13", Bean375Outer.class);
        assertEquals(26, outer.inner.x);

        // then with property; should find annotation, turn negative
        Bean375Wrapper w = mapper.readValue("{\"value\":13}", Bean375Wrapper.class);
        assertNotNull(w.value);
        assertNotNull(w.value.inner);
        assertEquals(-13, w.value.inner.x);
    }
<<<<<<< HEAD

    // [#631]: "current value" access
    public void testCurrentValueAccess() throws Exception
    {
        Issue631Bean bean = MAPPER.readValue(aposToQuotes("{'prop':'stuff'}"),
                Issue631Bean.class);
        assertNotNull(bean);
        assertEquals("prop/Issue631Bean", bean.prop);
    }

    // [databind#735]: erroneous application of custom deserializer
    public void testCustomMapValueDeser735() throws Exception {
        String json = "{\"map1\":{\"a\":1},\"map2\":{\"a\":1}}";
        TestMapBean735 bean = MAPPER.readValue(json, TestMapBean735.class);

        assertEquals(100, bean.map1.get("a").intValue());
        assertEquals(1, bean.map2.get("a").intValue());
    }

    public void testCustomListValueDeser735() throws Exception {
        String json = "{\"list1\":[1],\"list100\":[1]}";
        TestListBean735 bean = MAPPER.readValue(json, TestListBean735.class);

        assertEquals(1, bean.list1.get(0).intValue());
        assertEquals(100, bean.list100.get(0).intValue());
    }
=======
>>>>>>> de5642e7
}<|MERGE_RESOLUTION|>--- conflicted
+++ resolved
@@ -228,39 +228,11 @@
         }
     }
 
-<<<<<<< HEAD
-    // For [databind#735]
-    public static class TestMapBean735 {
-
-        @JsonDeserialize(contentUsing = CustomDeserializer735.class)
-        public Map<String, Integer> map1;
-
-        public Map<String, Integer> map2;
-    }
-
-    public static class TestListBean735 {
-        public List<Integer> list1;
-
-        @JsonDeserialize(contentUsing = CustomDeserializer735.class)
-        public List<Integer> list100;
-    }
-
     // for [databind#631]
     static class Issue631Bean
     {
         @JsonDeserialize(using=ParentClassDeserializer.class)
         public Object prop;
-    }
-
-    public static class CustomDeserializer735 extends StdDeserializer<Integer> {
-        public CustomDeserializer735() {
-            super(Integer.class);
-        }
-
-        @Override
-        public Integer deserialize(JsonParser p, DeserializationContext ctxt) throws IOException {
-            return 100 * p.getValueAsInt();
-        }
     }
 
     static class ParentClassDeserializer
@@ -276,11 +248,9 @@
             Object parent = p.getCurrentValue();
             String desc = (parent == null) ? "NULL" : parent.getClass().getSimpleName();
             return "prop/"+ desc;
-	}
-    }
-
-=======
->>>>>>> de5642e7
+        }
+    }
+
     /*
     /**********************************************************
     /* Unit tests
@@ -402,7 +372,6 @@
         assertNotNull(w.value.inner);
         assertEquals(-13, w.value.inner.x);
     }
-<<<<<<< HEAD
 
     // [#631]: "current value" access
     public void testCurrentValueAccess() throws Exception
@@ -412,23 +381,4 @@
         assertNotNull(bean);
         assertEquals("prop/Issue631Bean", bean.prop);
     }
-
-    // [databind#735]: erroneous application of custom deserializer
-    public void testCustomMapValueDeser735() throws Exception {
-        String json = "{\"map1\":{\"a\":1},\"map2\":{\"a\":1}}";
-        TestMapBean735 bean = MAPPER.readValue(json, TestMapBean735.class);
-
-        assertEquals(100, bean.map1.get("a").intValue());
-        assertEquals(1, bean.map2.get("a").intValue());
-    }
-
-    public void testCustomListValueDeser735() throws Exception {
-        String json = "{\"list1\":[1],\"list100\":[1]}";
-        TestListBean735 bean = MAPPER.readValue(json, TestListBean735.class);
-
-        assertEquals(1, bean.list1.get(0).intValue());
-        assertEquals(100, bean.list100.get(0).intValue());
-    }
-=======
->>>>>>> de5642e7
 }