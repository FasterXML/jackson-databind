--- conflicted
+++ resolved
@@ -482,19 +482,15 @@
     }
 
     @Override
-<<<<<<< HEAD
-    public final VisibilityChecker getDefaultVisibilityChecker()
-=======
     public final JsonIncludeProperties.Value getDefaultPropertyInclusions(Class<?> baseType,
             AnnotatedClass actualClass)
     {
         AnnotationIntrospector intr = getAnnotationIntrospector();
-        return (intr == null) ? null : intr.findPropertyInclusions(actualClass);
-    }
-
-    @Override
-    public final VisibilityChecker<?> getDefaultVisibilityChecker()
->>>>>>> d9c0332e
+        return (intr == null) ? null : intr.findPropertyInclusions(this, actualClass);
+    }
+
+    @Override
+    public final VisibilityChecker getDefaultVisibilityChecker()
     {
         return _configOverrides.getDefaultVisibility();
     }
