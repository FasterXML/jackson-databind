Project: jackson-databind

------------------------------------------------------------------------
=== Releases === 
------------------------------------------------------------------------

<<<<<<< HEAD
2.15.1 (not yet released)

#3894: Only avoid Records fields detection for deserialization
 (contributed by Sim Y-T)
#3895: 2.15.0 breaking behaviour change for records and Getter Visibility
 (reported by Matteo B)
#3897: 2.15.0 breaks deserialization when POJO/Record only has a single field
  and is marked `Access.WRITE_ONLY`
 (reported by Antti L)
 (fix contributed by Sim Y-T)
#3913: Issue with deserialization when there are unexpected properties (due
  to null `StreamReadConstraints`)
 (reported by @sbertault)
#3914: Fix TypeId serialization for `JsonTypeInfo.Id.DEDUCTION`, native type ids

2.15.0 (23-Apr-2023)

#2536: Add `EnumFeature.READ_ENUM_KEYS_USING_INDEX` to work with
   existing "WRITE_ENUM_KEYS_USING_INDEX"#
#2667: Add `@EnumNaming`, `EnumNamingStrategy` to allow use of naming
   strategies for Enums
 (contributed by Joo-Hyuk K)
#2968: Deserialization of `@JsonTypeInfo` annotated type fails with
  missing type id even for explicit concrete subtypes
 (requested by Patrick S) 
 (fix contributed by Joo-Hyuk K)
#2974: Null coercion with `@JsonSetter` does not work with `java.lang.Record`
 (fix contributed by Sim Y-T)
#2992: Properties naming strategy do not work with Record
 (fix contributed by Sim Y-T)
#3053: Allow serializing enums to lowercase (`EnumFeature.WRITE_ENUMS_TO_LOWERCASE`)
 (requested by Vojtěch K)
 (fix contributed by Joo-Hyuk K)
#3180: Support `@JsonCreator` annotation on record classes
 (fix contributed by Sim Y-T)
#3262: InvalidDefinitionException when calling mapper.createObjectNode().putPOJO
#3297: `@JsonDeserialize(converter = ...)` does not work with Records
 (fix contributed by Sim Y-T)
#3342: `JsonTypeInfo.As.EXTERNAL_PROPERTY` does not work with record wrappers
 (fix contributed by Sim Y-T)
#3352: Do not require the usage of opens in a modular app when using records
#3566: Cannot use both `JsonCreator.Mode.DELEGATING` and `JsonCreator.Mode.PROPERTIES`
  static creator factory methods for Enums
 (reported by @andrewbents)
#3637: Add enum features into `@JsonFormat.Feature`
 (requested by @Anatoly4444)
 (fix contributed by Ajay S)
#3638: Case-insensitive and number-based enum deserialization are
  (unnecessarily) mutually exclusive
 (reported by Phil G)
 (fix contributed by Joo-Hyuk K)
#3651: Deprecate "exact values" setting from `JsonNodeFactory`, replace with
  `JsonNodeFeature.STRIP_TRAILING_BIGDECIMAL_ZEROES`
#3654: Infer `@JsonCreator(mode = Mode.DELEGATING)` from use of `@JsonValue`)
#3676: Allow use of `@JsonCreator(mode = Mode.PROPERTIES)` creator for POJOs
 with"empty String" coercion
#3680: Timestamp in classes inside jar showing 02/01/1980
 (fix contributed by Hervé B)
#3682: Transient `Field`s are not ignored as Mutators if there is visible Getter
#3690: Incorrect target type for arrays when disabling coercion
 (reported by João G)
#3708: Seems like `java.nio.file.Path` is safe for Android API level 26
 (contributed by @pjfanning)
#3730: Add support in `TokenBuffer` for lazily decoded (big) numbers
 (contributed by @pjfanning)
#3736: Try to avoid auto-detecting Fields for Record types
#3742: schemaType of `LongSerializer` is wrong
 (reported by @luozhenyu)
#3745: Deprecate classes in package `com.fasterxml.jackson.databind.jsonschema`
 (contributed by @luozhenyu)
#3748: `DelegatingDeserializer` missing override of `getAbsentValue()`
 (and couple of other methods)
#3771: Classloader leak: DEFAULT_ANNOTATION_INTROSPECTOR holds annotation reference
 (reported by Christoph S)
#3791: Flush readonly map together with shared on `SerializerCache.flush()`
 (suggested by @vdaniloff)
#3796: Enum Deserialisation Failing with Polymorphic type validator
 (reported by @sagarika4)
#3809: Add Stream-friendly alternative to `ObjectNode.fields()`:
  `Set<Map.Entry<String, JsonNode>> properties()`
#3814: Enhance `StdNodeBasedDeserializer` to support `readerForUpdating`
 (requested by Matt N)
 (contributed by Joo-Hyuk K)
#3816: TokenBuffer does not implement writeString(Reader reader, int len)
 (reported by Patrick S)
#3819: Add convenience method `SimpleBeanPropertyFilter.filterOutAll()` as
  counterpart of `serializeAll()`
 (contributed by Joo-Hyuk K)
#3836: `Optional<Boolean>` is not recognized as boolean field
 (reported by @thnaeff)
 (fix contributed by Joo-Hyuk K)
#3853: Add `MapperFeature.REQUIRE_TYPE_ID_FOR_SUBTYPES` to enable/disable
  strict subtype Type Id handling
 (contributed by Steve S))
#3876: `TypeFactory` cache performance degradation with `constructSpecializedType()`
 (contributed by Carter K)
=======
2.14.4 (not yet released)

#3882: Error in creating nested `ArrayNode`s with `JsonNode.withArray()`
 (reported by @SaiKrishna369)
>>>>>>> c7b6c64d

2.14.3 (05-May-2023)

#3784: `PrimitiveArrayDeserializers$ByteDeser.deserialize` ignores
  `DeserializationProblemHandler` for invalid Base64 content
#3837: Set transformer factory attributes to improve protection against XXE
 (contributed by @pjfanning)

2.14.2 (28-Jan-2023)

#1751: `@JsonTypeInfo` does not work if the Type Id is an Integer value
 (reported by @marvin-we)
#3063: `@JsonValue` fails for Java Record
 (reported by Gili T)
#3699: Allow custom `JsonNode` implementations
 (contributed by Philippe M)
#3711: Enum polymorphism not working correctly with DEDUCTION
 (reported by @smilep)
#3741: `StdDelegatingDeserializer` ignores `nullValue` of `_delegateDeserializer`.

2.14.1 (21-Nov-2022)

#3655: `Enum` values can not be read from single-element array even with
  `DeserializationFeature.UNWRAP_SINGLE_VALUE_ARRAYS`
 (reported by Andrej M)
 (fix contributed by Jonas K)
#3665: `ObjectMapper` default heap consumption increased significantly from 2.13.x to 2.14.0
 (reported by Moritz H)
 (fix contributed by Jonas K)

2.14.0 (05-Nov-2022)

#1980: Add method(s) in `JsonNode` that works like combination of `at()`
  and `with()`: `withObject(...)` and `withArray(...)`
#2541: Cannot merge polymorphic objects
 (reported by Matthew A)
 (fix contributed by James W)
#3013: Allow disabling Integer to String coercion via `CoercionConfig`
 (reported by @emilkostadinov)
 (fix contributed by Jordi O-A)
#3212: Add method `ObjectMapper.copyWith(JsonFactory)`
 (requested by @quaff)
 (contributed by Felix V)
#3311: Add serializer-cache size limit to avoid Metaspace issues from
  caching Serializers
 (requested by mcolemanNOW@github)
#3338: `configOverride.setMergeable(false)` not supported by `ArrayNode`
 (requested by Ernst-Jan vdL)
#3357: `@JsonIgnore` does not if together with `@JsonProperty` or `@JsonFormat`
 (reported by lizongbo@github)
#3373: Change `TypeSerializerBase` to skip `generator.writeTypePrefix()`
  for `null` typeId
#3394: Allow use of `JsonNode` field for `@JsonAnySetter`
 (requested by @sixcorners)
#3405: Create DataTypeFeature abstraction (for JSTEP-7) with placeholder features
#3417: Allow (de)serializing records using Bean(De)SerializerModifier even when
  reflection is unavailable
 (contributed by Jonas K)
#3419: Improve performance of `UnresolvedForwardReference` for forward reference
 resolution
(contributed by Gary M)
#3421: Implement `JsonNodeFeature.READ_NULL_PROPERTIES` to allow skipping of
  JSON `null` values on reading
#3443: Do not strip generic type from `Class<C>` when resolving `JavaType`
 (contributed by Jan J)
#3447: Deeply nested JsonNode throws StackOverflowError for toString()
 (reported by Deniz H)
#3475: Support use of fast double parse
 (contributed by @pjfanning)
#3476: Implement `JsonNodeFeature.WRITE_NULL_PROPERTIES` to allow skipping
  JSON `null` values on writing
#3481: Filter method only got called once if the field is null when using
  `@JsonInclude(value = JsonInclude.Include.CUSTOM, valueFilter = SomeFieldFilter.class)`
 (contributed by AmiDavidW@github)
#3484: Update `MapDeserializer` to support `StreamReadCapability.DUPLICATE_PROPERTIES`
#3497: Deserialization of Throwables with PropertyNamingStrategy does not work
#3500: Add optional explicit `JsonSubTypes` repeated names check
 (contributed by Igor S)
#3503: `StdDeserializer` coerces ints to floats even if configured to fail
 (contributed by Jordi O-A)
#3505: Fix deduction deserializer with DefaultTypeResolverBuilder
 (contributed by Arnaud S)
#3528: `TokenBuffer` defaults for parser/stream-read features neither passed
  from parser nor use real defaults
#3530: Change LRUMap to just evict one entry when maxEntries reached
 (contributed by @pjfanning)
#3533: Deserialize missing value of `EXTERNAL_PROPERTY` type using
  custom `NullValueProvider`
#3535: Replace `JsonNode.with()` with `JsonNode.withObject()`
#3559: Support `null`-valued `Map` fields with "any setter"
#3568: Change `JsonNode.with(String)` and `withArray(String)` to consider
  argument as `JsonPointer` if valid expression
#3590: Add check in primitive value deserializers to avoid deep wrapper array
  nesting wrt `UNWRAP_SINGLE_VALUE_ARRAYS` [CVE-2022-42003]
#3609: Allow non-boolean return type for "is-getters" with
  `MapperFeature.ALLOW_IS_GETTERS_FOR_NON_BOOLEAN`
 (contributed by Richard K)
#3613: Implement `float` and `boolean` to `String` coercion config
 (fix contributed by Jordi O-A)
#3624: Legacy `ALLOW_COERCION_OF_SCALARS` interacts poorly with Integer to
  Float coercion
 (contributed by Carter K)
#3633: Expose `translate()` method of standard `PropertyNamingStrategy` implementations
 (requested by Joachim D)

2.13.5 (23-Jan-2023)

#3659: Improve testing (likely via CI) to try to ensure compatibility with
  specific Android SDKs
#3661: Jackson 2.13 uses Class.getTypeName() that is only available on Android SDK 26
  (with fix works on ASDK 24)

2.13.4.2 (13-Oct-2022)

#3627: Gradle module metadata for `2.13.4.1` references non-existent
  jackson-bom `2.13.4.1` (instead of `2.13.4.20221012`)
  (NOTE: root cause is [jackson-bom#52])

2.13.4.1 (12-Oct-2022)

#3590: Add check in primitive value deserializers to avoid deep wrapper array
  nesting wrt `UNWRAP_SINGLE_VALUE_ARRAYS` [CVE-2022-42003]

2.13.4 (03-Sep-2022)

#3275: JDK 16 Illegal reflective access for `Throwable.setCause()` with
  `PropertyNamingStrategy.UPPER_CAMEL_CASE`
 (reported by Jason H)
 (fix suggested by gsinghlulu@github)
#3565: `Arrays.asList()` value deserialization has changed from mutable to
  immutable in 2.13
 (reported by JonasWilms@github)
#3582: Add check in `BeanDeserializer._deserializeFromArray()` to prevent
  use of deeply nested arrays [CVE-2022-42004]

2.13.3 (14-May-2022)

#3412: Version 2.13.2 uses `Method.getParameterCount()` which is not supported on
  Android before API 26
#3419: Improve performance of `UnresolvedForwardReference` for forward
 reference resolution
(contributed by Gary M)
#3446: `java.lang.StringBuffer` cannot be deserialized
 (reported by Lolf1010@github)
#3450: DeserializationProblemHandler is not working with wrapper type
  when returning null
 (reported by LJeanneau@github)

2.13.2.2 (28-Mar-2022)

No changes since 2.13.2.1 but fixed Gradle Module Metadata ("module.json")

2.13.2.1 (24-Mar-2022)

#2816: Optimize UntypedObjectDeserializer wrt recursion
 (contributed by Taylor S, Spence N)
#3412: Version 2.13.2 uses `Method.getParameterCount()` which is not
  supported on Android before API 26
 (reported by Matthew F)

2.13.2 (06-Mar-2022)

#3293: Use Method.getParameterCount() where possible
 (suggested by Christoph D)
#3344: `Set.of()` (Java 9) cannot be deserialized with polymorphic handling
 (reported by Sam K)
#3368: `SnakeCaseStrategy` causes unexpected `MismatchedInputException` during
  deserialization
 (reported by sszuev@github)
#3369: Deserialization ignores other Object fields when Object or Array
  value used for enum
 (reported by Krishna G)
#3380: `module-info.java` is in `META-INF/versions/11` instead of `META-INF/versions/9`

2.13.1 (19-Dec-2021)

#3006: Argument type mismatch for `enum` with `@JsonCreator` that takes String,
  gets JSON Number
 (reported by GrozaAnton@github)
#3299: Do not automatically trim trailing whitespace from `java.util.regex.Pattern` values
 (reported by Joel B)
#3305: ObjectMapper serializes `CharSequence` subtypes as POJO instead of
  as String (JDK 15+)
 (reported by stevenupton@github; fix suggested by Sergey C)
#3308: `ObjectMapper.valueToTree()` fails when
 `DeserializationFeature.FAIL_ON_TRAILING_TOKENS` is enabled
 (fix contributed by raphaelNguyen@github)
#3328: Possible DoS if using JDK serialization to serialize JsonNode

2.13.0 (30-Sep-2021)

#1850: `@JsonValue` with integer for enum does not deserialize correctly
 (reported by tgolden-andplus@github)
 (fix contributed by limengning@github)
#1988: MapperFeature.ACCEPT_CASE_INSENSITIVE_ENUM does not work for Enum keys of Map
 (reported by Myp3ik@github)
#2509: `AnnotatedMethod.getValue()/setValue()` doesn't have useful exception message
 (reported by henryptung@github)
 (fix contributed by Stephan S)
#2828: Add `DatabindException` as intermediate subtype of `JsonMappingException`
#2900: Jackson does not support deserializing new Java 9 unmodifiable collections
 (reported by Daniel H)
#2989: Allocate TokenBuffer instance via context objects (to allow format-specific
  buffer types)
#3001: Add mechanism for setting default `ContextAttributes` for `ObjectMapper`
#3002: Add `DeserializationContext.readTreeAsValue()` methods for more convenient
  conversions for deserializers to use
#3011: Clean up support of typed "unmodifiable", "singleton" Maps/Sets/Collections
#3033: Extend internal bitfield of `MapperFeature` to be `long`
#3035: Add `removeMixIn()` method in `MapperBuilder`
#3036: Backport `MapperBuilder` lambda-taking methods: `withConfigOverride()`,
  `withCoercionConfig()`, `withCoercionConfigDefaults()`
#3080: configOverrides(boolean.class) silently ignored, whereas .configOverride(Boolean.class)
  works for both primitives and boxed boolean values
 (reported by Asaf R)
#3082: Dont track unknown props in buffer if `ignoreAllUnknown` is true
 (contributed by David H)
#3091: Should allow deserialization of java.time types via opaque
   `JsonToken.VALUE_EMBEDDED_OBJECT`
#3099: Optimize "AnnotatedConstructor.call()" case by passing explicit null
#3101: Add AnnotationIntrospector.XmlExtensions interface for decoupling javax dependencies
#3110: Custom SimpleModule not included in list returned by ObjectMapper.getRegisteredModuleIds()
  after registration
 (reported by dkindler@github)
#3117: Use more limiting default visibility settings for JDK types (java.*, javax.*)
#3122: Deep merge for `JsonNode` using `ObjectReader.readTree()`
 (reported by Eric S)
#3125: IllegalArgumentException: Conflicting setter definitions for property
  with more than 2 setters
 (reported by mistyzyq@github)
#3130: Serializing java.lang.Thread fails on JDK 11 and above (should suppress
  serialization of ClassLoader)
#3143: String-based `Map` key deserializer is not deterministic when there is no
  single arg constructor
 (reported by Halil İbrahim Ş)
#3154: Add ArrayNode#set(int index, primitive_type value)
 (contributed by Tarekk Mohamed A)
#3160: JsonStreamContext "currentValue" wrongly references to @JsonTypeInfo
  annotated object
 (reported by Aritz B)
#3174: DOM `Node` serialization omits the default namespace declaration
 (contributed by Morten A-G)
#3177: Support `suppressed` property when deserializing `Throwable`
 (contributed by Klaas D)
#3187: `AnnotatedMember.equals()` does not work reliably
 (contributed by Klaas D)
#3193: Add `MapperFeature.APPLY_DEFAULT_VALUES`, initially for Scala module
 (suggested by Nick B)
#3214: For an absent property Jackson injects `NullNode` instead of `null` to a
  JsonNode-typed constructor argument of a `@ConstructorProperties`-annotated constructor
 (reported by robvarga@github)
#3217: `XMLGregorianCalendar` doesn't work with default typing
 (reported by Xinzhe Y)
#3227: Content `null` handling not working for root values
 (reported by João G)
 (fix contributed by proost@github)
#3234: StdDeserializer rejects blank (all-whitespace) strings for ints
 (reported by Peter B)
 (fix proposed by qthegreat3@github)
#3235: `USE_BASE_TYPE_AS_DEFAULT_IMPL` not working with `DefaultTypeResolverBuilder`
 (reported, fix contributed by silas.u / sialais@github)
#3238: Add PropertyNamingStrategies.UpperSnakeCaseStrategy (and UPPER_SNAKE_CASE constant)
 (requested by Kenneth J)
 (contributed by Tanvesh)
#3244: StackOverflowError when serializing JsonProcessingException
 (reported by saneksanek@github)
#3259: Support for BCP 47 `java.util.Locale` serialization/deserialization
 (contributed by Abishek R)
#3271: String property deserializes null as "null" for JsonTypeInfo.As.EXISTING_PROPERTY
 (reported by jonc2@github)
#3280: Can not deserialize json to enum value with Object-/Array-valued input,
  `@JsonCreator`
 (reported by peteryuanpan@github)
#3397: Optimize `JsonNodeDeserialization` wrt recursion
- Fix to avoid problem with `BigDecimalNode`, scale of `Integer.MIN_VALUE` (see
  [dataformats-binary#264] for details)
- Extend handling of `FAIL_ON_NULL_FOR_PRIMITIVES` to cover coercion from (Empty) String
  via `AsNull`
- Add `mvnw` wrapper

2.12.7.1 (12-Oct-2022)

#3582: Add check in `BeanDeserializer._deserializeFromArray()` to prevent
  use of deeply nested arrays [CVE-2022-42004]
#3590: Add check in primitive value deserializers to avoid deep wrapper array
  nesting wrt `UNWRAP_SINGLE_VALUE_ARRAYS` [CVE-2022-42003]

2.12.7 (26-May-2022)

#2816: Optimize UntypedObjectDeserializer wrt recursion [CVE-2020-36518]

2.12.6 (15-Dec-2021)

#3280: Can not deserialize json to enum value with Object-/Array-valued input,
  `@JsonCreator`
 (reported by peteryuanpan@github)
#3305: ObjectMapper serializes `CharSequence` subtypes as POJO instead of
  as String (JDK 15+)
 (reported by stevenupton@github; fix suggested by Sergey C)
#3328: Possible DoS if using JDK serialization to serialize JsonNode

2.12.5 (27-Aug-2021)

#3220: (regression) Factory method generic type resolution does not use
  Class-bound type parameter
 (reported by Marcos P)

2.12.4 (06-Jul-2021)

#3139: Deserialization of "empty" subtype with DEDUCTION failed
 (reported by JoeWoo; fix provided by drekbour@github)
#3146: Merge findInjectableValues() results in AnnotationIntrospectorPair
 (contributed by Joe B)
#3171: READ_UNKNOWN_ENUM_VALUES_USING_DEFAULT_VALUE doesn't work with empty strings
 (reported by unintended@github)

2.12.3 (12-Apr-2021)

#3108: `TypeFactory` cannot convert `Collection` sub-type without type parameters
  to canonical form and back
 (reported by lbilger@github)
- Fix for [modules-java8#207]: prevent fail on secondary Java 8 date/time types

2.12.2 (03-Mar-2021)

#754: EXTERNAL_PROPERTY does not work well with `@JsonCreator` and
   `FAIL_ON_UNKNOWN_PROPERTIES`
 (reported by Vassil D)
#3008: String property deserializes null as "null" for
   `JsonTypeInfo.As.EXTERNAL_PROPERTY`
#3022: Property ignorals cause `BeanDeserializer `to forget how to read
  from arrays (not copying `_arrayDelegateDeserializer`)
 (reported by Gian M)
#3025: UntypedObjectDeserializer` mixes multiple unwrapped
  collections (related to #2733)
 (fix contributed by Migwel@github)
#3038: Two cases of incorrect error reporting about DeserializationFeature
 (reported by Jelle V)
#3045: Bug in polymorphic deserialization with `@JsonCreator`, `@JsonAnySetter`,
  `JsonTypeInfo.As.EXTERNAL_PROPERTY`
 (reported by martineaus83@github)
#3055: Polymorphic subtype deduction ignores `defaultImpl` attribute
 (contributed by drekbour@github)
#3056: MismatchedInputException: Cannot deserialize instance of
  `com.fasterxml.jackson.databind.node.ObjectNode` out of VALUE_NULL token
 (reported by Stexxen@github)
#3060: Missing override for `hasAsKey()` in `AnnotationIntrospectorPair`
#3062: Creator lookup fails with `InvalidDefinitionException` for conflict
  between single-double/single-Double arg constructor
#3068: `MapDeserializer` forcing `JsonMappingException` wrapping even if
  WRAP_EXCEPTIONS set to false
 (reported by perkss@github)

2.12.1 (08-Jan-2021)

#2962: Auto-detection of constructor-based creator method skipped if there is
   an annotated factory-based creator method (regression from 2.11)
 (reported by Halil I-S)
#2972: `ObjectMapper.treeToValue()` no longer invokes `JsonDeserializer.getNullValue()`
 (reported by andpal@github)
#2973: DeserializationProblemHandler is not invoked when trying to deserializing String
 (reported by zigzago@github)
#2978: Fix failing `double` JsonCreators in jackson 2.12.0
 (contributed by Carter K)
#2979: Conflicting in POJOPropertiesCollector when having namingStrategy
 (reported, fix suggested by SunYiJun)
#2990: Breaking API change in `BasicClassIntrospector` (2.12.0)
 (reported, fix contributed by Faron D)
#3005: `JsonNode.requiredAt()` does NOT fail on some path expressions
#3009: Exception thrown when `Collections.synchronizedList()` is serialized
  with type info, deserialized
 (reported by pcloves@github)

2.12.0 (29-Nov-2020)

#43: Add option to resolve type from multiple existing properties,
  `@JsonTypeInfo(use=DEDUCTION)`
 (contributed by drekbour@github)
#426: `@JsonIgnoreProperties` does not prevent Exception Conflicting getter/setter
  definitions for property
 (reported by gmkll@github)
#921: Deserialization Not Working Right with Generic Types and Builders
 (reported by Mike G; fix contributed by Ville K)
#1296: Add `@JsonIncludeProperties(propertyNames)` (reverse of `@JsonIgnoreProperties`)
 (contributed Baptiste P)
#1458: `@JsonAnyGetter` should be allowed on a field
 (contributed by Dominik K)
#1498: Allow handling of single-arg constructor as property based by default
 (requested by Lovro P)
#1852: Allow case insensitive deserialization of String value into
  `boolean`/`Boolean` (esp for Excel)
 (requested by Patrick J)
#1886: Allow use of `@JsonFormat(with=JsonFormat.Feature.ACCEPT_CASE_INSENSITIVE_PROPERTIES)`
  on Class
#1919: Abstract class included as part of known type ids for error message
  when using JsonSubTypes
 (reported by Incara@github)
#2066: Distinguish null from empty string for UUID deserialization
 (requested by leonshaw@github)
#2091: `ReferenceType` does not expose valid containedType
 (reported by Nate B)
#2113: Add `CoercionConfig[s]` mechanism for configuring allowed coercions
#2118: `JsonProperty.Access.READ_ONLY` does not work with "getter-as-setter" `Collection`s
 (reported by Xiang Z)
#2215: Support `BigInteger` and `BigDecimal` creators in `StdValueInstantiator`
 (requested by David N, implementation contributed by Tiago M)
#2283: `JsonProperty.Access.READ_ONLY` fails with collections when a property name is specified
 (reported by Yona A)
#2644: `BigDecimal` precision not retained for polymorphic deserialization
 (reported by rost5000@github)
#2675: Support use of `Void` valued properties (`MapperFeature.ALLOW_VOID_VALUED_PROPERTIES`)
#2683: Explicitly fail (de)serialization of `java.time.*` types in absence of
  registered custom (de)serializers
#2707: Improve description included in by `DeserializationContext.handleUnexpectedToken()`
#2709: Support for JDK 14 record types (`java.lang.Record`)
 (contributed by Youri B)
#2715: `PropertyNamingStrategy` class initialization depends on its subclass, this can
  lead to class loading deadlock
 (reported by fangwentong@github)
#2719: `FAIL_ON_IGNORED_PROPERTIES` does not throw on `READONLY` properties with
  an explicit name
 (reported, fix contributed by David B)
#2726: Add Gradle Module Metadata for version alignment with Gradle 6
 (contributed by Jendrik J)
#2732: Allow `JsonNode` auto-convert into `ArrayNode` if duplicates found (for XML)
#2733: Allow values of "untyped" auto-convert into `List` if duplicates found (for XML)
#2751: Add `ValueInstantiator.createContextual(...)
#2761: Support multiple names in `JsonSubType.Type`
 (contributed by Swayam R)
#2775: Disabling `FAIL_ON_INVALID_SUBTYPE` breaks polymorphic deserialization of Enums
 (reported by holgerknoche@github)
#2776: Explicitly fail (de)serialization of `org.joda.time.*` types in absence of registered
  custom (de)serializers
#2784: Trailing zeros are stripped when deserializing BigDecimal values inside a
  @JsonUnwrapped property
 (reported by mjustin@github)
#2800: Extract getter/setter/field name mangling from `BeanUtil` into
  pluggable `AccessorNamingStrategy`
#2804: Throw `InvalidFormatException` instead of `MismatchedInputException`
   for ACCEPT_FLOAT_AS_INT coercion failures
 (requested by mjustin@github)
#2871: Add `@JsonKey` annotation (similar to `@JsonValue`) for customizable
  serialization of Map keys
 (requested by CidTori@github; implementation contributed by Kevin B)
#2873: `MapperFeature.ACCEPT_CASE_INSENSITIVE_ENUMS` should work for enum as keys
 (fix contributed by Ilya G)
#2879: Add support for disabling special handling of "Creator properties" wrt
  alphabetic property ordering
 (contributed by Sergiy Y)
#2885: Add `JsonNode.canConvertToExactIntegral()` to indicate whether floating-point/BigDecimal
  values could be converted to integers losslessly
 (requested by Oguzhan U; implementation contributed by Siavash S)
#2895: Improve static factory method generic type resolution logic
 (contributed by Carter K)
#2903: Allow preventing "Enum from integer" coercion using new `CoercionConfig` system
#2909: `@JsonValue` not considered when evaluating inclusion
 (reported by chrylis@github)
#2910: Make some java platform modules optional
 (contributed by XakepSDK@github)
#2925: Add support for serializing `java.sql.Blob`
 (contributed by M Rizky S)
#2928: `AnnotatedCreatorCollector` should avoid processing synthetic static
  (factory) methods
 (contributed by Carter K)
#2931: Add errorprone static analysis profile to detect bugs at build time
 (contributed by Carter K)
#2932: Problem with implicit creator name detection for constructor detection
- Add `BeanDeserializerBase.isCaseInsensitive()`
- Some refactoring of `CollectionDeserializer` to solve CSV array handling issues
- Full "LICENSE" included in jar for easier access by compliancy tools

2.11.4 (12-Dec-2020)

#2894: Fix type resolution for static methods (regression in 2.11.3 due to #2821 fix)
 (reported by Łukasz W)
#2944: `@JsonCreator` on constructor not compatible with `@JsonIdentityInfo`,
  `PropertyGenerator`
 (reported by Lucian H)
- Add debug improvements wrt #2807 (`ClassUtil.getClassMethods()`)

2.11.3 (02-Oct-2020)

#2795: Cannot detect creator arguments of mixins for JDK types
 (reported by Marcos P)
#2815: Add `JsonFormat.Shape` awareness for UUID serialization (`UUIDSerializer`)
#2821: Json serialization fails or a specific case that contains generics and
  static methods with generic parameters (2.11.1 -> 2.11.2 regression)
 (reported by Lari H)
#2822: Using JsonValue and JsonFormat on one field does not work as expected
 (reported by Nils-Christian E)
#2840: `ObjectMapper.activateDefaultTypingAsProperty()` is not using
  parameter `PolymorphicTypeValidator`
 (reported by Daniel W)
#2846: Problem deserialization "raw generic" fields (like `Map`) in 2.11.2
- Fix issues with `MapLikeType.isTrueMapType()`,
  `CollectionLikeType.isTrueCollectionType()`

2.11.2 (02-Aug-2020)

#2783: Parser/Generator features not set when using `ObjectMapper.createParser()`,
  `createGenerator()`
#2785: Polymorphic subtypes not registering on copied ObjectMapper (2.11.1)
 (reported, fix contributed by Joshua S)
#2789: Failure to read AnnotatedField value in Jackson 2.11
 (reported by isaki@github)
#2796: `TypeFactory.constructType()` does not take `TypeBindings` correctly
 (reported by Daniel H)

2.11.1 (25-Jun-2020)

#2486: Builder Deserialization with JsonCreator Value vs Array
 (reported by Ville K)
#2725: JsonCreator on static method in Enum and Enum used as key in map
  fails randomly
 (reported by Michael C)
#2755: `StdSubtypeResolver` is not thread safe (possibly due to copy
  not being made with `ObjectMapper.copy()`)
 (reported by tjwilson90@github)
#2757: "Conflicting setter definitions for property" exception for `Map`
  subtype during deserialization
 (reported by Frank S)
#2758: Fail to deserialize local Records
 (reported by Johannes K)
#2759: Rearranging of props when property-based generator is in use leads
  to incorrect output
 (reported by Oleg C)
#2760: Jackson doesn't respect `CAN_OVERRIDE_ACCESS_MODIFIERS=false` for
  deserializer properties
 (reported by Johannes K)
#2767: `DeserializationFeature.UNWRAP_SINGLE_VALUE_ARRAYS` don't support `Map`
  type field
 (reported by abomb4@github)
#2770: JsonParser from MismatchedInputException cannot getText() for
  floating-point value
 (reported by João G)

2.11.0 (26-Apr-2020)

#953: i-I case conversion problem in Turkish locale with case-insensitive deserialization
 (reported by Máté R)
#962: `@JsonInject` fails on trying to find deserializer even if inject-only
 (reported by David B)
#1983: Polymorphic deserialization should handle case-insensitive Type Id property name
  if `MapperFeature.ACCEPT_CASE_INSENSITIVE_PROPERTIES` is enabled
 (reported by soundvibe@github, fix contributed by Oleksandr P)
#2049: TreeTraversingParser and UTF8StreamJsonParser create contexts differently
 (reported by Antonio P)
#2352: Support use of `@JsonAlias` for enum values
 (contributed by Robert D)
#2365: `declaringClass` of "enum-as-POJO" not removed for `ObjectMapper` with
  a naming strategy
 (reported by Tynakuh@github)
#2480: Fix `JavaType.isEnumType()` to support sub-classes
#2487: BeanDeserializerBuilder Protected Factory Method for Extension
 (contributed by Ville K)
#2503: Support `@JsonSerialize(keyUsing)` and `@JsonDeserialize(keyUsing)` on Key class
#2511: Add `SerializationFeature.WRITE_SELF_REFERENCES_AS_NULL`
 (contributed by Joongsoo P)
#2515: `ObjectMapper.registerSubtypes(NamedType...)` doesn't allow registering
  same POJO for two different type ids
 (contributed by Joseph K)
#2522: `DeserializationContext.handleMissingInstantiator()` throws
  `MismatchedInputException` for non-static inner classes
#2525: Incorrect `JsonStreamContext` for `TokenBuffer` and `TreeTraversingParser`
#2527: Add `AnnotationIntrospector.findRenameByField()` to support Kotlin's
  "is-getter" naming convention
#2555: Use `@JsonProperty(index)` for sorting properties on serialization
#2565: Java 8 `Optional` not working with `@JsonUnwrapped` on unwrappable type
 (reported by Haowei W)
#2587: Add `MapperFeature.BLOCK_UNSAFE_POLYMORPHIC_BASE_TYPES` to allow blocking
  use of unsafe base type for polymorphic deserialization
#2589: `DOMDeserializer`: setExpandEntityReferences(false) may not prevent
  external entity expansion in all cases [CVE-2020-25649]
 (reported by Bartosz B)
#2592: `ObjectMapper.setSerializationInclusion()` is ignored for `JsonAnyGetter`
 (reported by Oleksii K)
#2608: `ValueInstantiationException` when deserializing using a builder and
  `UNWRAP_SINGLE_VALUE_ARRAYS`
 (reported by cadrake@github)
#2627: JsonIgnoreProperties(ignoreUnknown = true) does not work on field and method level
 (reported by robotmrv@github)
#2632: Failure to resolve generic type parameters on serialization
 (reported by Simone D)
#2635: JsonParser cannot getText() for input stream on MismatchedInputException
 (reported by João G)
#2636: ObjectReader readValue lacks Class<T> argument
 (contributed by Robin R)
#2643: Change default textual serialization of `java.util.Date`/`Calendar`
  to include colon in timezone offset
#2647: Add `ObjectMapper.createParser()` and `createGenerator()` methods
#2657: Allow serialization of `Properties` with non-String values
#2663: Add new factory method for creating custom `EnumValues` to pass to `EnumDeserializer
 (requested by Rafal K)
#2668: `IllegalArgumentException` thrown for mismatched subclass deserialization
 (reported by nbruno@github)
#2693: Add convenience methods for creating `List`, `Map` valued `ObjectReader`s
  (ObjectMapper.readerForListOf())
- Add `SerializerProvider.findContentValueSerializer()` methods

2.10.5.1 (02-Dec-2020)

#2589: (see desc on 2.11.0 -- backported)

2.10.5 (21-Jul-2020)

#2787 (partial fix): NPE after add mixin for enum
 (reported by Denis K)

2.10.4 (03-May-2020)

#2679: `ObjectMapper.readValue("123", Void.TYPE)` throws "should never occur"
 (reported by Endre S)

2.10.3 (03-Mar-2020)

#2482: `JSONMappingException` `Location` column number is one line Behind the actual
  location
 (reported by Kamal A, fixed by Ivo S)
#2599: NoClassDefFoundError at DeserializationContext.<init> on Android 4.1.2
  and Jackson 2.10.0
 (reported by Tobias P)
#2602: ByteBufferSerializer produces unexpected results with a duplicated ByteBuffer
  and a position > 0
 (reported by Eduard T)
#2605: Failure to deserializer polymorphic subtypes of base type `Enum`
 (reported by uewle@github)
#2610: `EXTERNAL_PROPERTY` doesn't work with `@JsonIgnoreProperties`
 (reported, fix suggested by Alexander S)

2.10.2 (05-Jan-2020)

#2101: `FAIL_ON_NULL_FOR_PRIMITIVES` failure does not indicate field name in exception message
 (reported by raderio@github)

2.10.1 (09-Nov-2019)

#2457: Extended enum values are not handled as enums when used as Map keys
 (reported by Andrey K)
#2473: Array index missing in path of `JsonMappingException` for `Collection<String>`,
  with custom deserializer
 (reported by João G)
#2475: `StringCollectionSerializer` calls `JsonGenerator.setCurrentValue(value)`,
  which messes up current value for sibling properties
 (reported by Ryan B)
#2485: Add `uses` for `Module` in module-info
 (contributed by Marc M)
#2513: BigDecimalAsStringSerializer in NumberSerializer throws IllegalStateException in 2.10
 (reported by Johan H)
#2519: Serializing `BigDecimal` values inside containers ignores shape override
 (reported by Richard W)
#2520: Sub-optimal exception message when failing to deserialize non-static inner classes
 (reported by Mark S)
#2529: Add tests to ensure `EnumSet` and `EnumMap` work correctly with "null-as-empty"
#2534: Add `BasicPolymorphicTypeValidator.Builder.allowIfSubTypeIsArray()`
#2535: Allow String-to-byte[] coercion for String-value collections

2.10.0 (26-Sep-2019)

#18: Make `JsonNode` serializable
#1093: Default typing does not work with `writerFor(Object.class)`
 (reported by hoomanv@github)
#1675: Remove "impossible" `IOException` in `readTree()` and `readValue()` `ObjectMapper`
  methods which accept Strings
 (requested by matthew-pwnieexpress@github)
#1954: Add Builder pattern for creating configured `ObjectMapper` instances
#1995: Limit size of `DeserializerCache`, auto-flush on exceeding
#2059: Remove `final` modifier for `TypeFactory`
 (requested by Thibaut R)
#2077: `JsonTypeInfo` with a subtype having `JsonFormat.Shape.ARRAY` and
  no fields generates `{}` not `[]`
 (reported by Sadayuki F)
#2115: Support naive deserialization of `Serializable` values as "untyped", same
  as `java.lang.Object`
 (requested by Christopher S)
#2116: Make NumberSerializers.Base public and its inherited classes not final
 (requested by Édouard M)
#2126: `DeserializationContext.instantiationException()` throws `InvalidDefinitionException`
#2129: Add `SerializationFeature.WRITE_ENUM_KEYS_USING_INDEX`, separate from value setting
 (suggested by renzihui@github)
#2133: Improve `DeserializationProblemHandler.handleUnexpectedToken()` to allow handling of
  Collection problems
 (contributed by Semyon L)
#2149: Add `MapperFeature.ACCEPT_CASE_INSENSITIVE_VALUES`
 (suggested by Craig P)
#2153: Add `JsonMapper` to replace generic `ObjectMapper` usage
#2164: `FactoryBasedEnumDeserializer` does not respect
  `DeserializationFeature.WRAP_EXCEPTIONS`
 (reported by Yiqiu H)
#2187: Make `JsonNode.toString()` use shared `ObjectMapper` to produce valid json
#2189: `TreeTraversingParser` does not check int bounds
 (reported by Alexander S)
#2195: Add abstraction `PolymorphicTypeValidator`, for limiting subtypes allowed by
  default typing, `@JsonTypeInfo`
#2196: Type safety for `readValue()` with `TypeReference`
 (suggested by nguyenfilip@github)
#2204: Add `JsonNode.isEmpty()` as convenience alias
#2211: Change of behavior (2.8 -> 2.9) with `ObjectMapper.readTree(input)` with no content
#2217: Suboptimal memory allocation in `TextNode.getBinaryValue()`
 (reported by Christoph B)
#2220: Force serialization always for `convertValue()`; avoid short-cuts
#2223: Add `missingNode()` method in `JsonNodeFactory`
#2227: Minor cleanup of exception message for `Enum` binding failure
 (reported by RightHandedMonkey@github)
#2230: `WRITE_BIGDECIMAL_AS_PLAIN` is ignored if `@JsonFormat` is used
 (reported by Pavel C)
#2236: Type id not provided on `Double.NaN`, `Infinity` with `@JsonTypeInfo`
 (reported by C-B-B@github)
#2237: Add "required" methods in `JsonNode`: `required(String | int)`,
  `requiredAt(JsonPointer)`
#2241: Add `PropertyNamingStrategy.LOWER_DOT_CASE` for dot-delimited names
 (contributed by zenglian@github.com)
#2251: Getter that returns an abstract collection breaks a delegating `@JsonCreator`
#2265: Inconsistent handling of Collections$UnmodifiableList vs Collections$UnmodifiableRandomAccessList
#2273: Add basic Java 9+ module info
#2280: JsonMerge not work with constructor args
 (reported by Deblock T)
#2309: READ_ENUMS_USING_TO_STRING doesn't support null values
 (reported, fix suggested by Ben A)
#2311: Unnecessary MultiView creation for property writers
 (suggested by Manuel H)
#2331: `JsonMappingException` through nested getter with generic wildcard return type
 (reported by sunchezz89@github)
#2336: `MapDeserializer` can not merge `Map`s with polymorphic values
 (reported by Robert G)
#2338: Suboptimal return type for `JsonNode.withArray()`
 (reported by Victor N)
#2339: Suboptimal return type for `ObjectNode.set()`
 (reported by Victor N)
#2348: Add sanity checks for `ObjectMapper.readXXX()` methods
 (requested by ebundy@github)
#2349: Add option `DefaultTyping.EVERYTHING` to support Kotlin data classes
#2357: Lack of path on MismatchedInputException
 (suggested by TheEin@github)
#2378: `@JsonAlias` doesn't work with AutoValue
 (reported by David H)
#2390: `Iterable` serialization breaks when adding `@JsonFilter` annotation
 (reported by Chris M)
#2392: `BeanDeserializerModifier.modifyDeserializer()` not applied to custom bean deserializers
 (reported by andreasbaus@github)
#2393: `TreeTraversingParser.getLongValue()` incorrectly checks `canConvertToInt()`
 (reported by RabbidDog@github)
#2398: Replace recursion in `TokenBuffer.copyCurrentStructure()` with iteration
 (reported by Sam S)
#2415: Builder-based POJO deserializer should pass builder instance, not type,
  to `handleUnknownVanilla()`
 (proposed by Vladimir T, follow up to #822)
#2416: Optimize `ValueInstantiator` construction for default `Collection`, `Map` types
#2422: `scala.collection.immutable.ListMap` fails to serialize since 2.9.3
 (reported by dejanlokar1@github)
#2424: Add global config override setting for `@JsonFormat.lenient()`
#2428: Use "activateDefaultTyping" over "enableDefaultTyping" in 2.10 with new methods
#2430: Change `ObjectMapper.valueToTree()` to convert `null` to `NullNode`
#2432: Add support for module bundles
 (contributed by Marcos P)
#2433: Improve `NullNode.equals()`
 (suggested by David B)
#2442: `ArrayNode.addAll()` adds raw `null` values which cause NPE on `deepCopy()`
  and `toString()`
 (reported, fix contributed by Hesham M)
#2446: Java 11: Unable to load JDK7 types (annotations, java.nio.file.Path): no Java7 support added
 (reported by David C)
#2451: Add new `JsonValueFormat` value, `UUID`
#2453: Add `DeserializationContext.readTree(JsonParser)` convenience method
#2458: `Nulls` property metadata ignored for creators
 (reported  by XakepSDK@github)
#2466: Didn't find class "java.nio.file.Path" below Android api 26
 (reported by KevynBct@github)
#2467: Accept `JsonTypeInfo.As.WRAPPER_ARRAY` with no second argument to
  deserialize as "null value"
 (contributed by Martin C)

[2.9.10.x micro-patches omitted]

2.9.10 (21-Sep-2019)

#2331: `JsonMappingException` through nested getter with generic wildcard return type
#2334: Block one more gadget type (CVE-2019-12384)
#2341: Block one more gadget type (CVE-2019-12814)
#2374: `ObjectMapper. getRegisteredModuleIds()` throws NPE if no modules registered
#2387: Block yet another deserialization gadget (CVE-2019-14379)
#2389: Block yet another deserialization gadget (CVE-2019-14439)
 (reported by xiexq)
#2404: FAIL_ON_MISSING_EXTERNAL_TYPE_ID_PROPERTY setting ignored when
  creator properties are buffered
 (contributed by Joe B)
#2410: Block one more gadget type (HikariCP, CVE-2019-14540)
  (reported by iSafeBlue@github / blue@ixsec.org)
#2420: Block one more gadget type (cxf-jax-rs, no CVE allocated yet)
  (reported by crazylirui@gmail.com)
#2449: Block one more gadget type (HikariCP, CVE-2019-14439 / CVE-2019-16335)
  (reported by kingkk)
#2460: Block one more gadget type (ehcache, CVE-2019-17267)
  (reported by Fei Lu)
#2462: Block two more gadget types (commons-configuration/-2)
#2469: Block one more gadget type (xalan2)

2.9.9 (16-May-2019)

#1408: Call to `TypeVariable.getBounds()` without synchronization unsafe on some platforms
 (reported by Thomas K)
#2221: `DeserializationProblemHandler.handleUnknownTypeId()` returning `Void.class`,
  enableDefaultTyping causing NPE
 (reported by MeyerNils@github)
#2251: Getter that returns an abstract collection breaks a delegating `@JsonCreator`
#2265: Inconsistent handling of Collections$UnmodifiableList vs Collections$UnmodifiableRandomAccessList
 (reported by Joffrey B)
#2299: Fix for using jackson-databind in an OSGi environment under Android
 (contributed by Christoph F)
#2303: Deserialize null, when java type is "TypeRef of TypeRef of T", does not provide "Type(Type(null))"
 (reported by Cyril M)
#2324: `StringCollectionDeserializer` fails with custom collection
 (reported byb Daniil B)
#2326: Block one more gadget type (CVE-2019-12086)
- Prevent String coercion of `null` in `WritableObjectId` when calling `JsonGenerator.writeObjectId()`,
  mostly relevant for formats like YAML that have native Object Ids

2.9.8 (15-Dec-2018)

#1662: `ByteBuffer` serialization is broken if offset is not 0
 (reported by j-baker@github)
#2155: Type parameters are checked for equality while isAssignableFrom expected
 (reported by frankfiedler@github)
#2167: Large ISO-8601 Dates are formatted/serialized incorrectly
#2181: Don't re-use dynamic serializers for property-updating copy constructors
 (suggested by Pavel N)
#2183: Base64 JsonMappingException: Unexpected end-of-input
 (reported by ViToni@github)
#2186: Block more classes from polymorphic deserialization (CVE-2018-19360,
  CVE-2018-19361, CVE-2018-19362)
 (reported by Guixiong Wu)
#2197: Illegal reflective access operation warning when using `java.lang.Void`
  as value type
 (reported by René K)
#2202: StdKeyDeserializer Class method _getToStringResolver is slow causing Thread Block
 (reported by sushobhitrajan@github)

2.9.7 (19-Sep-2018)

#2060: `UnwrappingBeanPropertyWriter` incorrectly assumes the found serializer is
  of type `UnwrappingBeanSerializer`
 (reported by Petar T)
#2064: Cannot set custom format for `SqlDateSerializer` globally
 (reported by Brandon K)
#2079: NPE when visiting StaticListSerializerBase
 (reported by WorldSEnder@github)
#2082: `FactoryBasedEnumDeserializer` should be cachable
#2088: `@JsonUnwrapped` fields are skipped when using `PropertyBasedCreator` if
  they appear after the last creator property
 (reported, fix contributed by 6bangs@github)
#2096: `TreeTraversingParser` does not take base64 variant into account
 (reported by tangiel@github)
#2097: Block more classes from polymorphic deserialization (CVE-2018-14718
  - CVE-2018-14721)
#2109: Canonical string for reference type is built incorrectly
 (reported by svarzee@github)
#2120: `NioPathDeserializer` improvement
 (contributed by Semyon L)
#2128: Location information included twice for some `JsonMappingException`s

2.9.6 (12-Jun-2018)

#955: Add `MapperFeature.USE_BASE_TYPE_AS_DEFAULT_IMPL` to use declared base type
   as `defaultImpl` for polymorphic deserialization
  (contributed by mikeldpl@github)
#1328: External property polymorphic deserialization does not work with enums
#1565: Deserialization failure with Polymorphism using JsonTypeInfo `defaultImpl`,
  subtype as target
#1964: Failed to specialize `Map` type during serialization where key type
  incompatibility overidden via "raw" types
 (reported by ptirador@github)
#1990: MixIn `@JsonProperty` for `Object.hashCode()` is ignored
 (reported by Freddy B)
#1991: Context attributes are not passed/available to custom serializer if object is in POJO
 (reported by dletin@github)
#1998: Removing "type" attribute with Mixin not taken in account if
  using ObjectMapper.copy()
 (reported by SBKila@github)
#1999: "Duplicate property" issue should mention which class it complains about
 (reported by Ondrej Z)
#2001: Deserialization issue with `@JsonIgnore` and `@JsonCreator` + `@JsonProperty`
  for same property name
 (reported, fix contributed by Jakub S)
#2015: `@Jsonsetter with Nulls.SKIP` collides with
  `DeserializationFeature.READ_UNKNOWN_ENUM_VALUES_AS_NULL` when parsing enum
 (reported by ndori@github)
#2016: Delegating JsonCreator disregards JsonDeserialize info
 (reported by Carter K)
#2019: Abstract Type mapping in 2.9 fails when multiple modules are registered
 (reported by asger82@github)
#2021: Delegating JsonCreator disregards `JsonDeserialize.using` annotation
#2023: `JsonFormat.Feature.ACCEPT_EMPTY_STRING_AS_NULL_OBJECT` not working
  with `null` coercion with `@JsonSetter`
#2027: Concurrency error causes `IllegalStateException` on `BeanPropertyMap`
 (reported by franboragina@github)
#2032: CVE-2018-11307: Potential information exfiltration with default typing, serialization gadget from MyBatis
 (reported by Guixiong Wu)
#2034: Serialization problem with type specialization of nested generic types
 (reported by Reinhard P)
#2038: JDK Serializing and using Deserialized `ObjectMapper` loses linkage
  back from `JsonParser.getCodec()`
 (reported by Chetan N)
#2051: Implicit constructor property names are not renamed properly with
  `PropertyNamingStrategy`
#2052: CVE-2018-12022: Block polymorphic deserialization of types from Jodd-db library
 (reported by Guixiong Wu)
#2058: CVE-2018-12023: Block polymorphic deserialization of types from Oracle JDBC driver
 (reported by Guixiong Wu)

2.9.5 (26-Mar-2018)

#1911: Allow serialization of `BigDecimal` as String, using
  `@JsonFormat(shape=Shape.String)`, config overrides
 (suggested by cen1@github)
#1912: `BeanDeserializerModifier.updateBuilder()` not work to set custom
  deserializer on a property (since 2.9.0)
 (contributed by Deblock T)
#1931: Two more `c3p0` gadgets to exploit default typing issue
 (reported by lilei@venusgroup.com.cn)
#1932: `EnumMap` cannot deserialize with type inclusion as property
#1940: `Float` values with integer value beyond `int` lose precision if
  bound to `long`
 (reported by Aniruddha M)
#1941: `TypeFactory.constructFromCanonical()` throws NPE for Unparameterized
  generic canonical strings
 (reported by ayushgp@github)
#1947: `MapperFeature.AUTO_DETECT_XXX` do not work if all disabled
 (reported by Timur S)
#1977: Serializing an Iterator with multiple sub-types fails after upgrading to 2.9.x
 (reported by ssivanand@github)
#1978: Using @JsonUnwrapped annotation in builderdeserializer hangs in infinite loop
 (reported by roeltje25@github)

2.9.4 (24-Jan-2018)

#1382: `@JsonProperty(access=READ_ONLY)` unxepected behaviour with `Collections`
 (reported by hexfaker@github)
#1673: Serialising generic value classes via Reference Types (like Optional) fails
  to include type information
 (reported by Pier-Luc W)
#1729: Integer bounds verification when calling `TokenBuffer.getIntValue()`
 (reported by Kevin G)
#1853: Deserialise from Object (using Creator methods) returns field name instead of value
 (reported by Alexander S)
#1854: NPE deserializing collection with `@JsonCreator` and `ACCEPT_CASE_INSENSITIVE_PROPERTIES`
 (reported by rue-jw@github)
#1855: Blacklist for more serialization gadgets (dbcp/tomcat, spring, CVE-2017-17485)
#1859: Issue handling unknown/unmapped Enum keys
 (reported by remya11@github)
#1868: Class name handling for JDK unmodifiable Collection types changed
  (reported by Rob W)
#1870: Remove `final` on inherited methods in `BuilderBasedDeserializer` to allow
  overriding by subclasses
  (requested by Ville K)
#1878: `@JsonBackReference` property is always ignored when deserializing since 2.9.0
 (reported by reda-alaoui@github)
#1895: Per-type config override "JsonFormat.Shape.OBJECT" for Map.Entry not working
 (reported by mcortella@github)
#1899: Another two gadgets to exploit default typing issue in jackson-databind
 (reported by OneSourceCat@github)
#1906: Add string format specifier for error message in `PropertyValueBuffer`
 (reported by Joe S)
#1907: Remove `getClass()` from `_valueType` argument for error reporting
 (reported by Joe S)

2.9.3 (09-Dec-2017)

#1604: Nested type arguments doesn't work with polymorphic types
#1794: `StackTraceElementDeserializer` not working if field visibility changed
 (reported by dsingley@github)
#1799: Allow creation of custom sub-types of `NullNode`, `BooleanNode`, `MissingNode`
#1804: `ValueInstantiator.canInstantiate()` ignores `canCreateUsingArrayDelegate()`
 (reported byb henryptung@github)
#1807: Jackson-databind caches plain map deserializer and use it even map has `@JsonDeserializer`
 (reported by lexas2509@github)
#1823: ClassNameIdResolver doesn't handle resolve Collections$SingletonMap & Collections$SingletonSet
 (reported by Peter J)
#1831: `ObjectReader.readValue(JsonNode)` does not work correctly with polymorphic types,
  value to update
 (reported by basmastr@github)
#1835: ValueInjector break from 2.8.x to 2.9.x
 (repoted by kinigitbyday@github)
#1842: `null` String for `Exception`s deserialized as String "null" instead of `null`
 (reported by ZeleniJure@github)
#1843: Include name of unsettable property in exception from `SetterlessProperty.set()`
 (suggested by andreh7@github)
#1844: Map "deep" merge only adds new items, but not override existing values
 (reported by alinakovalenko@github)

2.9.2 (14-Oct-2017)

(possibly) #1756: Deserialization error with custom `AnnotationIntrospector`
 (reported by Daniel N)
#1705: Non-generic interface method hides type resolution info from generic base class
  (reported by Tim B)
 NOTE: was originally reported fixed in 2.9.1 -- turns out it wasn't.
#1767: Allow `DeserializationProblemHandler` to respond to primitive types
 (reported by nhtzr@github)
#1768: Improve `TypeFactory.constructFromCanonical()` to work with
  `java.lang.reflect.Type.getTypeName()' format
 (suggested by Luís C)
#1771: Pass missing argument for string formatting in `ObjectMapper`
 (reported by Nils B)
#1788: `StdDateFormat._parseAsISO8601()` does not parse "fractional" timezone correctly
#1793: `java.lang.NullPointerException` in `ObjectArraySerializer.acceptJsonFormatVisitor()`
  for array value with `@JsonValue`
 (reported by Vincent D)

2.9.1 (07-Sep-2017)

#1725: `NPE` In `TypeFactory. constructParametricType(...)`
 (reported by ctytgat@github)
#1730: InvalidFormatException` for `JsonToken.VALUE_EMBEDDED_OBJECT`
 (reported by zigzago@github)
#1744: StdDateFormat: add option to serialize timezone offset with a colon
 (contributed by Bertrand R)
#1745: StdDateFormat: accept and truncate millis larger than 3 digits
 (suggested by Bertrand R)
#1749: StdDateFormat: performance improvement of '_format(..)' method 
 (contributed by Bertrand R)
#1759: Reuse `Calendar` instance during parsing by `StdDateFormat`
 (contributed by Bertrand R)
- Fix `DelegatingDeserializer` constructor to pass `handledType()` (and
  not type of deserializer being delegated to!)
- Add `Automatic-Module-Name` ("com.fasterxml.jackson.databind") for JDK 9 module system

2.9.0 (30-Jul-2017)

#219: SqlDateSerializer does not obey SerializationConfig.Feature.WRITE_DATES_AS_TIMESTAMPS
 (reported by BrentDouglas@github)
#265: Add descriptive exception for attempts to use `@JsonWrapped` via Creator parameter
#291: @JsonTypeInfo with As.EXTERNAL_PROPERTY doesn't work if external type property
  is referenced more than once
 (reported by Starkom@github)
#357: StackOverflowError with contentConverter that returns array type
 (reported by Florian S)
#383: Recursive `@JsonUnwrapped` (`child` with same type) fail: "No _valueDeserializer assigned"
 (reported by tdavis@github)
#403: Make FAIL_ON_NULL_FOR_PRIMITIVES apply to primitive arrays and other types that wrap primitives
 (reported by Harleen S)
#476: Allow "Serialize as POJO" using `@JsonFormat(shape=Shape.OBJECT)` class annotation
#507: Support for default `@JsonView` for a class
 (suggested by Mark W)
#687: Exception deserializing a collection @JsonIdentityInfo and a property based creator
#865: `JsonFormat.Shape.OBJECT` ignored when class implements `Map.Entry`
#888: Allow specifying custom exclusion comparator via `@JsonInclude`,
  using `JsonInclude.Include.CUSTOM`
#994: `DeserializationFeature.UNWRAP_SINGLE_VALUE_ARRAYS` only works for POJOs, Maps
#1029: Add a way to define property name aliases
#1035: `@JsonAnySetter` assumes key of `String`, does not consider declared type.
 (reported by Michael F)
#1060: Allow use of `@JsonIgnoreProperties` for POJO-valued arrays, `Collection`s
#1106: Add `MapperFeature.ALLOW_COERCION_OF_SCALARS` for enabling/disabling coercions
#1284: Make `StdKeySerializers` use new `JsonGenerator.writeFieldId()` for `int`/`long` keys
#1320: Add `ObjectNode.put(String, BigInteger)`
 (proposed by Jan L)
#1341: `DeserializationFeature.FAIL_ON_MISSING_EXTERNAL_TYPE_ID_PROPERTY`
 (contributed by Connor K)
#1347: Extend `ObjectMapper.configOverrides()` to allow changing visibility rules
#1356: Differentiate between input and code exceptions on deserialization
 (suggested by Nick B)
#1369: Improve `@JsonCreator` detection via `AnnotationIntrospector`
 by passing `MappingConfig`
#1371: Add `MapperFeature.INFER_CREATOR_FROM_CONSTRUCTOR_PROPERTIES` to allow
 disabling use of `@CreatorProperties` as explicit `@JsonCreator` equivalent
#1376: Add ability to disable JsonAnySetter/JsonAnyGetter via mixin
 (suggested by brentryan@github)
#1399: Add support for `@JsonMerge` to allow "deep update"
#1402: Use `@JsonSetter(nulls=...)` to specify handling of `null` values during deserialization
#1406: `ObjectMapper.readTree()` methods do not return `null` on end-of-input
 (reported by Fabrizio C)
#1407: `@JsonFormat.pattern` is ignored for `java.sql.Date` valued properties
 (reported by sangpire@github)
#1415: Creating CollectionType for non generic collection class broken
#1428: Allow `@JsonValue` on a field, not just getter
#1434: Explicitly pass null on invoke calls with no arguments
 (contributed by Emiliano C)
#1433: `ObjectMapper.convertValue()` with null does not consider null conversions
  (`JsonDeserializer.getNullValue()`)
 (contributed by jdmichal@github)
#1440: Wrong `JsonStreamContext` in `DeserializationProblemHandler` when reading
  `TokenBuffer` content
 (reported by Patrick G)
#1444: Change `ObjectMapper.setSerializationInclusion()` to apply to content inclusion too
#1450: `SimpleModule.addKeyDeserializer()' should throw `IllegalArgumentException` if `null`
  reference of `KeyDeserializer` passed
 (suggested by PawelJagus@github)
#1454: Support `@JsonFormat.lenient` for `java.util.Date`, `java.util.Calendar`
#1474: Replace use of `Class.newInstance()` (deprecated in Java 9) with call via Constructor
#1480: Add support for serializing `boolean`/`Boolean` as number (0 or 1)
 (suggested by jwilmoth@github)
#1520: Case insensitive enum deserialization with `MapperFeature.ACCEPT_CASE_INSENSITIVE_ENUMS`
 (contributed by Ana-Eliza B)
#1522: Global `@JsonInclude(Include.NON_NULL)` for all properties with a specific type
 (contributed by Carsten W)
#1544: EnumMapDeserializer assumes a pure EnumMap and does not support EnumMap derived classes
 (reported by Lyor G)
#1550: Unexpected behavior with `@JsonInclude(JsonInclude.Include.NON_EMPTY)` and
 `java.util.Date` serialization
#1551: `JsonMappingException` with polymorphic type and `JsonIdentityInfo` when basic type is abstract
 (reported by acm073@github)
#1552: Map key converted to byte array is not serialized as base64 string
 (reported by nmatt@github)
#1554: Support deserialization of `Shape.OBJECT` ("as POJO") for `Map`s (and map-like types)
#1556: Add `ObjectMapper.updateValue()` method to update instance with given overrides
 (suggested by syncer@github)
#1583: Add a `DeserializationFeature.FAIL_ON_TRAILING_TOKENS` to force reading of the
  whole input as single value
#1592: Add support for handling primitive/discrepancy problem with type refinements
#1605: Allow serialization of `InetAddress` as simple numeric host address
 (requested by Jared J)
#1616: Extraneous type id mapping added for base type itself
#1619: By-pass annotation introspection for array types
#1637: `ObjectReader.at()` with `JsonPointer` stops after first collection
 (reported by Chris P)
#1653: Convenience overload(s) for ObjectMapper#registerSubtypes
#1655: `@JsonAnyGetter` uses different `bean` parameter in `SimpleBeanPropertyFilter`
 (reported by georgeflugq@github)
#1678: Rewrite `StdDateFormat` ISO-8601 handling functionality
#1684: Rewrite handling of type ids to let `JsonGenerator` handle (more of) details
#1688: Deserialization fails for `java.nio.file.Path` implementations when default typing
  enabled
 (reported by Christian B)
#1690: Prevent use of quoted number (index) for Enum deserialization via
  `MapperFeature.ALLOW_COERCION_OF_SCALARS`
 (requested by magdel@github)

2.8.11.4 (25-Jul-2019)

#2334: Block one more gadget type (CVE-2019-12384)
#2341: Block one more gadget type (CVE-2019-12814)
#2387: Block one more gadget type (CVE-2019-14379)
#2389: Block one more gadget type (CVE-2019-14439)
 (reported by xiexq)

2.8.11.3 (23-Nov-2018)

#2326: Block one more gadget type (CVE-2019-12086)
 (contributed by MaximilianTews@github)

2.8.11.2 (08-Jun-2018)

#1941: `TypeFactory.constructFromCanonical()` throws NPE for Unparameterized
  generic canonical strings
 (reported by ayushgp@github)
#2032: CVE-2018-11307: Potential information exfiltration with default typing, serialization gadget from MyBatis
 (reported by Guixiong Wu)
#2052: CVE-2018-12022: Block polymorphic deserialization of types from Jodd-db library
 (reported by Guixiong Wu)
#2058: CVE-2018-12023: Block polymorphic deserialization of types from Oracle JDBC driver
 (reported by Guixiong Wu)

2.8.11.1 (11-Feb-2018)

#1872: `NullPointerException` in `SubTypeValidator.validateSubType` when
  validating Spring interface
 (reported by Rob W)
#1899: Another two gadgets to exploit default typing issue (CVE-2018-5968)
 (reported by OneSourceCat@github)
#1931: Two more `c3p0` gadgets to exploit default typing issue (c3p0, CVE-2018-7489)

2.8.11 (24-Dec-2017)

#1604: Nested type arguments doesn't work with polymorphic types
#1680: Blacklist couple more types for deserialization
#1767: Allow `DeserializationProblemHandler` to respond to primitive types
 (reported by nhtzr@github)
#1768: Improve `TypeFactory.constructFromCanonical()` to work with
  `java.lang.reflect.Type.getTypeName()` format
#1804: `ValueInstantiator.canInstantiate()` ignores `canCreateUsingArrayDelegate()`
 (reported by henryptung@github)
#1807: Jackson-databind caches plain map deserializer and use it even map has `@JsonDeserializer`
 (reported by lexas2509@github)
#1855: Blacklist for more serialization gadgets (dbcp/tomcat, spring / CVE-2017-17485)

2.8.10 (24-Aug-2017)

#1657: `StdDateFormat` deserializes dates with no tz/offset as UTC instead of
  configured timezone
 (reported by Bertrand R)
#1680: Blacklist couple more types for deserialization
#1658: Infinite recursion when deserializing a class extending a Map,
  with a recursive value type
 (reported by Kevin G)
#1679: `StackOverflowError` in Dynamic `StdKeySerializer`
#1711: Delegating creator fails to work for binary data (`byte[]`) with
 binary formats (CBOR, Smile)
#1735: Missing type checks when using polymorphic type ids
 (reported by Lukas Euler)
#1737: Block more JDK types from polymorphic deserialization (CVE 2017-15095)

2.8.9 (12-Jun-2017)

#1595: `JsonIgnoreProperties.allowSetters` is not working in Jackson 2.8
 (reported by Javy L)
#1597: Escape JSONP breaking characters
 (contributed by Marco C)
#1629: `FromStringDeserializer` ignores registered `DeserializationProblemHandler`
  for `java.util.UUID`
 (reported by Andrew J)
#1642: Support `READ_UNKNOWN_ENUM_VALUES_AS_NULL` with `@JsonCreator`
 (contributed by Joe L)
#1647: Missing properties from base class when recursive types are involved
 (reported by Slobodan P)
#1648: `DateTimeSerializerBase` ignores configured date format when creating contextual
 (reported by Bertrand R)
#1651: `StdDateFormat` fails to parse 'zulu' date when TimeZone other than UTC
 (reported by Bertrand R)

2.8.8.1 (19-Apr-2017)

#1585: Invoke ServiceLoader.load() inside of a privileged block when loading
  modules using `ObjectMapper.findModules()`
 (contributed by Ivo S)
#1599: Jackson Deserializer security vulnerability (CVE-2017-7525)
 (reported by ayound@github)
#1607: @JsonIdentityReference not used when setup on class only
 (reported by vboulaye@github)

2.8.8 (05-Apr-2017)

(partial) #994: `DeserializationFeature.UNWRAP_SINGLE_VALUE_ARRAYS` only works for POJOs, Maps
#1345: `@JsonProperty(access = READ_ONLY)` together with generated constructor (Lombok) causes
 exception: "Could not find creator property with name ..."
 (reported by Raniz85@github)
#1533: `AsPropertyTypeDeserializer` ignores `DeserializationFeature.ACCEPT_EMPTY_STRING_AS_NULL_OBJECT`
#1543: JsonFormat.Shape.NUMBER_INT does not work when defined on enum type in 2.8
 (reported by Alex P)
#1570: `Enum` key for `Map` ignores `SerializationFeature.WRITE_ENUMS_USING_INDEX`
 (reported by SolaKun@github)
#1573: Missing properties when deserializing using a builder class with a non-default
  constructor and a mutator annotated with `@JsonUnwrapped`
 (reported by Joshua J)
#1575: Problem with `@JsonIgnoreProperties` on recursive property (regression in 2.8)
 (reported by anujkumar04@github)
- Minor fix to creation of `PropertyMetadata`, had one path that could lead to NPE

2.8.7 (21-Feb-2017)

#935: `@JsonProperty(access = Access.READ_ONLY)` - unexpected behaviour
#1317: '@JsonIgnore' annotation not working with creator properties, serialization

2.8.6 (12-Jan-2017)

#349: @JsonAnySetter with @JsonUnwrapped: deserialization fails with arrays
 (reported by hdave@github)
#1388: `@JsonIdentityInfo`: id has to be the first key in deserialization when
  deserializing with `@JsonCreator`
 (reported by moodysalem@github)
#1425: `JsonNode.binaryValue()` ignores illegal character if it's the last one
 (reported by binoternary@github)
#1453: `UntypedObjectDeserializer` does not retain `float` type (over `double`)
#1456: `TypeFactory` type resolution broken in 2.7 for generic types
   when using `constructType` with context
#1473: Add explicit deserializer for `StringBuilder` due to Java 9 changes
#1493: `ACCEPT_CASE_INSENSITIVE_PROPERTIES` fails with `@JsonUnwrapped`

2.8.5 (14-Nov-2016)

#1417: Further issues with `@JsonInclude` with `NON_DEFAULT`
#1421: ACCEPT_SINGLE_VALUE_AS_ARRAY partially broken in 2.7.x, 2.8.x
#1429: `StdKeyDeserializer` can erroneously use a static factory method
  with more than one argument
#1432: Off by 1 bug in PropertyValueBuffer
 (reported by Kevin D)
#1438: `ACCEPT_CASE_INSENSITIVE_PROPERTIES` is not respected for creator properties
 (reported by Jayson M)
#1439: NPE when using with filter id, serializing `java.util.Map` types
#1441: Failure with custom Enum key deserializer, polymorphic types
 (reported by Nathanial O)
#1445: Map key deserializerModifiers ignored
 (reported by alfonsobonso@github)
- Improvements to #1411 fix to ensure consistent `null` key handling

2.8.4 (14-Oct-2016)

#466: Jackson ignores Type information when raw return type is BigDecimal or BigInteger 
#1001: Parameter names module gets confused with delegate creator which is a static method
#1324: Boolean parsing with `StdDeserializer` is too slow with huge integer value
 (reported by pavankumar-parankusam@github)
#1383: Problem with `@JsonCreator` with 1-arg factory-method, implicit param names
#1384: `@JsonDeserialize(keyUsing = ...)` does not work correctly together with
  DefaultTyping.NON_FINAL
 (reported by Oleg Z)
#1385: Polymorphic type lost when using `@JsonValue`
 (reported by TomMarkuske@github)
#1389 Problem with handling of multi-argument creator with Enums
 (fix contributed by Pavel P)
#1392: Custom UnmodifiableSetMixin Fails in Jackson 2.7+ but works in Jackson 2.6
 (reported by Rob W)
#1395: Problems deserializing primitive `long` field while using `TypeResolverBuilder`
 (reported by UghZan3@github)
#1403: Reference-chain hints use incorrect class-name for inner classes
 (reported by Josh G)
#1411: MapSerializer._orderEntries should check for null keys
 (reported by Jörn H)

2.8.3 (17-Sep-2016)

#1351: `@JsonInclude(NON_DEFAULT)` doesn't omit null fields
 (reported by Gili T)
#1353: Improve error-handling for `java.net.URL` deserialization
#1361: Change `TokenBuffer` to use new `writeEmbeddedObject()` if possible

2.8.2 (30-Aug-2016)

#1315: Binding numeric values can BigDecimal lose precision
 (reported by Andrew S)
#1327: Class level `@JsonInclude(JsonInclude.Include.NON_EMPTY)` is ignored
 (reported by elruwen@github)
#1335: Unconditionally call `TypeIdResolver.getDescForKnownTypeIds`
 (contributed by Chris J-Y)

2.8.1 (20-Jul-2016)

#1256: `Optional.empty()` not excluded if property declared with type `Object`
#1288: Type id not exposed for `JsonTypeInfo.As.EXTERNAL_PROPERTY` even when `visible` set to `true`
 (reported by libetl@github)
#1289: Optimize construction of `ArrayList`, `LinkedHashMap` instances
#1291: Backward-incompatible behaviour of 2.8: deserializing enum types
   with two static factory methods fail by default
#1297: Deserialization of generic type with Map.class
 (reported by Arek G)
#1302: NPE for `ResolvedRecursiveType` in 2.8.0 due to caching

2.8.0 (04-Jul-2016)

#621: Allow definition of "ignorable types" without annotation (using
  `Mapper.configOverride(type).setIsIgnoredType(true)`
#867: Support `SerializationFeature.WRITE_EMPTY_JSON_ARRAYS ` for `JsonNode`
#903: Add `JsonGenerator` reference to `SerializerProvider`
#931: Add new method in `Deserializers.Base` to support `ReferenceType`
#960: `@JsonCreator` not working on a factory with no arguments for an enum type
 (reported by Artur J)
#990: Allow failing on `null` values for creator (add 
  `DeserializationFeature.FAIL_ON_NULL_CREATOR_PROPERTIES`)
 (contributed by mkokho@github)
#999: External property is not deserialized
 (reported by Aleksandr O)
#1017: Add new mapping exception type ('InvalidTypeIdException') for subtype resolution errors
 (suggested by natnan@github)
#1028: Ignore USE_BIG_DECIMAL_FOR_FLOATS for NaN/Infinity
 (reported by Vladimir K, lightoze@github)
#1047: Allow use of `@JsonAnySetter` on a Map-valued field, no need for setter
#1082: Can not use static Creator factory methods for `Enum`s, with JsonCreator.Mode.PROPERTIES
 (contributed by Lokesh K)
#1084: Change `TypeDeserializerBase` to take `JavaType` for `defaultImpl`, NOT `Class`
#1126: Allow deserialization of unknown Enums using a predefined value
 (contributed by Alejandro R)
#1136: Implement `TokenBuffer.writeEmbeddedObject(Object)`
 (suggested by Gregoire C, gcxRun@github)
#1165: CoreXMLDeserializers does not handle time-only XMLGregorianCalendars
 (reported, contributed fix by Ross G)
#1181: Add the ability to specify the initial capacity of the ArrayNode
 (suggested by Matt V, mveitas@github)
#1184: Allow overriding of `transient` with explicit inclusion with `@JsonProperty`
 (suggested by Maarten B)
#1187: Refactor `AtomicReferenceDeserializer` into `ReferenceTypeDeserializer`
#1204: Add a convenience accessor `JavaType.hasContentType()` (true for container or reference type)
#1206: Add "anchor type" member for `ReferenceType`
#1211: Change `JsonValueSerializer` to get `AnnotatedMethod`, not "raw" method
#1217: `@JsonIgnoreProperties` on Pojo fields not working for deserialization
 (reported by Lokesh K)
#1221: Use `Throwable.addSuppressed()` directly and/or via try-with-resources
#1232: Add support for `JsonFormat.Feature.ACCEPT_CASE_INSENSITIVE_PROPERTIES`
#1233: Add support for `JsonFormat.Feature.WRITE_SORTED_MAP_ENTRIES`
#1235: `java.nio.file.Path` support incomplete
 (reported by, fix contributed by Benson M)
#1261: JsonIdentityInfo broken deserialization involving forward references and/or cycles
 (reported by, fix contributed by Ari F)
#1270: Generic type returned from type id resolver seems to be ignored
 (reported by Benson M)
#1277: Add caching of resolved generic types for `TypeFactory`
 (requested by Andriy P)

2.7.9.5 (23-Nov-2018)

#2097: Block more classes from polymorphic deserialization (CVE-2018-14718
  - CVE-2018-14721)
 (reported by Guixiong Wu)
#2109: Canonical string for reference type is built incorrectly
 (reported by svarzee@github)
#2186: Block more classes from polymorphic deserialization (CVE-2018-19360,
  CVE-2018-19361, CVE-2018-19362)
 (reported by Guixiong Wu)

2.7.9 (04-Feb-2017)

#1367: No Object Id found for an instance when using `@ConstructorProperties`
#1505: @JsonEnumDefaultValue should take precedence over FAIL_ON_NUMBERS_FOR_ENUMS
 (suggested by Stephan S)
#1506: Missing `KeyDeserializer` for `CharSequence`
#1513: `MapSerializer._orderEntries()` throws NPE when operating on `ConcurrentHashMap`
 (reported by Sovietaced@github)
- Simplified processing of class annotations (for `AnnotatedClass`) to try to
  solve rare concurrency problems with "root name" annotations.

2.7.8 (26-Sep-2016)

#877: @JsonIgnoreProperties`: ignoring the "cause" property of `Throwable` on GAE
#1359: Improve `JsonNode` deserializer to create `FloatNode` if parser supports
#1362: ObjectReader.readValues()` ignores offset and length when reading an array
 (reported by wastevenson@github)
#1363: The static field ClassUtil.sCached can cause a class loader leak
 (reported by Stuart D)
#1368: Problem serializing `JsonMappingException` due to addition of non-ignored
  `processor` property (added in 2.7)
 (reported, suggesed fix by Josh C)
#1383: Problem with `@JsonCreator` with 1-arg factory-method, implicit param names

2.7.7 (27-Aug-2016)

#1322: EnumMap keys not using enum's `@JsonProperty` values unlike Enum values
 (reported by MichaelChambers@github)
#1332: Fixed ArrayIndexOutOfBoundException for enum by index deser
 (reported by Max D)
#1344: Deserializing locale assumes JDK separator (underscore), does not
  accept RFC specified (hyphen)
 (reported by Jim M)

2.7.6 (23-Jul-2016)

#1215: Problem with type specialization for Maps with `@JsonDeserialize(as=subtype)`
 (reported by brentryan@github)
#1279: Ensure DOM parsing defaults to not expanding external entities
#1288: Type id not exposed for `JsonTypeInfo.As.EXTERNAL_PROPERTY` even when `visible` set to `true`
#1299: Timestamp deserialization error
 (reported by liyuj@github)
#1301: Problem with `JavaType.toString()` for recursive (self-referential) types
 (reported by Brian P)
#1307: `TypeWrappedDeserializer` doesn't delegate the `getNullValue()` method to `_deserializer`
 (reported by vfries@github)

2.7.5 (11-Jun-2016)

#1098: DeserializationFeature.FAIL_ON_INVALID_SUBTYPE does not work with
  `JsonTypeInfo.Id.CLASS`
 (reported by szaccaria@github)
#1223: `BasicClassIntrospector.forSerialization(...).findProperties` should
  respect MapperFeature.AUTO_DETECT_GETTERS/SETTERS?
 (reported by William H)
#1225: `JsonMappingException` should override getProcessor()
 (reported by Nick B)

2.6.7.1 (11-Jul-2017)

#1383: Problem with `@JsonCreator` with 1-arg factory-method, implicit param names
#1599: Backport the extra safety checks for polymorphic deserialization

2.6.7 (05-Jun-2016)

#1194: Incorrect signature for generic type via `JavaType.getGenericSignature
#1228: @JsonAnySetter does not deserialize null to Deserializer's NullValue
 (contributed by Eric S)
#1231: `@JsonSerialize(as=superType)` behavior disallowed in 2.7.4
 (reported by Mark W)
#1248: `Annotated` returns raw type in place of Generic Type in 2.7.x
 (reported by Andrew J, apjoseph@github)
#1253: Problem with context handling for `TokenBuffer`, field name
#1260: `NullPointerException` in `JsonNodeDeserializer`
 (reported by Eric S)

2.7.4 (29-Apr-2016)

#1122: Jackson 2.7 and Lombok: 'Conflicting/ambiguous property name definitions'
#1178: `@JsonSerialize(contentAs=superType)` behavior disallowed in 2.7
#1186: SimpleAbstractTypeResolver breaks generic parameters
 (reported by tobiash@github)
#1189: Converter called twice results in ClassCastException
 (reported by carrino@github)
#1191: Non-matching quotes used in error message for date parsing
#1194: Incorrect signature for generic type via `JavaType.getGenericSignature
#1195: `JsonMappingException` not Serializable due to 2.7 reference to source (parser)
 (reported by mjustin@github)
#1197: `SNAKE_CASE` doesn't work when using Lombok's `@AllArgsConstructor`
#1198: Problem with `@JsonTypeInfo.As.EXTERNAL_PROPERTY`, `defaultImpl`, missing type id, NPE
#1203: `@JsonTypeInfo` does not work correctly for ReferenceTypes like `AtomicReference`
#1208: treeToValue doesn't handle POJONodes that contain exactly the requested value type
  (reported by Tom M)
- Improve handling of custom content (de)serializers for `AtomicReference`

2.7.3 (16-Mar-2016)

#1125: Problem with polymorphic types, losing properties from base type(s)
#1150: Problem with Object id handling, explicit `null` token
 (reported by Xavi T)
#1154: @JsonFormat.pattern on dates is now ignored if shape is not explicitely provided
 (reported by Yoann R)
#1161: `DeserializationFeature.READ_ENUMS_USING_TO_STRING` not dynamically
  changeable with 2.7
 (reported by asa-git@github)
- Minor fixes to `AnnotationIntrospector.findEnumValues()` to correct problems with
  merging of explicit enum value names.

2.7.2 (26-Feb-2016)

#1124: JsonAnyGetter ignores JsonSerialize(contentUsing=...)
 (reported by Jiri M)
#1128: UnrecognizedPropertyException in 2.7.1 for properties that work with version 2.6.5
 (reported by Roleek@github)
#1129: When applying type modifiers, don't ignore container types.
#1130: NPE in `StdDateFormat` hashCode and equals
 (reported by Kazuki S, kazuki43zoo@github)
#1134: Jackson 2.7 doesn't work with jdk6 due to use of `Collections.emptyIterator()`
 (reported by Timur S, saladinkzn@github)

2.7.1-1 (03-Feb-2016)

Special one-off "micro patch" for:

#1115: Problems with deprecated `TypeFactory.constructType(type, ctxt)` methods if `ctxt` is `null`

2.7.1 (02-Feb-2016)

#1079: Add back `TypeFactory.constructType(Type, Class)` as "deprecated" in 2.7.1
#1083: Field in base class is not recognized, when using `@JsonType.defaultImpl`
 (reported by Julian H)
#1095: Prevent coercion of `int` from empty String to `null` if
  `DeserializationFeature .FAIL_ON_NULL_FOR_PRIMITIVES` is `true`
 (reported by yzmyyff@github)
#1102: Handling of deprecated `SimpleType.construct()` too minimalistic
 (reported by Thibault K)
#1109: @JsonFormat is ignored by the DateSerializer unless either a custom pattern
  or a timezone are specified
 (contributed by Aleks S)

2.7.0 (10-Jan-2016)

#76: Problem handling datatypes Recursive type parameters
 (reported by Aram K)
#357: StackOverflowError with contentConverter that returns array type
 (reported by Florian S)
#432: `StdValueInstantiator` unwraps exceptions, losing context
 (reported by Miles K)
#497: Add new JsonInclude.Include feature to exclude maps after exclusion removes all elements
#803: Allow use of `StdDateFormat.setLenient()`
 (suggested by raj-ghodke@github)
#819: Add support for setting `FormatFeature` via `ObjectReader`, `ObjectWriter`
#857: Add support for java.beans.Transient (requires Java 7)
 (suggested by Thomas M)
#898: Add `ObjectMapper.getSerializerProviderInstance()`
#905: Add support for `@ConstructorProperties` (requires Java 7)
 (requested by Jonas K)
#909: Rename PropertyNamingStrategy CAMEL_CASE_TO_LOWER_CASE_WITH_UNDERSCORES as SNAKE_CASE,
   PASCAL_CASE_TO_CAMEL_CASE as UPPER_CAMEL_CASE
 (suggested by marcottedan@github)
#915: ObjectMapper default timezone is GMT, should be UTC
 (suggested by Infrag@github)
#918: Add `MapperFeature.ALLOW_EXPLICIT_PROPERTY_RENAMING`
 (contributed by David H)
#924: `SequenceWriter.writeAll()` could accept `Iterable`
 (suggested by Jiri-Kremser@github(
#932: Rewrite ser/deser for `AtomicReference`, based on "optional" ser/desers
#933: Close some gaps to allow using the `tryToResolveUnresolved` flows
#936: Deserialization into List subtype with JsonCreator no longer works
 (reported by adamjoeldavis@github)
#948: Support leap seconds, any number of millisecond digits for ISO-8601 Dates.
 (contributed by Jesse W)
#952: Revert non-empty handling of primitive numbers wrt `NON_EMPTY`; make
  `NON_DEFAULT` use extended criteria
#957: Merge `datatype-jdk7` stuff in (java.nio.file.Path handling)
#959: Schema generation: consider active view, discard non-included properties
#963: Add PropertyNameStrategy `KEBAB_CASE`
 (requested by Daniel M)
#978: ObjectMapper#canSerialize(Object.class) returns false even though FAIL_ON_EMPTY_BEANS is disabled
 (reported by Shumpei A)
#997: Add `MapperFeature.OVERRIDE_PUBLIC_ACCESS_MODIFIERS`
#998: Allow use of `NON_DEFAULT` for POJOs without default constructor
#1000: Add new mapping exception type for enums and UUIDs
 (suggesed by natnan@github)
#1010: Support for array delegator
 (contributed by Hugo W)
#1011: Change ObjectWriter::withAttributes() to take a Map with some kind of wildcard types
 (suggested by David B)
#1043: @JsonFormat(with = JsonFormat.Feature.ACCEPT_SINGLE_VALUE_AS_ARRAY) does not work on fields
 (reported by fabiolaa@github)
#1044: Add `AnnotationIntrospector.resolveSetterConflict(...)` to allow custom setter conflict resolution
 (suggested by clydebarrow@github)
- Make `JsonValueFormat` (self-)serializable, deserializable, to/from valid external
  value (as per JSON Schema spec)

INCOMPATIBILITIES:

- While unlikely to be problematic, #959 above required an addition of `SerializerProvider`
  argument for `depositSchemaProperty()` method `BeanProperty` and `PropertyWriter` interfaces
- JDK baseline now Java 7 (JDK 1.7), from Java 6/JDK 1.6

2.6.6 (05-Apr-2016)

#1088: NPE possibility in SimpleMixinResolver
 (reported by Laird N)
#1099: Fix custom comparator container node traversal
 (contributed by Daniel N)
#1108: Jackson not continue to parse after DeserializationFeature.FAIL_ON_INVALID_SUBTYPE error
 (reported by jefferyyuan@github)
#1112: Detailed error message from custom key deserializer is discarded
 (contributed by Benson M)
#1120: String value omitted from weirdStringException
 (reported by Benson M)
#1123: Serializing and Deserializing Locale.ROOT
 (reported by hookumsnivy@github)

2.6.5 (19-Jan-2016)

#1052: Don't generate a spurious NullNode after parsing an embedded object
 (reported by philipa@github)
#1061: Problem with Object Id and Type Id as Wrapper Object (regression in 2.5.1)
#1073: Add try-catch around `java.sql` type serializers
 (suggested by claudemt@github)
#1078: ObjectMapper.copy() still does not preserve _registeredModuleTypes
 (reported by ajonkisz@github)

2.6.4 (07-Dec-2015)

#984: JsonStreamContexts are not build the same way for write.. and convert methods
 (reported by Antibrumm@github)
#989: Deserialization from "{}" to java.lang.Object causes "out of END_OBJECT token" error
 (reported by Ievgen P)
#1003: JsonTypeInfo.As.EXTERNAL_PROPERTY does not work with a Delegate
 (reported by alexwen@github)
#1005: Synthetic constructors confusing Jackson data binding
 (reported by Jayson M)
#1013: `@JsonUnwrapped` is not treated as assuming `@JsonProperty("")`
 (reported by David B)
#1036: Problem with case-insensitive deserialization
 (repoted by Dmitry R)
- Fix a minor problem with `@JsonNaming` not recognizing default value

2.6.3 (12-Oct-2015)

#749: `EnumMap` serialization ignores `SerializationFeature.WRITE_ENUMS_USING_TO_STRING`
 (reported by scubasau@github)
#938: Regression: `StackOverflowError` with recursive types that contain `Map.Entry`
 (reported by jloisel@github)
#939: Regression: DateConversionError in 2.6.x 
 (reported by Andreas P, anpieber@github)
#940: Add missing `hashCode()` implementations for `JsonNode` types that did not have them
 (contributed by Sergio M)
#941: Deserialization from "{}" to ObjectNode field causes "out of END_OBJECT token" error
 (reported by Sadayuki F)
#942: Handle null type id for polymorphic values that use external type id
 (reported by Warren B, stormboy@github)
#943: Incorrect serialization of enum map key
 (reported by Benson M)
#944: Failure to use custom deserializer for key deserializer
 (contributed by Benson M)
#949: Report the offending substring when number parsing fails
 (contributed by Jesse W)
#965: BigDecimal values via @JsonTypeInfo/@JsonSubTypes get rounded
 (reported by gmjabs@github)

2.6.2 (14-Sep-2015)

#894: When using withFactory on ObjectMapper, the created Factory has a TypeParser
  which still has the original Factory
 (reported by lufe66@github)
#899: Problem serializing `ObjectReader` (and possibly `ObjectMapper`)
#913: ObjectMapper.copy does not preserve MappingJsonFactory features
 (reported, fixed by Daniel W)
#922: ObjectMapper.copy() does not preserve _registeredModuleTypes
#928: Problem deserializing External Type Id if type id comes before POJO

2.6.1 (09-Aug-2015)

#873: Add missing OSGi import
#881: BeanDeserializerBase having issues with non-CreatorProperty properties.
 (reported by dharaburda@github)
#884: ArrayIndexOutOfBoundException for `BeanPropertyMap` (with ObjectId)
 (reported by alterGauner@github)
#889: Configuring an ObjectMapper's DateFormat changes time zone
 (reported by Andy W, wilkinsona@github)
#890: Exception deserializing a byte[] when the target type comes from an annotation
 (reported by gmjabs@github)

2.6.0 (19-Jul-2015)

#77: Allow injection of 'transient' fields
#95: Allow read-only properties with `@JsonIgnoreProperties(allowGetters=true)`
#222: EXTERNAL_PROPERTY adds property multiple times and in multiple places
 (reported by Rob E, thatsnotright@github)
#296: Serialization of transient fields with public getters (add
    MapperFeature.PROPAGATE_TRANSIENT_MARKER)
 (suggested by Michal L)
#312: Support Type Id mappings where two ids map to same Class
#348: ObjectMapper.valueToTree does not work with @JsonRawValue
 (reported by Chris P, pimlottc@github)
#504: Add `DeserializationFeature.USE_LONG_FOR_INTS`
 (suggested by Jeff S)
#624: Allow setting external `ClassLoader` to use, via `TypeFactory`
#649: Make `BeanDeserializer` use new `parser.nextFieldName()` and `.hasTokenId()` methods
#664: Add `DeserializationFeature.ACCEPT_FLOAT_AS_INT` to prevent coercion of floating point
 numbers int `int`/`long`/`Integer`/`Long`
 (requested by wenzis@github)
#677: Specifying `Enum` value serialization using `@JsonProperty`
 (requested by Allen C, allenchen1154@github)
#679: Add `isEmpty()` implementation for `JsonNode` serializers
#688: Provide a means for an ObjectMapper to discover mixin annotation classes on demand
 (requested by Laird N)
#689: Add `ObjectMapper.setDefaultPrettyPrinter(PrettyPrinter)`
 (requested by derknorton@github)
#696: Copy constructor does not preserve `_injectableValues`
 (reported by Charles A)
#698: Add support for referential types (ReferenceType)
#700: Cannot Change Default Abstract Type Mapper from LinkedHashMap
 (reported by wealdtech@github)
#725: Auto-detect multi-argument constructor with implicit names if it is the only visible creator
#727: Improve `ObjectWriter.forType()` to avoid forcing base type for container types
#734: Add basic error-recovery for `ObjectReader.readValues()`
#737: Add support for writing raw values in TokenBuffer
 (suggested by Guillaume S, gsmet@github)
#740: Ensure proper `null` (as empty) handling for `AtomicReference`
#741: Pass `DeserializationContext' argument for `JsonDeserializer` methods "getNullValue()"
 and "getEmptyValue()"
#743: Add `RawValue` helper type, for piping raw values through `TokenBuffer`
#756: Disabling SerializationFeature.FAIL_ON_EMPTY_BEANS does not affect `canSerialize()`
 (reported by nickwongdev@github)
#762: Add `ObjectWriter.withoutRootName()`, `ObjectReader.withoutRootName()`
#765: `SimpleType.withStaticTyping()` impl incorrect
#769: Fix `JacksonAnnotationIntrospector.findDeserializer` to return `Object` (as per
  `AnnotationIntrospector`); similarly for other `findXxx(De)Serializer(...)` methods
#777: Allow missing build method if its name is empty ("")
 (suggested by galdosd@github)
#781: Support handling of `@JsonProperty.required` for Creator methods
#787: Add `ObjectMapper setFilterProvider(FilterProvider)` to allow chaining
 (suggested by rgoldberg@githin)
#790: Add `JsonNode.equals(Comparator<JsonNode>, JsonNode)` to support
  configurable/external equality comparison
#794: Add `SerializationFeature.WRITE_DATES_WITH_ZONE_ID` to allow inclusion/exclusion of
  timezone id for date/time values (as opposed to timezone offset)
#795: Converter annotation not honored for abstract types
 (reported by myrosia@github)
#797: `JsonNodeFactory` method `numberNode(long)` produces `IntNode` for small numbers
#810: Force value coercion for `java.util.Properties`, so that values are `String`s
#811: Add new option, `JsonInclude.Include.NON_ABSENT` (to support exclusion of
  JDK8/Guava Optionals)
#812: Java 8 breaks Class-value annotation properties, wrt generics: need to work around
#813: Add support for new property of `@JsonProperty.access` to support
  read-only/write-only use cases
#820: Add new method for `ObjectReader`, to bind from JSON Pointer position
 (contributed by Jerry Y, islanderman@github)
#824: Contextual `TimeZone` changes don't take effect wrt `java.util.Date`,
  `java.util.Calendar` serialization
#826: Replaced synchronized HashMap with ConcurrentHashMap in TypeDeserializerBase._findDeserializer
 (contributed by Lars P)
#827: Fix for polymorphic custom map key serializer
 (reported by mjr6140@gitgub)
#828: Respect DeserializationFeatures.WRAP_EXCEPTIONS in CollectionDeserializer
 (contributed by Steve G, thezerobit@github)
#840: Change semantics of `@JsonPropertyOrder(alphabetic)` to only count `true` value
#848: Custom serializer not used if POJO has `@JsonValue`
#849: Possible problem with `NON_EMPTY` exclusion, `int`s, `Strings`
#868: Annotations are lost in the case of duplicate methods
- Remove old cglib compatibility tests; cause problems in Eclipse
- Add `withFilterId()` method in `JsonSerializer` (demote from `BeanSerializer`)

2.5.5 (07-Dec-2015)

#844: Using JsonCreator still causes invalid path references in JsonMappingException
 (reported by Ian B)
#852: Accept scientific number notation for quoted numbers too
#878: serializeWithType on BeanSerializer does not setCurrentValue
 (reported by Chi K, chikim79@github)

2.5.4 (09-Jun-2015)

#676: Deserialization of class with generic collection inside depends on
  how is was deserialized first time
 (reported by lunaticare@github)
#771: Annotation bundles ignored when added to Mixin
 (reported by Andrew D)
#774: NPE from SqlDateSerializer as _useTimestamp is not checked for being null
 (reported by mrowkow@github)
#785: Add handlings for classes which are available in `Thread.currentThread().getContextClassLoader()`
 (contributed by Charles A)
#792: Ensure Constructor Parameter annotations are linked with those of Field, Getter, or Setter
#793: `ObjectMapper.readTree()` does not work with defaultTyping enabled
 (reported by gracefulgopher@github)
#801: Using `@JsonCreator` cause generating invalid path reference in `JsonMappingException`
 (contributed by Kamil B)
#815: Presence of PropertyNamingStrategy Makes Deserialization fail
#816: Allow date-only ISO strings to have no time zone
 (contributed by Andrew G)
- Fix handling of Enums wrt JSON Schema, when 'toString()' used for serialization

2.5.3 (24-Apr-2015)

#731: XmlAdapter result marshaling error in case of ValueType=Object
 (reported, debugged by Dmitry S)
#742: Allow deserialization of `null` Object Id (missing already allowed)
#744: Custom deserializer with parent object update failing
 (reported by migel@github)
#745: EnumDeserializer.deserializerForCreator fails when used to deserialize a Map key
 (contributed by John M)
#761: Builder deserializer: in-compatible type exception when return type is super type
 (contributed by Alexey G)
#766: Fix Infinite recursion (StackOverflowError) when serializing a SOAP object
 (contributed by Alain G)

2.5.2 (29-Mar-2015)

#609: Problem resolving locally declared generic type
 (repoted by Hal H)
#691: NullSerializer for MapProperty failing when using polymorphic handling
 (reported by Antibrumm@github)
#703: Multiple calls to ObjectMapper#canSerialize(Object.class) returns different values
 (reported by flexfrank@github)
#705: JsonAnyGetter doesn't work with JsonSerialize (except with keyUsing)
 (reported by natnan@github)
#728: TypeFactory#_fromVariable returns unknownType() even though it has enough information
  to provide a more specific type
 (reported by jkochaniak@github)
#733: MappingIterator should move past errors or not return hasNext() == true
 (reported by Lorrin N, lorrin@github)
#738: @JsonTypeInfo non-deterministically ignored in 2.5.1 (concurrency issue)
 (reported by Dylan S, dylanscott@github)
- Improvement to handling of custom `ValueInstantiator` for delegating mode; no more NPE
  if `getDelegateCreator()` returns null
- Refactor `TypedKey` into separate util class

2.5.1 (06-Feb-2015)

#667: Problem with bogus conflict between single-arg-String vs `CharSequence` constructor
#669: JSOG usage of @JsonTypeInfo and @JsonIdentityInfo(generator=JSOGGenerator.class) fails
 (reported by ericali78@github)
#671: Adding `java.util.Currency` deserialization support for maps
 (contributed by Alexandre S-C)
#674: Spring CGLIB proxies not handled as intended
 (reported by Zoltan F)
#682: Class<?>-valued Map keys not serialized properly
 (reported by Ludevik@github)
#684: FAIL_ON_NUMBERS_FOR_ENUMS does not fail when integer value is quoted
 (reported by kllp@github)
#696: Copy constructor does not preserve `_injectableValues`
 (reported by Charles A)
- Add a work-around in `ISO8601DateFormat` to allow omission of ':' from timezone
- Bit more work to complete #633

2.5.0 (01-Jan-2015)

#47: Support `@JsonValue` for (Map) key serialization 
#113: Problem deserializing polymorphic types with @JsonCreator
#165: Add `DeserializationContext.getContextualType()` to let deserializer
  known the expected type.
#299: Add `DeserializationFeature.FAIL_ON_UNRESOLVED_OBJECT_IDS` to allow missing
  Object Ids (as global default)
#408: External type id does not allow use of 'visible=true'
#421: @JsonCreator not used in case of multiple creators with parameter names
 (reported by Lovro P, lpandzic@github)
#427: Make array and Collection serializers call `JsonGenerator.writeStartArray(int)`
#521: Keep bundle annotations, prevent problems with recursive annotation types
 (reported by tea-dragon@github)
#527: Add support for `@JsonInclude(content=Include.NON_NULL)` (and others) for Maps
#528: Add support for `JsonType.As.EXISTING_PROPERTY`
 (reported by heapifyman@github; implemented by fleebytes@github)
#539: Problem with post-procesing of "empty bean" serializer; was not calling
  'BeanSerializerModifier.modifySerializer()` for empty beans
 (reported by Fabien R, fabienrenaud@github)
#540: Support deserializing `[]` as null or empty collection when the java type
  is a not an object, `DeserializationFeature.ACCEPT_EMPTY_ARRAY_AS_NULL_OBJECT`
 (requested by Fabien R, fabienrenaud@github)
#543: Problem resolving self-referential recursive types
 (reported by ahgittin@github)
#550: Minor optimization: prune introspection of "well-known" JDK types
#552: Improved handling for ISO-8601 (date) format
 (contributed by Jerome G, geronimo-iia@github)
#559: Add `getDateFormat()`, `getPropertyNamingStrategy()` in `ObjectMapper`
#560: @JsonCreator to deserialize BigInteger to Enum
 (requested by gisupp@github)
#565: Add support for handling `Map.Entry`
#566: Add support for case-insensitive deserialization (`MapperFeature.ACCEPT_CASE_INSENSITIVE_PROPERTIES`)
 (contributed by Michael R)
#571: Add support in ObjectMapper for custom `ObjectReader`, `ObjectWriter` (sub-classes)
#572: Override default serialization of Enums
 (requested by herau@github)
#576: Add fluent API for adding mixins
 (contributed by Adam S, adstro@github)
#594: `@JsonValue` on enum not used when enum value is a Map key
 (reported by chrylis@github)
#596: Add support for `@JsonProperty.defaultValue`, exposed via `BeanProperty.getMetadata().getDefaultValue()`
#597: Improve error messaging for cases where JSON Creator returns null (which
  is illegal)
 (contributed by Aurelien L)
#599: Add a simple mechanism for avoiding multiple registrations of the same module
#607: Allow (re)config of `JsonParser.Feature`s via `ObjectReader`
#608: Allow (re)config of `JsonGenerator.Feature`s via `ObjectWriter`
#614: Add a mechanism for using `@JsonCreator.mode` for resolving possible ambiguity between
  delegating- and property-based creators
#616: Add `SerializationFeature.WRITE_DURATIONS_AS_TIMESTAMPS`
#622: Support for non-scalar ObjectId Reference deserialiazation (like JSOG)
#623: Add `StdNodeBasedDeserializer`
#630: Add `KeyDeserializer` for `Class`
#631: Update `current value` of `JsonParser`, `JsonGenerator` from standard serializers,
 deserializers
 (suggested by Antibrumm@github)
#633: Allow returning null value from IdResolver to make type information optional
 (requested by Antibrumm@github)
#634: Add `typeFromId(DatabindContext,String)` in `TypeIdDeserializer`
#636: `ClassNotFoundException` for classes not (yet) needed during serialization
 (contributed by mspiegel@github)
#638: Add annotation-based method(s) for injecting properties during serialization
 (using @JsonAppend, VirtualBeanPropertyWriter)
#647: Deserialization fails when @JsonUnwrapped property contains an object with same property name
 (reported by Konstantin L)
#653: Jackson doesn't follow JavaBean naming convention (added `MapperFeature.USE_STD_BEAN_NAMING`)
#654: Add support for (re)configuring `JsonGenerator.setRootValueSeparator()` via `ObjectWriter`
#655: Add `ObjectWriter.writeValues()` for writing value sequences
#660: `@JsonCreator`-annotated factory method is ignored if constructor exists
- Allow use of `Shape.ARRAY` for Enums, as an alias to 'use index'
- Start using `JsonGenerator.writeStartArray(int)` to help data formats
  that benefit from knowing number of elements in arrays (and would otherwise
  need to buffer values to know length)
- Added new overload for `JsonSerializer.isEmpty()`, to eventually solve #588
- Improve error messaging (related to [jaxb-annotations#38]) to include known subtype ids.

2.4.6 (23-Apr-2015)

#735: (complete fix) @JsonDeserialize on Map with contentUsing custom deserializer overwrites default behavior
 (reported by blackfyre512@github) (regression due to #604)
$744: Custom deserializer with parent object update fails

2.4.5.1 (26-Mar-2015)

Special one-off "micro patch" for:

#706: Add support for `@JsonUnwrapped` via JSON Schema module
#707: Error in getting string representation of an ObjectNode with a float number value
 (reported by @navidqar)
#735: (partial) @JsonDeserialize on Map with contentUsing custom deserializer overwrites default behavior

2.4.5 (13-Jan-2015)

#635: Reduce cachability of `Map` deserializers, to avoid problems with per-property config changes
    (regression due to #604)
#656: `defaultImpl` configuration is ignored for `WRAPPER_OBJECT`
- Solve potential cyclic-resolution problem for `UntypedObjectDeserializer`

2.4.4 (24-Nov-2014)

(jackson-core)#158: Setter confusion on assignable types
 (reported by tsquared2763@github)
#245: Calls to ObjectMapper.addMixInAnnotations() on an instance returned by ObjectMapper.copy()
 don't work
 (reported by Erik D)
#580: delegate deserializers choke on a (single) abstract/polymorphic parameter
 (reported by Ian B, tea-dragon@github)
#590: Binding invalid Currency gives nonsense at end of the message
 (reported by Jerbell@github)
#592: Wrong `TokenBuffer` delegate deserialization using `@JsonCreator`
 (reported by Eugene L)
#601: ClassCastException for a custom serializer for enum key in `EnumMap`
 (reported by Benson M)
#604: `Map` deserializers not being cached, causing performance problems
#610: Fix forward reference in hierarchies
 (contributed by zeito@github)
#619: Off by one error in AnnotatedWithParams
 (reported by stevetodd@github)
- Minor fix to `EnumSerializer` regarding detection "serialize using index"
- Minor fix to number serializers, to call proper callback for schema generation

2.4.3 (02-Oct-2014)

#496: Wrong result with `new TextNode("false").asBoolean(true)`
 (reported by Ivar R, ivarru@github)
#511: DeserializationFeature.FAIL_ON_INVALID_SUBTYPE does not work
 (reported by sbelikov@github)
#523: MapDeserializer and friends do not report the field/key name for mapping exceptions
 (reported by Ian B, tea-dragon@github)
#524: @JsonIdentityReference(alwaysAsId = true) Custom resolver is reset to SimpleObjectIdResolver
 (reported by pkokorev@github)
#541: @JsonProperty in @JsonCreator is conflicting with POJOs getters/attributes
 (reported by fabienrenaud@github)
#543: Problem resolving self-referential generic types
#570: Add Support for Parsing All Compliant ISO-8601 Date Formats
 (requested by pfconrey@github)
- Fixed a problem with `acceptJsonFormatVisitor` with Collection/array types that
  are marked with `@JsonValue`; could cause NPE in JSON Schema generator module.

2.4.2 (14-Aug-2014)

#515: Mixin annotations lost when using a mixin class hierarchy with non-mixin interfaces
 (reported by 'stevebread@github')
- Fixed a problem related to [jackson-dataformat-smile#19].

2.4.1.2 (12-Jul-2014)

Special one-off "micro patch" for:

#503: Concurrency issue inside com.fasterxml.jackson.databind.util.LRUMap.get(Object)
 (reported by fjtc@github)

2.4.1.1 (18-Jun-2014)

Special one-off "micro patch" for:

#491: Temporary work-around for issue #490 (full fix for 2.5 needs to be
  in `jackson-annotations`)
#506: Index is never set for Collection and Array in InvalidFormatException.Reference
 (reported by Fabrice D, fabdouglas@github)
- Fixed a problem related to [jackson-dataformat-smile#19].

2.4.1 (17-Jun-2014)

#479: NPE on trying to deserialize a `String[]` that contains null
 (reported by huxi@github)
#482: Make date parsing error behavior consistent with JDK
 (suggested by Steve S, sanbeg@github)
#489 (partial): TypeFactory cache prevents garbage collection of custom ClassLoader
 (reported by sftwrengnr@github)

2.4.0 (02-Jun-2014)

#81: Allow use of @JsonUnwrapped with typed (@JsonTypeInfo) classes, provided
  that (new) feature `SerializationFeature.FAIL_ON_UNWRAPPED_TYPE_IDENTIFIERS`
  is disabled
 (constributed by Ben F, UnquietCode@github)
#88: Prevent use of type information for `JsonNode` via default typing
 (reported by electricmonk@github)
#149: Allow use of "stringified" indexes for Enum values
 (requested by chenboxiang@github)
#176: Allow use external Object Id resolver (to use with @JsonIdentityInfo etc)
 (implemented by Pascal G)
#193: Conflicting property name definitions
 (reported by Stuart J, sgjohnston@github)
#323: Serialization of the field with deserialization config
 (reported by metanet@github)
#327: Should not consider explicitly differing renames a fail, as long as all are explicit
#335: Allow use of `@JsonPropertyOrder(alphabetic=true)` for Map properties
#351: ObjectId does not properly handle forward references during deserialization
 (contributed by pgelinas)
#352 Add `ObjectMapper.setConfig()` for overriding `SerializationConfig`/`DeserializationConfig`
#353: Problems with polymorphic types, `JsonNode` (related to #88)
 (reported by cemo@github)
#359: Converted object not using explicitly annotated serializer
 (reported by Florian S [fschopp@github])
#369: Incorrect comparison for renaming in `POJOPropertyBuilder`
#375: Add `readValue()`/`readPropertyValue()` methods in `DeserializationContext`
#376: Add support for `@JsonFormat(shape=STRING)` for number serializers
#381: Allow inlining/unwrapping of value from single-component JSON array
 (contributed by yinzara@github)
#390: Change order in which managed/back references are resolved (now back-ref
 first, then forward)
 (requested by zAlbee@github)
#407: Properly use null handlers for value types when serializer Collection
 and array types
 (contributed by Will P)
#425: Add support for using `Void.class` as "no class", instead of `NoClass.class`
#428: `PropertyNamingStrategy` will rename even explicit name from `@JsonProperty`
 (reported by turskip@github)
#435: Performance bottleneck in TypeFactory._fromClass
 (reported by Sean D, sdonovanuk@github)
#434: Ensure that DecimalNodes with mathematically equal values are equal
 (contributed by Francis G)
#435: Performance bottleneck in TypeFactory._fromClass
 (reported by sdonovanuk@github)
#438: Add support for accessing `@JsonProperty(index=N)` annotations
#442: Make `@JsonUnwrapped` indicate property inclusion
 (suggested by Ben F)
#447: ArrayNode#addAll should accept Collection<? extends JsonNode>
 (suggested by alias@github)
#461: Add new standard naming strategy, `PropertyNamingStrategy.LowerCaseStrategy`
#463: Add 'JsonNode.asText(String defaultValue)`
 (suggested by Chris C)
#464: Include `JsonLocation` in more mapping exceptions
 (contributed by Andy C (q3aiml@github))
#465: Make it easier to support serialization of custom subtypes of `Number`
#467: Unwanted POJO's embedded in tree via serialization to tree
 (reported by Benson M)
- Slightly improve `SqlDateSerializer` to support `@JsonFormat`
- Improve handling of native type ids (YAML, CBOR) to use non-native type ids
  as fallback

2.3.5 (13-Jan-2015)

#496: Wrong result for TextNode("false").asBoolean(true)
 (reported by Ivar R, ivarru@github)
#543: Problems resolving self-referential generic types.
#656: defaultImpl configuration is ignored for WRAPPER_OBJECT

2.3.4 (17-Jul-2014)

#459: BeanDeserializerBuilder copy constructor not copying `_injectables`
#462: Annotation-provided Deserializers are not contextualized inside CreatorProperties
 (reported by aarondav@github)

2.3.3 (10-Apr-2014)

#420: Remove 'final' modifier from `BeanDeserializerBase.deserializeWithType`
 (requested by Ghoughpteighbteau@github)
#422: Allow use of "True" and "False" as aliases for booleans when coercing from
  JSON String
#423: Fix `CalendarSerializer` to work with custom format
 (reported by sergeymetallic@github)
#433: `ObjectMapper`'s `.valueToTree()` wraps `JsonSerializable` objects into a POJONode
 (reported by Francis G)
- Fix null-handling for `CollectionSerializer`

2.3.2 (01-Mar-2014)

#378: Fix a problem with custom enum deserializer construction
 (reported by BokoEnos@github)
#379: Fix a problem with (re)naming of Creator properties; needed to make
 Paranamer module work with NamingStrategy.
 (reported by Chris P, cpilsworth@github)
#398: Should deserialize empty (not null) URI from empty String
 (reported by pgieser@github)
#406: @JsonTypeIdResolver not working with external type ids
 (reported by Martin T)
#411: NumberDeserializers throws exception with NaN and +/- Infinity
 (reported by clarkbreyman@github)
#412: ObjectMapper.writerWithType() does not change root name being used
 (repoted by jhalterman@github)
- Added `BeanSerializerBase._serializeObjectId()` needed by modules that
  override standard BeanSerializer; specifically, XML module.

2.3.1 (28-Dec-2013)

#346: Fix problem deserializing `ObjectNode`, with @JsonCreator, empty
  JSON Object
 (reported by gaff78@github)
#358: `IterableSerializer` ignoring annotated content serializer
 (reported by Florian S)
#361: Reduce sync overhead for SerializerCache by using volatile, double-locking
 (contributed by stuartwdouglas@github)
#362: UUID output as Base64 String with ObjectMapper.convertValue()
 (reported by jknack@github)
#367: Make `TypeNameIdResolver` call `TypeResolver` for resolving base type
 (suggested by Ben F)
#370: Fail to add Object Id for POJO with no properties
 (reported by jh3141@github)
- Fix for [jackson-module-afterburner#38]: need to remove @JacksonStdImpl from
  `RawSerializer`, to avoid accidental removal of proper handling.

2.3.0 (13-Nov-2013)

#48: Add support for `InetSocketAddress`
 (contributed by Nick T)
#152: Add support for traversing `JsonNode` with (new!) `JsonPointer` implementation
 (suggested by fge@github)
#208: Accept "fromString()" as an implicit Creator (factory) method (alias for "valueOf()")
 (requested by David P)
#215: Allow registering custom `CharacterEscapes` to use for serialization,
 via `ObjectWriter.with(CharacterEscapes)` (and `ObjectMapper.writer(CharacterEscapes)`)
#227: Allow "generic" Enum serializers, deserializers, via `SimpleModule`
#234: Incorrect type information for deeply nested Maps
 (reported by Andrei P)
#237: Add `DeserializationFeature.FAIL_ON_READING_DUP_TREE_KEY` to optionally
  throw `JsonMappingException` on duplicate keys, tree model (`JsonNode`)
#238: Allow existence of overlapping getter, is-getter (choose 'regular' getter)
#239: Support `ByteBuffer`
 (suggested by mckamey@github)
#240: Make sure `@JsonSerialize.include` does not accidentally override
  class inclusion settings
 (requested by thierryhenrio@github)
#253: `DelegatingDeserializer` causes problems for Managed/BackReferences
 (reported by bfelaco@github)
#257: Make `UntypedObjectDeserializer` support overides for `List`, `Map` etc
#268: Add new variant of `ObjectMapper.canSerialize()` that can return `Throwable`
 that caused false to be returned (if any)
#269: Add support for new `@JsonPropertyDescription` via `AnnotationIntrospector`
 as well as `BeanProperty.getMedata().getDescription()`
#270: Add `SerializationFeature.USE_EQUALITY_FOR_OBJECT_ID` to allow use of equality
 (instead of identity) for figuring out when to use Object Id
 (requested by beku8@github)
#271: Support handling of `@JsonUnwrapped` for in-built JSON Schema generation
#277: Make `TokenBuffer` support new native type and object ids
#302: Add `setNamingStrategy` in `Module.SetupContext`
 (suggested by Miguel C)
#305: Add support for accessing `TypeFactory` via `TypeIdResolverBase`
 (not yet via `TypeIdResolver` interface), other configuration
#306: Allow use of `@JsonFilter` for properties, not just classes 
#307: Allow use of `@JsonFilter` for Maps in addition to POJOs
#308: Improve serialization and deserialization speed of `java.util.UUID` by 4x
 (suggested by David P)
#310: Improve `java.util.UUID` serialization with binary codecs, to use "raw" form.
#311: Make sure that "creator properties" are alphabetically ordered too, if
  so requested.
#315: Allow per-property definition of null serializer to use, using
 new `@JsonSerialize(nullsUsing=xxx)` annotation property
#317: Fix `JsonNode` support for nulls bound to `ObjectNode`, `ArrayNode`
 (contributed by Seth P)
#318: Problems with `ObjectMapper.updateValue()`, creator property-backed accessors
#319: Add support for per-call ("contextual") attributes, with defaulting,
 to allow keeping track of state during (de)serialization
#324: Make sure to throw `JsonMappingException` from `EnumDeserializer` creator,
  not `IllegalArgumentException`
 (reported by beverku@github)
#326: Support `@JsonFilter` for "any getter" properties
#334: Make `ArrayNode`, `ObjectNode` non-final again
#337: `AnySetter` does not support polymorphic types
 (reported by askvortsov@github)
#340: AtomicReference not working with polymorphic types
#342: Add `DeserializationFeature.FAIL_ON_IGNORED_PROPERTIES` to make `ObjectMapper`
  throw exception when encountering explicitly ignored properties
 (requested by Ruslan M)
[JACKSON-890]: Support managed/back-references for polymorphic (abstract) types
- Add 'BeanPropertyWriter.isUnwrapping()' for future needs (by Afterburner)
- Add coercions from String "null" (as if null token was parsed) for primitives/Wrappers.
- Add `JsonDeserializer.handledType()`

2.2.4 (10-Jun-2014)

#292: Problems with abstract `Map`s, `Collection`s, polymorphic deserialization
#324: EnumDeserializer should throw JsonMappingException, not IllegalArgumentException
#346: Problems deserializing `ObjectNode` from empty JSON Object, with @JsonCreator

2.2.3 (22-Aug-2013)

#234: Problems with serializing types for deeply nested generic Maps, default typing 
#251: SerializationFeature.WRITE_BIGDECIMAL_AS_PLAIN ignored with JsonNode
  serialization
 (reported by fge@github)
#259: Fix a problem with JSON Schema generation for `@JsonValue`
 (reported by Lior L)
#267: Handle negative, stringified timestamps
 (reported by Drecth@github)
#281: Make `NullNode` use configured null-value serializer
#287: Fix problems with converters, Maps with Object values
 (reported by antubis@github)
#288: Fix problem with serialization converters assigned with annotations
 (reported by cemo@github)

2.2.2 (26-May-2013)

#216: Problems with Android, 1.6-only types
#217: JsonProcessingExceptions not all wrapped as expected
 (reported by karldmoore@github)
#220: ContainerNode missing 'createNumber(BigInteger)'
 (reported by Pascal G)
#223: Duplicated nulls with @JsonFormat(shape=Shape.ARRAY)
 (reported by lukegh@github)
#226: Field mapping fail on deserialization to common referenced object when
  @JsonUnwrapped is used
 (reported by ikvia@github)
#232: Converting bound BigDecimal value to tree fails with WRITE_BIGDECIMAL_AS_PLAIN
 (reported by celkings@github)
- Minor fix to handle primitive types for key deserializer lookups
- Add convenience method `MappingIterator.getCurrentLocation()`
 (suggested by Tomdz@github)

2.2.1 (03-May-2013)

#214: Problem with LICENSE, NOTICE, Android packaging
 (reported by thierryd@github)

2.2.0 (22-Apr-2013)

Fixes:

#23: Fixing typing of root-level collections
#118: JsonTypeInfo.as.EXTERNAL_PROPERTY not working correctly
 with missing type id, scalar types
#130: TimeZone not set for GregorianCalendar, even if configured
#144: MissingNode.isValueNode() should return 'false'
 (reported by 'fge@github')
#146: Creator properties were not being renamed as expected
 (contributed by Christoper C)
#188: Problem with ObjectId serialization, 'alwaysAsId' references

Improvements:

#116: JavaType implements `java.lang.reflect.Type` (as does `TypeReference`)
#147: Defer reporting of problems with missing creator parameters
 (contributed by Christoper C)
#155: Make `ObjectNode` and `ArrayNode` final (other node types already were)
 (requested by fge@github)
#161: Add deserializer for java.util.concurrent.ArrayBlockingQueue
#173: Add 'JsonNode.traverse(ObjectCodec)' for convenience
#181: Improve error reporting for missing '_valueDeserializer'
#194: Add `FloatNode` type in tree model (JsonNode)
 (requested by msteiger@github)
#199: Allow deserializing `Iterable` instances (as basic `Collection`s)
 (requested by electrum@github)
#206: Make 'ObjectMapper.createDeserializationContext()' overridable
 (requested by noter@github)
#207: Add explicit support for `short` datatypes, for tree model
 (contributed by msteiger@github)

New features:

#120: Extend BeanDeserializerModifier to work with non-POJO deserializers
#121: Extend BeanSerializerModifier to work with non-POJO serializers
#124: Add support for serialization converters (@JsonSerializer(converter=...))
#124: Add support for deserialization converters (@JsonDeserializer(converter=...))
#140: Add 'SerializationFeature.WRITE_BIGDECIMAL_AS_PLAIN' to allow forcing
  of non-scientific notation when serializing BigDecimals.
 (suggested by phedny@github)
#148: Add 'DeserializationFeature.FAIL_ON_INVALID_SUBTYPE`, which allows mapping
  entries with missing or invalid type id into null references (instead of failing).
  Also allows use of '@JsonTypeInfo.defaultImpl = NoClass.class' as alternative.
#159: Add more accessors in 'MappingIterator': getParser(), getParserSchema(),
  readAll()
 (suggested by Tom D)
#190: Add 'MapperFeature.ALLOW_FINAL_FIELDS_AS_MUTATORS' (default: true) for
 pruning out final fields (to avoid using as mutators)
 (requested by Eric T)
#195: Add 'MapperFeature.INFER_PROPERTY_MUTATORS' (default: enabled) for finer
  control of what mutators are auto-detected.
 (requested by Dain S)
#198: Add SPI metadata, handling in ObjectMapper (findModules()), for
  automatic registration of auto-detected extension modules
 (suggested by 'beamerblvd@github')
#203: Added new features to support advanced date/time handling:
  - SerializationFeature.WRITE_DATE_TIMESTAMPS_AS_NANOSECONDS
  - DeserializationFeature.READ_DATE_TIMESTAMPS_AS_NANOSECONDS
  - DeserializationFeature.ADJUST_DATES_TO_CONTEXT_TIME_ZONE

Other:

#126: Update JDK baseline to 1.6
* API under 'com.fasterxml.jackson.databind.jsonFormatVisitors' changed significantly
  based on experiences with external JSON Schema generator.
* Version information accessed via code-generated access class, instead of reading
  VERSION.txt
* Added 2 methods in Converter interface: getInputType(), getOutputType(),
  to allow programmatic overrides (needed by JAXB annotation module)

2.1.4 (26-Feb-2013)

* [JACKSON-887]: StackOverflow with parameterized sub-class field
 (reported by Alexander M)
* [#130]: TimeZone not set for GregorianCalendar, when deserializing
* [#157]: NPE when registering module twice
* [#162]: JsonNodeFactory: work around an old bug with BigDecimal and zero
 (submitted by fge@github)
* [#166]: Incorrect optimization for `ObjectMapper.convertValue(Class)`
 (reported by Eric T)
* [#167]: Problems with @JsonValue, polymorphic types (regression from 1.x)
 (reported by Eric T)
* [#170]: Problems deserializing `java.io.File` if creator auto-discovery disabled
 (reported by Eric T)
* [#175]: NPE for JsonMappingException, if no path is specified
 (reported by bramp@github)

2.1.3 (19-Jan-2013)

* [Issue#141]: ACCEPT_EMPTY_STRING_AS_NULL_OBJECT not working for enums
* [Issue#142]: Serialization of class containing EnumMap with polymorphic enum
  fails to generate class type data
 (reported by kidavis4@github)

2.1.2 (04-Dec-2012)

* [Issue#106]: NPE in ObjectArraySerializer.createContextual(...)
* [Issue#117]: HandlerInstantiator defaulting not working
 (reported by Alexander B)
* [Issue#118]: Problems with JsonTypeInfo.As.EXTERNAL_PROPERTY, scalar values
 (reported by Adva11@github)
* [Issue#119]: Problems with @JsonValue, JsonTypeInfo.As.EXTERNAL_PROPERTY
 (reported by Adva11@github)
* [Issue#122]: ObjectMapper.copy() was not copying underlying mix-in map
 (reported by rzlo@github)

2.1.1 (11-Nov-2012)

Fixes:

* [JACKSON-875]: Enum values not found if Feature.USE_ANNOTATIONS disabled
 (reported by Laurent P)
* [Issue#93]: ObjectNode.setAll() broken; would not add anything for
  empty ObjectNodes.
 (reported by Francis G)
* Making things implement java.io.Serializable:
  - Issues: #94, #99, #100, #102
    (reported by Sean B)
* [Issue#96]: Problem with JsonTypeInfo.As.EXTERNAL_PROPERTY, defaultImpl
 (reported by Adva11@github)

2.1.0 (08-Oct-2012)

  New minor version for 2.x series. Major improvements in multiple areas,
  including:

  - Dataformat auto-detection
  - More `@JsonFormat.shape` variant to serialize Collections as
    JSON Objects, POJOs as JSON Arrays (csv-like).
  - Much more configuration accessible via ObjectReader, ObjectWriter
  - New mechanism for JSON Schema generation, other uses (in future)

Fixes:

* [JACKSON-830]/[Issue#19]: Change OSGi bundle name to be fully-qualified
* ]JACKSON-847]: Make @JsonIdentityInfo work with property-based creator
* [JACKSON-851]: State corruption with ObjectWriter, DefaultPrettyPrinter
 (reported by Duncan A)
* [Issue#75]: Too aggressive KeySerializer caching
* Minor fix wrt [Issue#11], coercion needed extra checks

Improvements:

* [JACKSON-758]: Remove 'IOException' from throws clauses of "writeValueAsString"
  and "writeValueAsBytes" of ObjectMapper/ObjectWriter
 (suggested by G-T Chen)
* [JACKSON-839]: Allow "upgrade" of integer number types for
  UntypedObjectDeserializer, even with default typing enabled.
* [JACKSON-850]: Allow use of zero-arg factory methods as "default creator"
  (suggested by Razvan D)
* [Issue#9]: Implement 'required' JSON Schema attribute for bean properties
* [Issue#20]: Add new exception type, InvalidFormatException (sub-type of
  JsonMappingException) to indicate data format problems
 (suggested by HolySamosa@github)
* [Issue#30]: ObjectReader and ObjectWriter now try to pre-fetch root
  (de)serializer if possible; minor performance improvement (2% for small POJOs).
* [Issue#33]: Simplified/clarified definition of 'ObjectReader.readValues()';
  minor change in behavior for JSON Array "wrapped" sequences
* [Issue#60]: Add 'JsonNode.hasNonNull(...)' method(s)
 (suggested by Jeff S on mailing list) 
* [Issue#64]: Add new "standard" PropertyNamingStrategy, PascalCaseStrategy
  (PropertyNamingStrategy.PASCAL_CASE_TO_CAMEL_CASE)
 (contributed by Sean B)
* [Issue#65]: Add getters to `ObjectMapper`, DeserializationContext/-Factory.
 (contributed by Dmitry K)
* [Issue#69]: Add `PropertyName` abstraction, new methods in AnnotationIntrospector
* [Issue#80]: Make `DecimalNode` normalize input, to make "1.0" and "1.00"equal
 (reported by fge@github)

New features:

* [Issue#15]: Support data format auto-detection via ObjectReader (added
  'withFormatDetection(...)' fluent factories)
* [Issue#21]: Add 'ObjectNode.set(...)' method (and related) to improve
  chaining, semantic consistency of Tree Model API
 (suggested by fge@Github)
* [Issue#22]: Add 'ObjectMapper.setAnnotationIntrospectors()' which allows
  defining different introspectors for serialization, deserialization
* [Issue#24]: Allow serialization of Enums as JSON Objects
 (suggested by rveloso@github)
* [Issue#28]: Add 'ObjectMapper.copy()', to create non-linked copy of
  mapper, with same configuration settings
* [Issue#29]: Allow serializing, deserializing POJOs as JSON Arrays
  by using `@JsonFormat(shape=Shape.ARRAY)`
* [Issue#40]: Allow serialization of Collections as JSON Objects
  (and deserialization from)
 (suggested by 'rveloso@github')
* [Issue#42]: Allow specifying Base64 variant to use for Base64-encoded data
  using ObjectReader.with(Base64Variant), ObjectWriter.with(Base64Variant).
 (suggested by 'mpfau@github')
* [Issue#45]: Add '@JsonNaming' annotation to define per-class PropertyNamingStrategy
 (suggested by Mark W)
* [Pull#58]: Make 'MappingIterator' implement 'Closable'
 (contributed by Pascal G)
* [Issue#72]: Add 'MapperFeature.USE_WRAPPER_NAME_AS_PROPERTY_NAME' to use
  wrapper name annotations for renaming properties
* [Issue#87]: Add 'StdDelegatingSerializer', 'StdDelegatingDeserializer' to
  simplify writing of two-step handlers
* (issue #4 of jackson-annotations): Add `@JsonIdentityReference(alwaysAsId=true)`
  to force ALL references to an object written as Object Id, even the first one.
* Added 'ObjectReader#withHandler' to allow for reconfiguring deserialization
  problem handler
 (suggested by 'electricmonk')

Other changes:

* New variant of AnnotationIntrospector.getFormat(), to support class
  annotations
* It is now possible to serialize instances of plain old Object, iff
  'FAIL_ON_EMPTY_BEANS' is disabled.
* Trying to remove reference to "JSON" in datatype conversion errors
 (since databinding is format-agnostic)

INCOMPATIBILITIES: (rats!)

* Note that [Issue#33] (see above) is, technically speaking, backwards
  imcompatible change. It is estimated that it should NOT affect most
  users, as changes are to edge cases (and undocumented ones at that).
  However, it can potentially cause problems with upgrade.
* Implementation of `JsonFormatVisitable` resulting in 2 new methods
  being added in `BeanPropertyFilter` interface -- this is unfortunate,
  but was required to support full traversability.

2.0.4 (26-Jun-2012)

* [Issue#6]: element count for PrettyPrinter, endObject wrong
   (reported by "thebluemountain")
* [JACKSON-838]: Utf8StreamParser._reportInvalidToken() skips letters
    from reported token name
   (reported by Lóránt Pintér)
* [JACKSON-841] Data is doubled in SegmentedStringWriter output
   (reported by Scott S)
* [JACKSON-842] ArrayIndexOutOfBoundsException when skipping C-style comments
   (reported by Sebastien R)

2.0.3: no version 2.0.3 released -- only used for extension modules

2.0.2 [14-May-2012]

Fixes:

* [Issue#14]: Annotations were not included from parent classes of
  mix-in classes
 (reported by @guillaup)
* [JACKSON-824]: Combination of JSON Views, ObjectMapper.readerForUpdating()
  was not working
 (reported by Nir S)
(and all fixes from 1.9.7)

Improvements:

* [Issue#11]: Improve ObjectMapper.convertValue()/.treeToValue() to use
  cast if possible

2.0.1 [23-Apr-2012]

Fixes:

* [JACKSON-827] Ensure core packages work on JDK 1.5
 (reported by Pascal g)
* [JACKSON-829] Custom serializers not working for List<String> properties,
  @JsonSerialize(contentUsing)
 (reported by James R)

Improvements:

* [Issue#5]: Add support for maps with java.util.Locale keys to the set of
  StdKeyDeserializers
 (contributed by Ryan G)

2.0.0 [25-Mar-2012]

Fixes:

* [JACKSON-368]: Problems with managed references, abstract types
* [JACKSON-711]: Delegating @JsonCreator did not work with Injectable values
* [JACKSON-798]: Problem with external type id, creators
  (reported by Casey L)
(and all fixes up until and including 1.9.6)

Improvements:

* [JACKSON-546]: Indicate end-of-input with JsonMappingException instead
  of EOFException, when there is no parsing exception
* [JACKSON-664]: Reduce overhead of type resolution by adding caching
  in TypeFactory
* [JACKSON-690]: Pass DeserializationContext through ValueInstantiator
* [JACKSON-695]: Add 'isEmpty(value)' in JsonSerializer to allow
  customizing handling of serialization of empty values
* [JACKSON-710]: 'ObjectMapper.convertValue()' should ignore root value
  wrapping/unwrapping settings
* [JACKSON-730] Split various features (JsonParser, JsonGenerator,
  SerializationConfig, DeserializationConfig) into per-factory
  features (MapperFeature, JsonFactory.Feature) an per
  instance features (existing ones)
* [JACKSON-732]: Allow 'AnnotationIntrospector.findContentDeserializer()'
  (and similar) to return instance, not just Class<?> for instance
 (requested by James R)
* [JACKSON-736]: Add (more) access to array, container and map serializers
* [JACKSON-737]: Allow accessing of "creator properties" for BeanDeserializer
* [JACKSON-748]: Add 'registerSubtypes' to 'Module.setupContext' (and SimpleModule)
* [JACKSON-749]: Make @JsonValue work for Enum deserialization
* [JACKSON-769]: ObjectNode/ArrayNode: change 'put', 'insert', 'add' to return
  'this node' (unless already returning something)
* [JACKSON-770]: Simplify method naming for JsonNode, drop unnecessary 'get' prefix
  from methods like 'getTextValue()' (becomes 'textValue()')
* [JACKSON-777]: Rename 'SerializationConfig.Feature' as 'SerializationFeature',
  'DeserializationConfig.Feature' as 'DeserializationFeature'
* [JACKSON-780]: MissingNode, NullNode should return 'defaultValue' from 'asXxx' methods,
  (not 0 for numbers), as they are not numeric types
* [JACKSON-787]: Allow use of @JsonIgnoreProperties for properties (fields, getters, setters)
* [JACKSON-795]: @JsonValue was not working for Maps, Collections
* [JACKSON-800]: Add 'Module.SetupContext#addDeserializationProblemHandler'
 (suggested by James R)

New features:

* [JACKSON-107]: Add support for Object Identity (to handled cycles, shared refs),
  with @JsonIdentityInfo
* [JACKSON-435]: Allow per-property Date formatting using @JsonFormat.
* [JACKSON-437]: Allow injecting of type id as POJO property, by setting
  new '@JsonTypeInfo.visible' property to true.
* [JACKSON-469]: Support "Builder pattern" for deserialiation; that is, allow
  use of separate Builder object for data binding, creating actual value
* [JACKSON-608]: Allow use of JSON Views for deserialization
* [JACKSON-636]: Add 'SerializationFeature.ORDER_MAP_ENTRIES_BY_KEYS' to allow
  forced sorting of Maps during serialization
  (suggested by Joern H)
* [JACKSON-669]: Allow prefix/suffix for @JsonUnwrapped properties
 (requested by Aner P)
* [JACKSON-707]: Add 'JsonNode.deepCopy()', to create safe deep copies
  of ObjectNodes, ArrayNodes.
* [JACKSON-714]: Add general-purpose @JsonFormat annotation
* [JACKSON-718]: Added 'JsonNode.canConvertToInt()', 'JsonNode.canConvertToLong()'
* [JACKSON-747]: Allow changing of 'SerializationFeature' for ObjectWriter,
  'DeserializationFeature' for ObjectReader.
* [JACKSON-752]: Add @JsonInclude (replacement of @JsonSerialize.include)
* [JACKSON-754]: Add @JacksonAnnotationsInside for creating "annotation
  bundles" (also: AnnotationIntrospector.isAnnotationBundle())
* [JACKSON-762]: Allow using @JsonTypeId to specify property to use as
  type id, instead of using separate type id resolver.
* [JACKSON-764]: Allow specifying "root name" to use for root wrapping
  via ObjectReader, ObjectWriter.
* [JACKSON-772]: Add 'JsonNode.withArray()' to use for traversing Array nodes.
* [JACKSON-793]: Add support for configurable Locale, TimeZone to use
  (via SerializationConfig, DeserializationConfig)
* [JACKSON-805]: Add 'SerializationFeature.WRITE_SINGLE_ELEM_ARRAYS_UNWRAPPED'
  to improve interoperability with BadgerFish/Jettison
* [JACKSON-810]: Deserialization Feature: Allow unknown Enum values via
  'DeserializationFeature.READ_UNKNOWN_ENUM_VALUES_AS_NULL'
  (suggested by Raymond R)
* [JACKSON-813]: Add '@JsonSerializableSchema.id' attribute, to indicate
  'id' value to add to generated JSON Schemas.

[entries for versions 1.x and earlier not retained; refer to earlier releases)<|MERGE_RESOLUTION|>--- conflicted
+++ resolved
@@ -4,9 +4,10 @@
 === Releases === 
 ------------------------------------------------------------------------
 
-<<<<<<< HEAD
-2.15.1 (not yet released)
-
+2.15.1 (16-May-2023)
+
+#3882: Error in creating nested `ArrayNode`s with `JsonNode.withArray()`
+ (reported by @SaiKrishna369)
 #3894: Only avoid Records fields detection for deserialization
  (contributed by Sim Y-T)
 #3895: 2.15.0 breaking behaviour change for records and Getter Visibility
@@ -101,12 +102,6 @@
  (contributed by Steve S))
 #3876: `TypeFactory` cache performance degradation with `constructSpecializedType()`
  (contributed by Carter K)
-=======
-2.14.4 (not yet released)
-
-#3882: Error in creating nested `ArrayNode`s with `JsonNode.withArray()`
- (reported by @SaiKrishna369)
->>>>>>> c7b6c64d
 
 2.14.3 (05-May-2023)
 
