package com.fasterxml.jackson.databind;

import java.io.*;
import java.lang.reflect.Type;
import java.net.URL;
import java.text.DateFormat;
import java.util.*;
import java.util.concurrent.ConcurrentHashMap;
import java.util.concurrent.atomic.AtomicReference;

import com.fasterxml.jackson.annotation.*;
import com.fasterxml.jackson.core.*;
import com.fasterxml.jackson.core.io.CharacterEscapes;
import com.fasterxml.jackson.core.io.SegmentedStringWriter;
import com.fasterxml.jackson.core.type.ResolvedType;
import com.fasterxml.jackson.core.type.TypeReference;
import com.fasterxml.jackson.core.util.*;
import com.fasterxml.jackson.databind.cfg.BaseSettings;
import com.fasterxml.jackson.databind.cfg.ContextAttributes;
import com.fasterxml.jackson.databind.cfg.HandlerInstantiator;
import com.fasterxml.jackson.databind.cfg.MapperConfig;
import com.fasterxml.jackson.databind.deser.*;
import com.fasterxml.jackson.databind.introspect.*;
import com.fasterxml.jackson.databind.jsonFormatVisitors.JsonFormatVisitorWrapper;
import com.fasterxml.jackson.databind.jsontype.*;
import com.fasterxml.jackson.databind.jsontype.impl.StdSubtypeResolver;
import com.fasterxml.jackson.databind.jsontype.impl.StdTypeResolverBuilder;
import com.fasterxml.jackson.databind.node.*;
import com.fasterxml.jackson.databind.ser.*;
import com.fasterxml.jackson.databind.type.*;
import com.fasterxml.jackson.databind.util.RootNameLookup;
import com.fasterxml.jackson.databind.util.StdDateFormat;
import com.fasterxml.jackson.databind.util.TokenBuffer;

/**
 * This mapper (or, data binder, or codec) provides functionality for
 * converting between Java objects (instances of JDK provided core classes,
 * beans), and matching JSON constructs.
 * It will use instances of {@link JsonParser} and {@link JsonGenerator}
 * for implementing actual reading/writing of JSON.
 *<p>
 * The main conversion API is defined in {@link ObjectCodec}, so that
 * implementation details of this class need not be exposed to
 * streaming parser and generator classes.
 *<p>
 * Note on caching: root-level deserializers are always cached, and accessed
 * using full (generics-aware) type information. This is different from
 * caching of referenced types, which is more limited and is done only
 * for a subset of all deserializer types. The main reason for difference
 * is that at root-level there is no incoming reference (and hence no
 * referencing property, no referral information or annotations to
 * produce differing deserializers), and that the performance impact
 * greatest at root level (since it'll essentially cache the full
 * graph of deserializers involved).
 */
public class ObjectMapper
    extends ObjectCodec
    implements Versioned,
        java.io.Serializable // as of 2.1
{
    private static final long serialVersionUID = 1L;

    /*
    /**********************************************************
    /* Helper classes, enums
    /**********************************************************
     */

    /**
     * Enumeration used with {@link ObjectMapper#enableDefaultTyping()}
     * to specify what kind of types (classes) default typing should
     * be used for. It will only be used if no explicit type information
     * is found, but this enumeration further limits subset of those types.
     *<p>
     * Since 2.4 there are special exceptions for JSON Tree model
     * types (sub-types of {@link TreeNode}: default typing is never
     * applied to them
     * (see <a href="https://github.com/FasterXML/jackson-databind/issues/88">Issue#88</a> for details)
     */
    public enum DefaultTyping {
        /**
         * This value means that only properties that have
         * {@link java.lang.Object} as declared type (including
         * generic types without explicit type) will use default
         * typing.
         */
        JAVA_LANG_OBJECT,
        
        /**
         * Value that means that default typing will be used for
         * properties with declared type of {@link java.lang.Object}
         * or an abstract type (abstract class or interface).
         * Note that this does <b>not</b> include array types.
         *<p>
         * Since 2.4, this does NOT apply to {@link TreeNode} and its subtypes.
         */
        OBJECT_AND_NON_CONCRETE,

        /**
         * Value that means that default typing will be used for
         * all types covered by {@link #OBJECT_AND_NON_CONCRETE}
         * plus all array types for them.
         *<p>
         * Since 2.4, this does NOT apply to {@link TreeNode} and its subtypes.
         */
        NON_CONCRETE_AND_ARRAYS,
        
        /**
         * Value that means that default typing will be used for
         * all non-final types, with exception of small number of
         * "natural" types (String, Boolean, Integer, Double), which
         * can be correctly inferred from JSON; as well as for
         * all arrays of non-final types.
         *<p>
         * Since 2.4, this does NOT apply to {@link TreeNode} and its subtypes.
         */
        NON_FINAL
    }

    /**
     * Customized {@link TypeResolverBuilder} that provides type resolver builders
     * used with so-called "default typing"
     * (see {@link ObjectMapper#enableDefaultTyping()} for details).
     *<p>
     * Type resolver construction is based on configuration: implementation takes care
     * of only providing builders in cases where type information should be applied.
     * This is important since build calls may be sent for any and all types, and
     * type information should NOT be applied to all of them.
     */
    public static class DefaultTypeResolverBuilder
        extends StdTypeResolverBuilder
        implements java.io.Serializable
    {
        private static final long serialVersionUID = 1L;

        /**
         * Definition of what types is this default typer valid for.
         */
        protected final DefaultTyping _appliesFor;

        public DefaultTypeResolverBuilder(DefaultTyping t) {
            _appliesFor = t;
        }

        @Override
        public TypeDeserializer buildTypeDeserializer(DeserializationConfig config,
                JavaType baseType, Collection<NamedType> subtypes)
        {
            return useForType(baseType) ? super.buildTypeDeserializer(config, baseType, subtypes) : null;
        }

        @Override
        public TypeSerializer buildTypeSerializer(SerializationConfig config,
                JavaType baseType, Collection<NamedType> subtypes)
        {
            return useForType(baseType) ? super.buildTypeSerializer(config, baseType, subtypes) : null;            
        }

        /**
         * Method called to check if the default type handler should be
         * used for given type.
         * Note: "natural types" (String, Boolean, Integer, Double) will never
         * use typing; that is both due to them being concrete and final,
         * and since actual serializers and deserializers will also ignore any
         * attempts to enforce typing.
         */
        public boolean useForType(JavaType t)
        {
            switch (_appliesFor) {
            case NON_CONCRETE_AND_ARRAYS:
                while (t.isArrayType()) {
                    t = t.getContentType();
                }
                // fall through
            case OBJECT_AND_NON_CONCRETE:
                return (t.getRawClass() == Object.class) || !t.isConcrete()
                        // [Issue#88] Should not apply to JSON tree models:
                        || TreeNode.class.isAssignableFrom(t.getRawClass());
            case NON_FINAL:
                while (t.isArrayType()) {
                    t = t.getContentType();
                }
                // [Issue#88] Should not apply to JSON tree models:
                return !t.isFinal() && !TreeNode.class.isAssignableFrom(t.getRawClass());
            default:
            //case JAVA_LANG_OBJECT:
                return (t.getRawClass() == Object.class);
            }
        }
    }

    /*
    /**********************************************************
    /* Internal constants, singletons
    /**********************************************************
     */
    
    // Quick little shortcut, to avoid having to use global TypeFactory instance...
    private final static JavaType JSON_NODE_TYPE = SimpleType.constructUnsafe(JsonNode.class);

    // 16-May-2009, tatu: Ditto ^^^
    protected final static AnnotationIntrospector DEFAULT_ANNOTATION_INTROSPECTOR = new JacksonAnnotationIntrospector();

    protected final static VisibilityChecker<?> STD_VISIBILITY_CHECKER = VisibilityChecker.Std.defaultInstance();

    protected final static PrettyPrinter _defaultPrettyPrinter = new DefaultPrettyPrinter();
    
    /**
     * Base settings contain defaults used for all {@link ObjectMapper}
     * instances.
     */
    protected final static BaseSettings DEFAULT_BASE = new BaseSettings(
            null, // can not share global ClassIntrospector any more (2.5+)
            DEFAULT_ANNOTATION_INTROSPECTOR,
            STD_VISIBILITY_CHECKER, null, TypeFactory.defaultInstance(),
            null, StdDateFormat.instance, null,
            Locale.getDefault(),
//            TimeZone.getDefault()
            TimeZone.getTimeZone("GMT"),
            Base64Variants.getDefaultVariant() // 2.1
    );

    /*
    /**********************************************************
    /* Configuration settings, shared
    /**********************************************************
     */

    /**
     * Factory used to create {@link JsonParser} and {@link JsonGenerator}
     * instances as necessary.
     */
    protected final JsonFactory _jsonFactory;

    /**
     * Specific factory used for creating {@link JavaType} instances;
     * needed to allow modules to add more custom type handling
     * (mostly to support types of non-Java JVM languages)
     */
    protected TypeFactory _typeFactory;

    /**
     * Provider for values to inject in deserialized POJOs.
     */
    protected InjectableValues _injectableValues;

    /**
     * Thing used for registering sub-types, resolving them to
     * super/sub-types as needed.
     */
    protected SubtypeResolver _subtypeResolver;

    /**
     * Cache for root names used when root-wrapping is enabled.
     */
    protected final RootNameLookup _rootNames;
    
    /*
    /**********************************************************
    /* Configuration settings: mix-in annotations
    /**********************************************************
     */
    
    /**
     * Mapping that defines how to apply mix-in annotations: key is
     * the type to received additional annotations, and value is the
     * type that has annotations to "mix in".
     *<p>
     * Annotations associated with the value classes will be used to
     * override annotations of the key class, associated with the
     * same field or method. They can be further masked by sub-classes:
     * you can think of it as injecting annotations between the target
     * class and its sub-classes (or interfaces)
     */
    protected final HashMap<ClassKey,Class<?>> _mixInAnnotations;
    
    /*
    /**********************************************************
    /* Configuration settings, serialization
    /**********************************************************
     */

    /**
     * Configuration object that defines basic global
     * settings for the serialization process
     */
    protected SerializationConfig _serializationConfig;

    /**
     * Object that manages access to serializers used for serialization,
     * including caching.
     * It is configured with {@link #_serializerFactory} to allow
     * for constructing custom serializers.
     *<p>
     * Note: while serializers are only exposed {@link SerializerProvider},
     * mappers and readers need to access additional API defined by
     * {@link DefaultSerializerProvider}
     */
    protected DefaultSerializerProvider _serializerProvider;

    /**
     * Serializer factory used for constructing serializers.
     */
    protected SerializerFactory _serializerFactory;

    /*
    /**********************************************************
    /* Configuration settings, deserialization
    /**********************************************************
     */

    /**
     * Configuration object that defines basic global
     * settings for the serialization process
     */
    protected DeserializationConfig _deserializationConfig;

    /**
     * Blueprint context object; stored here to allow custom
     * sub-classes. Contains references to objects needed for
     * deserialization construction (cache, factory).
     */
    protected DefaultDeserializationContext _deserializationContext;

    /*
    /**********************************************************
    /* Caching
    /**********************************************************
     */

    /* Note: handling of serializers and deserializers is not symmetric;
     * and as a result, only root-level deserializers can be cached here.
     * This is mostly because typing and resolution for deserializers is
     * fully static; whereas it is quite dynamic for serialization.
     */

    /**
     * We will use a separate main-level Map for keeping track
     * of root-level deserializers. This is where most successful
     * cache lookups get resolved.
     * Map will contain resolvers for all kinds of types, including
     * container types: this is different from the component cache
     * which will only cache bean deserializers.
     *<p>
     * Given that we don't expect much concurrency for additions
     * (should very quickly converge to zero after startup), let's
     * explicitly define a low concurrency setting.
     *<p>
     * Since version 1.5, these may are either "raw" deserializers (when
     * no type information is needed for base type), or type-wrapped
     * deserializers (if it is needed)
     */
    final protected ConcurrentHashMap<JavaType, JsonDeserializer<Object>> _rootDeserializers
        = new ConcurrentHashMap<JavaType, JsonDeserializer<Object>>(64, 0.6f, 2);

    /*
    /**********************************************************
    /* Life-cycle: constructing instance
    /**********************************************************
     */

    /**
     * Default constructor, which will construct the default
     * {@link JsonFactory} as necessary, use
     * {@link SerializerProvider} as its
     * {@link SerializerProvider}, and
     * {@link BeanSerializerFactory} as its
     * {@link SerializerFactory}.
     * This means that it
     * can serialize all standard JDK types, as well as regular
     * Java Beans (based on method names and Jackson-specific annotations),
     * but does not support JAXB annotations.
     */
    public ObjectMapper() {
        this(null, null, null);
    }

    /**
     * Constructs instance that uses specified {@link JsonFactory}
     * for constructing necessary {@link JsonParser}s and/or
     * {@link JsonGenerator}s.
     */
    public ObjectMapper(JsonFactory jf) {
        this(jf, null, null);
    }

    /**
     * Copy-constructor, mostly used to support {@link #copy}.
     * 
     * @since 2.1
     */
    protected ObjectMapper(ObjectMapper src)
    {
        _jsonFactory = src._jsonFactory.copy();
        _jsonFactory.setCodec(this);
        _subtypeResolver = src._subtypeResolver;
        _rootNames = new RootNameLookup();
        _typeFactory = src._typeFactory;
        _serializationConfig = src._serializationConfig;
        HashMap<ClassKey,Class<?>> mixins = new HashMap<ClassKey,Class<?>>(src._mixInAnnotations);
        _mixInAnnotations = mixins;
        _serializationConfig = new SerializationConfig(src._serializationConfig, mixins);
        _deserializationConfig = new DeserializationConfig(src._deserializationConfig, mixins);
        _serializerProvider = src._serializerProvider;
        _deserializationContext = src._deserializationContext;

        // Default serializer factory is stateless, can just assign
        _serializerFactory = src._serializerFactory;
    }
    
    /**
     * Constructs instance that uses specified {@link JsonFactory}
     * for constructing necessary {@link JsonParser}s and/or
     * {@link JsonGenerator}s, and uses given providers for accessing
     * serializers and deserializers.
     * 
     * @param jf JsonFactory to use: if null, a new {@link MappingJsonFactory} will be constructed
     * @param sp SerializerProvider to use: if null, a {@link SerializerProvider} will be constructed
     * @param dc Blueprint deserialization context instance to use for creating
     *    actual context objects; if null, will construct standard
     *    {@link DeserializationContext}
     */
    public ObjectMapper(JsonFactory jf,
            DefaultSerializerProvider sp, DefaultDeserializationContext dc)
    {
        /* 02-Mar-2009, tatu: Important: we MUST default to using
         *   the mapping factory, otherwise tree serialization will
         *   have problems with POJONodes.
         * 03-Jan-2010, tatu: and obviously we also must pass 'this',
         *    to create actual linking.
         */
        if (jf == null) {
            _jsonFactory = new MappingJsonFactory(this);
        } else {
            _jsonFactory = jf;
            if (jf.getCodec() == null) { // as per [JACKSON-741]
                _jsonFactory.setCodec(this);
            }
        }
        _subtypeResolver = new StdSubtypeResolver();
        _rootNames = new RootNameLookup();
        // and default type factory is shared one
        _typeFactory = TypeFactory.defaultInstance();

        HashMap<ClassKey,Class<?>> mixins = new HashMap<ClassKey,Class<?>>();
        _mixInAnnotations = mixins;

        BaseSettings base = DEFAULT_BASE.withClassIntrospector(defaultClassIntrospector());
        _serializationConfig = new SerializationConfig(base,
                    _subtypeResolver, mixins);
        _deserializationConfig = new DeserializationConfig(base,
                    _subtypeResolver, mixins);

        // Some overrides we may need
        final boolean needOrder = _jsonFactory.requiresPropertyOrdering();
        if (needOrder ^ _serializationConfig.isEnabled(MapperFeature.SORT_PROPERTIES_ALPHABETICALLY)) {
            configure(MapperFeature.SORT_PROPERTIES_ALPHABETICALLY, needOrder);
        }
        
        _serializerProvider = (sp == null) ? new DefaultSerializerProvider.Impl() : sp;
        _deserializationContext = (dc == null) ?
                new DefaultDeserializationContext.Impl(BeanDeserializerFactory.instance) : dc;

        // Default serializer factory is stateless, can just assign
        _serializerFactory = BeanSerializerFactory.instance;
    }

    /**
     * Overridable helper method used to construct default {@link ClassIntrospector}
     * to use.
     * 
     * @since 2.5
     */
    protected ClassIntrospector defaultClassIntrospector() {
        return new BasicClassIntrospector();
    }
    
    /*
    /**********************************************************
    /* Methods sub-classes MUST override
    /**********************************************************
     */
    
    /**
     * Method for creating a new {@link ObjectMapper} instance that
     * has same initial configuration as this instance. Note that this
     * also requires making a copy of the underlying {@link JsonFactory}
     * instance.
     *<p>
     * Method is typically
     * used when multiple, differently configured mappers are needed.
     * Although configuration is shared, cached serializers and deserializers
     * are NOT shared, which means that the new instance may be re-configured
     * before use; meaning that it behaves the same way as if an instance
     * was constructed from scratch.
     * 
     * @since 2.1
     */
    public ObjectMapper copy() {
        _checkInvalidCopy(ObjectMapper.class);
        return new ObjectMapper(this);
    }

    /**
     * Factory method sub-classes must override, to produce {@link ObjectReader}
     * instances of proper sub-type
     * 
     * @since 2.5
     */
    protected ObjectReader _newReader(DeserializationConfig config) {
        return new ObjectReader(this, config);
    }

    /**
     * Factory method sub-classes must override, to produce {@link ObjectReader}
     * instances of proper sub-type
     * 
     * @since 2.5
     */
    protected ObjectReader _newReader(DeserializationConfig config,
            JavaType valueType, Object valueToUpdate,
            FormatSchema schema, InjectableValues injectableValues) {
        return new ObjectReader(this, config, valueType, valueToUpdate, schema, injectableValues);
    }
    
    /**
     * @since 2.1
     */
    protected void _checkInvalidCopy(Class<?> exp)
    {
        if (getClass() != exp) {
            throw new IllegalStateException("Failed copy(): "+getClass().getName()
                    +" (version: "+version()+") does not override copy(); it has to");
        }
    }
    
    /*
    /**********************************************************
    /* Versioned impl
    /**********************************************************
     */
    
    /**
     * Method that will return version information stored in and read from jar
     * that contains this class.
     */
    @Override
    public Version version() {
        return com.fasterxml.jackson.databind.cfg.PackageVersion.VERSION;
    }

    /*
    /**********************************************************
    /* Module registration, discovery
    /**********************************************************
     */

    /**
     * Method for registering a module that can extend functionality
     * provided by this mapper; for example, by adding providers for
     * custom serializers and deserializers.
     * 
     * @param module Module to register
     */
    public ObjectMapper registerModule(Module module)
    {
        /* Let's ensure we have access to name and version information, 
         * even if we do not have immediate use for either. This way we know
         * that they will be available from beginning
         */
        String name = module.getModuleName();
        if (name == null) {
            throw new IllegalArgumentException("Module without defined name");
        }
        Version version = module.version();
        if (version == null) {
            throw new IllegalArgumentException("Module without defined version");
        }

        final ObjectMapper mapper = this;
        
        // And then call registration
        module.setupModule(new Module.SetupContext()
        {
            // // // Accessors

            @Override
            public Version getMapperVersion() {
                return version();
            }

            @SuppressWarnings("unchecked")
            @Override
            public <C extends ObjectCodec> C getOwner() {
                // why do we need the cast here?!?
                return (C) mapper;
            }

            @Override
            public TypeFactory getTypeFactory() {
                return _typeFactory;
            }
            
            @Override
            public boolean isEnabled(MapperFeature f) {
                return mapper.isEnabled(f);
            }

            @Override
            public boolean isEnabled(DeserializationFeature f) {
                return mapper.isEnabled(f);
            }
            
            @Override
            public boolean isEnabled(SerializationFeature f) {
                return mapper.isEnabled(f);
            }

            @Override
            public boolean isEnabled(JsonFactory.Feature f) {
                return mapper.isEnabled(f);
            }

            @Override
            public boolean isEnabled(JsonParser.Feature f) {
                return mapper.isEnabled(f);
            }
            
            @Override
            public boolean isEnabled(JsonGenerator.Feature f) {
                return mapper.isEnabled(f);
            }
            
            // // // Methods for registering handlers: deserializers
            
            @Override
            public void addDeserializers(Deserializers d) {
                DeserializerFactory df = mapper._deserializationContext._factory.withAdditionalDeserializers(d);
                mapper._deserializationContext = mapper._deserializationContext.with(df);
            }

            @Override
            public void addKeyDeserializers(KeyDeserializers d) {
                DeserializerFactory df = mapper._deserializationContext._factory.withAdditionalKeyDeserializers(d);
                mapper._deserializationContext = mapper._deserializationContext.with(df);
            }

            @Override
            public void addBeanDeserializerModifier(BeanDeserializerModifier modifier) {
                DeserializerFactory df = mapper._deserializationContext._factory.withDeserializerModifier(modifier);
                mapper._deserializationContext = mapper._deserializationContext.with(df);
            }
            
            // // // Methods for registering handlers: serializers
            
            @Override
            public void addSerializers(Serializers s) {
                mapper._serializerFactory = mapper._serializerFactory.withAdditionalSerializers(s);
            }

            @Override
            public void addKeySerializers(Serializers s) {
                mapper._serializerFactory = mapper._serializerFactory.withAdditionalKeySerializers(s);
            }
            
            @Override
            public void addBeanSerializerModifier(BeanSerializerModifier modifier) {
                mapper._serializerFactory = mapper._serializerFactory.withSerializerModifier(modifier);
            }

            // // // Methods for registering handlers: other
            
            @Override
            public void addAbstractTypeResolver(AbstractTypeResolver resolver) {
                DeserializerFactory df = mapper._deserializationContext._factory.withAbstractTypeResolver(resolver);
                mapper._deserializationContext = mapper._deserializationContext.with(df);
            }

            @Override
            public void addTypeModifier(TypeModifier modifier) {
                TypeFactory f = mapper._typeFactory;
                f = f.withModifier(modifier);
                mapper.setTypeFactory(f);
            }

            @Override
            public void addValueInstantiators(ValueInstantiators instantiators) {
                DeserializerFactory df = mapper._deserializationContext._factory.withValueInstantiators(instantiators);
                mapper._deserializationContext = mapper._deserializationContext.with(df);
            }

            @Override
            public void setClassIntrospector(ClassIntrospector ci) {
                mapper._deserializationConfig = mapper._deserializationConfig.with(ci);
                mapper._serializationConfig = mapper._serializationConfig.with(ci);
            }

            @Override
            public void insertAnnotationIntrospector(AnnotationIntrospector ai) {
                mapper._deserializationConfig = mapper._deserializationConfig.withInsertedAnnotationIntrospector(ai);
                mapper._serializationConfig = mapper._serializationConfig.withInsertedAnnotationIntrospector(ai);
            }
            
            @Override
            public void appendAnnotationIntrospector(AnnotationIntrospector ai) {
                mapper._deserializationConfig = mapper._deserializationConfig.withAppendedAnnotationIntrospector(ai);
                mapper._serializationConfig = mapper._serializationConfig.withAppendedAnnotationIntrospector(ai);
            }

            @Override
            public void registerSubtypes(Class<?>... subtypes) {
                mapper.registerSubtypes(subtypes);
            }

            @Override
            public void registerSubtypes(NamedType... subtypes) {
                mapper.registerSubtypes(subtypes);
            }
            
            @Override
            public void setMixInAnnotations(Class<?> target, Class<?> mixinSource) {
                mapper.addMixInAnnotations(target, mixinSource);
            }
            
            @Override
            public void addDeserializationProblemHandler(DeserializationProblemHandler handler) {
                mapper.addHandler(handler);
            }

            @Override
            public void setNamingStrategy(PropertyNamingStrategy naming) {
                mapper.setPropertyNamingStrategy(naming);
            }
        });
        return this;
    }

    /**
     * Convenience method for registering specified modules in order;
     * functionally equivalent to:
     *<pre>
     *   for (Module module : modules) {
     *      registerModule(module);
     *   }
     *</pre>
     * 
     * @since 2.2
     */
    public ObjectMapper registerModules(Module... modules)
    {
        for (Module module : modules) {
            registerModule(module);
        }
        return this;
    }

    /**
     * Convenience method for registering specified modules in order;
     * functionally equivalent to:
     *<pre>
     *   for (Module module : modules) {
     *      registerModule(module);
     *   }
     *</pre>
     * 
     * @since 2.2
     */
    public ObjectMapper registerModules(Iterable<Module> modules)
    {
        for (Module module : modules) {
            registerModule(module);
        }
        return this;
    }
    
    /**
     * Method for locating available methods, using JDK {@link ServiceLoader}
     * facility, along with module-provided SPI.
     *<p>
     * Note that method does not do any caching, so calls should be considered
     * potentially expensive.
     * 
     * @since 2.2
     */
    public static List<Module> findModules() {
        return findModules(null);
    }

    /**
     * Method for locating available methods, using JDK {@link ServiceLoader}
     * facility, along with module-provided SPI.
     *<p>
     * Note that method does not do any caching, so calls should be considered
     * potentially expensive.
     * 
     * @since 2.2
     */
    public static List<Module> findModules(ClassLoader classLoader)
    {
        ArrayList<Module> modules = new ArrayList<Module>();
        ServiceLoader<Module> loader = (classLoader == null) ?
                ServiceLoader.load(Module.class) : ServiceLoader.load(Module.class, classLoader);
        for (Module module : loader) {
            modules.add(module);
        }
        return modules;
    }

    /**
     * Convenience method that is functionally equivalent to:
     *<code>
     *   mapper.registerModules(mapper.findModules());
     *<code>
     *<p>
     * As with {@link #findModules()}, no caching is done for modules, so care
     * needs to be taken to either create and share a single mapper instance;
     * or to cache introspected set of modules.
     *
     * @since 2.2
     */
    public ObjectMapper findAndRegisterModules() {
        return registerModules(findModules());
    }
    
    /*
    /**********************************************************
    /* Configuration: main config object access
    /**********************************************************
     */

    /**
     * Method that returns the shared default {@link SerializationConfig}
     * object that defines configuration settings for serialization.
     *<p>
     * Note that since instances are immutable, you can NOT change settings
     * by accessing an instance and calling methods: this will simply create
     * new instance of config object.
     */
    public SerializationConfig getSerializationConfig() {
        return _serializationConfig;
    }

    /**
     * Method that returns
     * the shared default {@link DeserializationConfig} object
     * that defines configuration settings for deserialization.
     *<p>
     * Note that since instances are immutable, you can NOT change settings
     * by accessing an instance and calling methods: this will simply create
     * new instance of config object.
     */
    public DeserializationConfig getDeserializationConfig() {
        return _deserializationConfig;
    }
    
    /**
     * Method for getting current {@link DeserializationContext}.
      *<p>
     * Note that since instances are immutable, you can NOT change settings
     * by accessing an instance and calling methods: this will simply create
     * new instance of context object.
    */
    public DeserializationContext getDeserializationContext() {
        return _deserializationContext;
    }

    /*
    /**********************************************************
    /* Configuration: ser/deser factory, provider access
    /**********************************************************
     */
    
    /**
     * Method for setting specific {@link SerializerFactory} to use
     * for constructing (bean) serializers.
     */
    public ObjectMapper setSerializerFactory(SerializerFactory f) {
        _serializerFactory = f;
        return this;
    }

    /**
     * Method for getting current {@link SerializerFactory}.
      *<p>
     * Note that since instances are immutable, you can NOT change settings
     * by accessing an instance and calling methods: this will simply create
     * new instance of factory object.
     */
    public SerializerFactory getSerializerFactory() {
        return _serializerFactory;
    }

    /**
     * Method for setting specific {@link SerializerProvider} to use
     * for handling caching of {@link JsonSerializer} instances.
     */
    public ObjectMapper setSerializerProvider(DefaultSerializerProvider p) {
        _serializerProvider = p;
        return this;
    }

    public SerializerProvider getSerializerProvider() {
        return _serializerProvider;
    }
    
    /*
    /**********************************************************
    /* Configuration: mix-in annotations
    /**********************************************************
     */

    /**
     * Method to use for defining mix-in annotations to use for augmenting
     * annotations that processable (serializable / deserializable)
     * classes have.
     * Mixing in is done when introspecting class annotations and properties.
     * Map passed contains keys that are target classes (ones to augment
     * with new annotation overrides), and values that are source classes
     * (have annotations to use for augmentation).
     * Annotations from source classes (and their supertypes)
     * will <b>override</b>
     * annotations that target classes (and their super-types) have.
     *
     * @since 2.5
     */
    public ObjectMapper setMixIns(Map<Class<?>, Class<?>> sourceMixins)
    {
        _mixInAnnotations.clear();
        if (sourceMixins != null && sourceMixins.size() > 0) {
            for (Map.Entry<Class<?>,Class<?>> en : sourceMixins.entrySet()) {
                _mixInAnnotations.put(new ClassKey(en.getKey()), en.getValue());
            }
        }
        return this;
    }

    /**
<<<<<<< HEAD
     * @deprecated Since 2.5: replaced by a fluent form of the method; {@link #setMixIns(Class, Class)}.
     */
    public void setMixInAnnotations(Map<Class<?>, Class<?>> sourceMixins) {
        setMixIns(sourceMixins);
    }

    /**
     * @deprecated Since 2.5: replaced by a fluent form of the method; {@link #addMixIn(Class, Class)}.
     */
    @Deprecated
    public final void addMixInAnnotations(Class<?> target, Class<?> mixinSource) {
        addMixIn(target, mixinSource);
=======
     * Method to use for adding mix-in annotations to use for augmenting
     * specified class or interface. All annotations from
     * <code>mixinSource</code> are taken to override annotations
     * that <code>target</code> (or its supertypes) has.
     *
     * @param target Class (or interface) whose annotations to effectively override
     * @param mixinSource Class (or interface) whose annotations are to
     *   be "added" to target's annotations, overriding as necessary
     */
    public final void addMixInAnnotations(Class<?> target, Class<?> mixinSource)
    {
        _mixInAnnotations.put(new ClassKey(target), mixinSource);
>>>>>>> c271fbc4
    }

    /**
     * Method to use for adding mix-in annotations to use for augmenting
     * specified class or interface. All annotations from
     * <code>mixinSource</code> are taken to override annotations
     * that <code>target</code> (or its supertypes) has.
     *
     * @param target Class (or interface) whose annotations to effectively override
     * @param mixinSource Class (or interface) whose annotations are to
     *   be "added" to target's annotations, overriding as necessary
     *
     * @since 2.5
     */
    public ObjectMapper addMixIn(Class<?> target, Class<?> mixinSource)
    {
        _mixInAnnotations.put(new ClassKey(target), mixinSource);
        return this;
    }

    public Class<?> findMixInClassFor(Class<?> cls) {
        return (_mixInAnnotations == null) ? null : _mixInAnnotations.get(new ClassKey(cls));
    }

    public int mixInCount() {
        return (_mixInAnnotations == null) ? 0 : _mixInAnnotations.size();
    }
    
    /*
    /**********************************************************
    /* Configuration, introspection
    /**********************************************************
     */

    /**
     * Method for accessing currently configured visibility checker;
     * object used for determining whether given property element
     * (method, field, constructor) can be auto-detected or not.
     */
    public VisibilityChecker<?> getVisibilityChecker() {
        return _serializationConfig.getDefaultVisibilityChecker();
    }

    /**
     * Method for setting currently configured visibility checker;
     * object used for determining whether given property element
     * (method, field, constructor) can be auto-detected or not.
     * This default checker is used if no per-class overrides
     * are defined.
     */    
    public void setVisibilityChecker(VisibilityChecker<?> vc) {
        _deserializationConfig = _deserializationConfig.with(vc);
        _serializationConfig = _serializationConfig.with(vc);
    }

    /**
     * Convenience method that allows changing configuration for
     * underlying {@link VisibilityChecker}s, to change details of what kinds of
     * properties are auto-detected.
     * Basically short cut for doing:
     *<pre>
     *  mapper.setVisibilityChecker(
     *     mapper.getVisibilityChecker().withVisibility(forMethod, visibility)
     *  );
     *</pre>
     * one common use case would be to do:
     *<pre>
     *  mapper.setVisibility(JsonMethod.FIELD, Visibility.ANY);
     *</pre>
     * which would make all member fields serializable without further annotations,
     * instead of just public fields (default setting).
     * 
     * @param forMethod Type of property descriptor affected (field, getter/isGetter,
     *     setter, creator)
     * @param visibility Minimum visibility to require for the property descriptors of type
     * 
     * @return Modified mapper instance (that is, "this"), to allow chaining
     *    of configuration calls
     */
    public ObjectMapper setVisibility(PropertyAccessor forMethod, JsonAutoDetect.Visibility visibility)
    {
        _deserializationConfig = _deserializationConfig.withVisibility(forMethod, visibility);
        _serializationConfig = _serializationConfig.withVisibility(forMethod, visibility);
        return this;
    }
    
    /**
     * Method for accessing subtype resolver in use.
     */
    public SubtypeResolver getSubtypeResolver() {
        return _subtypeResolver;
    }

    /**
     * Method for setting custom subtype resolver to use.
     */
    public ObjectMapper setSubtypeResolver(SubtypeResolver str) {
        _subtypeResolver = str;
        _deserializationConfig = _deserializationConfig.with(str);
        _serializationConfig = _serializationConfig.with(str);
        return this;
    }

    /**
     * Method for changing {@link AnnotationIntrospector} used by this
     * mapper instance for both serialization and deserialization
     */
    public ObjectMapper setAnnotationIntrospector(AnnotationIntrospector ai) {
        _serializationConfig = _serializationConfig.with(ai);
        _deserializationConfig = _deserializationConfig.with(ai);
        return this;
    }

    /**
     * Method for changing {@link AnnotationIntrospector} instances used
     * by this mapper instance for serialization and deserialization,
     * specifying them separately so that different introspection can be
     * used for different aspects
     * 
     * @since 2.1
     * 
     * @param serializerAI {@link AnnotationIntrospector} to use for configuring
     *    serialization
     * @param deserializerAI {@link AnnotationIntrospector} to use for configuring
     *    deserialization
     */
    public ObjectMapper setAnnotationIntrospectors(AnnotationIntrospector serializerAI,
            AnnotationIntrospector deserializerAI) {
        _serializationConfig = _serializationConfig.with(serializerAI);
        _deserializationConfig = _deserializationConfig.with(deserializerAI);
        return this;
    }
    
    /**
     * Method for setting custom property naming strategy to use.
     */
    public ObjectMapper setPropertyNamingStrategy(PropertyNamingStrategy s) {
        _serializationConfig = _serializationConfig.with(s);
        _deserializationConfig = _deserializationConfig.with(s);
        return this;
    }

    /**
     * @since 2.5
     */
    public PropertyNamingStrategy getPropertyNamingStrategy() {
        // arbitrary choice but let's do:
        return _serializationConfig.getPropertyNamingStrategy();
    }
    
    /**
     * Method for setting defalt POJO property inclusion strategy for serialization.
     */
    public ObjectMapper setSerializationInclusion(JsonInclude.Include incl) {
        _serializationConfig = _serializationConfig.withSerializationInclusion(incl);
        return this;
    }
    
    /*
    /**********************************************************
    /* Type information configuration (1.5+)
    /**********************************************************
     */

    /**
     * Convenience method that is equivalent to calling
     *<pre>
     *  enableObjectTyping(DefaultTyping.OBJECT_AND_NON_CONCRETE);
     *</pre>
     */
    public ObjectMapper enableDefaultTyping() {
        return enableDefaultTyping(DefaultTyping.OBJECT_AND_NON_CONCRETE);
    }

    /**
     * Convenience method that is equivalent to calling
     *<pre>
     *  enableObjectTyping(dti, JsonTypeInfo.As.WRAPPER_ARRAY);
     *</pre>
     */
    public ObjectMapper enableDefaultTyping(DefaultTyping dti) {
        return enableDefaultTyping(dti, JsonTypeInfo.As.WRAPPER_ARRAY);
    }

    /**
     * Method for enabling automatic inclusion of type information, needed
     * for proper deserialization of polymorphic types (unless types
     * have been annotated with {@link com.fasterxml.jackson.annotation.JsonTypeInfo}).
     *<P>
     * NOTE: use of <code>JsonTypeInfo.As#EXTERNAL_PROPERTY</code> <b>NOT SUPPORTED</b>;
     * and attempts of do so will throw an {@link IllegalArgumentException} to make
     * this limitation explicit.
     * 
     * @param applicability Defines kinds of types for which additional type information
     *    is added; see {@link DefaultTyping} for more information.
     */
    public ObjectMapper enableDefaultTyping(DefaultTyping applicability, JsonTypeInfo.As includeAs)
    {
        /* 18-Sep-2014, tatu: Let's add explicit check to ensure no one tries to
         *   use "As.EXTERNAL_PROPERTY", since that will not work.
         */
        if (includeAs == JsonTypeInfo.As.EXTERNAL_PROPERTY) {
            throw new IllegalArgumentException("Can not use includeAs of "+includeAs);
        }
        
        TypeResolverBuilder<?> typer = new DefaultTypeResolverBuilder(applicability);
        // we'll always use full class name, when using defaulting
        typer = typer.init(JsonTypeInfo.Id.CLASS, null);
        typer = typer.inclusion(includeAs);
        return setDefaultTyping(typer);
    }

    /**
     * Method for enabling automatic inclusion of type information -- needed
     * for proper deserialization of polymorphic types (unless types
     * have been annotated with {@link com.fasterxml.jackson.annotation.JsonTypeInfo}) --
     * using "As.PROPERTY" inclusion mechanism and specified property name
     * to use for inclusion (default being "@class" since default type information
     * always uses class name as type identifier)
     */
    public ObjectMapper enableDefaultTypingAsProperty(DefaultTyping applicability, String propertyName)
    {
        TypeResolverBuilder<?> typer = new DefaultTypeResolverBuilder(applicability);
        // we'll always use full class name, when using defaulting
        typer = typer.init(JsonTypeInfo.Id.CLASS, null);
        typer = typer.inclusion(JsonTypeInfo.As.PROPERTY);
        typer = typer.typeProperty(propertyName);
        return setDefaultTyping(typer);
    }
    
    /**
     * Method for disabling automatic inclusion of type information; if so, only
     * explicitly annotated types (ones with
     * {@link com.fasterxml.jackson.annotation.JsonTypeInfo}) will have
     * additional embedded type information.
     */
    public ObjectMapper disableDefaultTyping() {
        return setDefaultTyping(null);
    }

    /**
     * Method for enabling automatic inclusion of type information, using
     * specified handler object for determining which types this affects,
     * as well as details of how information is embedded.
     * 
     * @param typer Type information inclusion handler
     */
    public ObjectMapper setDefaultTyping(TypeResolverBuilder<?> typer) {
        _deserializationConfig = _deserializationConfig.with(typer);
        _serializationConfig = _serializationConfig.with(typer);
        return this;
    }

    /**
     * Method for registering specified class as a subtype, so that
     * typename-based resolution can link supertypes to subtypes
     * (as an alternative to using annotations).
     * Type for given class is determined from appropriate annotation;
     * or if missing, default name (unqualified class name)
     */
    public void registerSubtypes(Class<?>... classes) {
        getSubtypeResolver().registerSubtypes(classes);
    }

    /**
     * Method for registering specified class as a subtype, so that
     * typename-based resolution can link supertypes to subtypes
     * (as an alternative to using annotations).
     * Name may be provided as part of argument, but if not will
     * be based on annotations or use default name (unqualified
     * class name).
     */
    public void registerSubtypes(NamedType... types) {
        getSubtypeResolver().registerSubtypes(types);
    }

    /*
    /**********************************************************
    /* Configuration, basic type handling
    /**********************************************************
     */

    /**
     * Accessor for getting currently configured {@link TypeFactory} instance.
     */
    public TypeFactory getTypeFactory() {
        return _typeFactory;
    }

    /**
     * Method that can be used to override {@link TypeFactory} instance
     * used by this mapper.
     *<p>
     * Note: will also set {@link TypeFactory} that deserialization and
     * serialization config objects use.
     */
    public ObjectMapper setTypeFactory(TypeFactory f)
    {
        _typeFactory = f;
        _deserializationConfig = _deserializationConfig.with(f);
        _serializationConfig = _serializationConfig.with(f);
        return this;
    }
    
    /**
     * Convenience method for constructing {@link JavaType} out of given
     * type (typically <code>java.lang.Class</code>), but without explicit
     * context.
     */
    public JavaType constructType(Type t) {
        return _typeFactory.constructType(t);
    }
    
    /*
    /**********************************************************
    /* Configuration, deserialization
    /**********************************************************
     */
    
    /**
     * Method for specifying {@link JsonNodeFactory} to use for
     * constructing root level tree nodes (via method
     * {@link #createObjectNode}
     */
    public ObjectMapper setNodeFactory(JsonNodeFactory f) {
        _deserializationConfig = _deserializationConfig.with(f);
        return this;
    }

    /**
     * Method for adding specified {@link DeserializationProblemHandler}
     * to be used for handling specific problems during deserialization.
     */
    public ObjectMapper addHandler(DeserializationProblemHandler h) {
        _deserializationConfig = _deserializationConfig.withHandler(h);
        return this;
    }

    /**
     * Method for removing all registered {@link DeserializationProblemHandler}s
     * instances from this mapper.
     */
    public ObjectMapper clearProblemHandlers() {
        _deserializationConfig = _deserializationConfig.withNoProblemHandlers();
        return this;
    }

    /**
     * Method that allows overriding of the underlying {@link DeserializationConfig}
     * object.
     * It is added as a fallback method that may be used if no other configuration
     * modifier method works: it should not be used if there are alternatives,
     * and its use is generally discouraged.
     *<p>
     * <b>NOTE</b>: only use this method if you know what you are doing -- it allows
     * by-passing some of checks applied to other configuration methods.
     * Also keep in mind that as with all configuration of {@link ObjectMapper},
     * this is only thread-safe if done before calling any deserialization methods.
     * 
     * @since 2.4
     */
    public ObjectMapper setConfig(DeserializationConfig config) {
    	_deserializationConfig = config;
    	return this;
    }
    
    /*
    /**********************************************************
    /* Configuration, serialization
    /**********************************************************
     */

    /**
     * Convenience method that is equivalent to:
     *<pre>
     *  mapper.setFilters(mapper.getSerializationConfig().withFilters(filterProvider));
     *</pre>
     *<p>
     * Note that usually it is better to use method {@link #writer(FilterProvider)};
     * however, sometimes
     * this method is more convenient. For example, some frameworks only allow configuring
     * of ObjectMapper instances and not ObjectWriters.
     */
    public void setFilters(FilterProvider filterProvider) {
        _serializationConfig = _serializationConfig.withFilters(filterProvider);
    }

    /**
     * Method that will configure default {@link Base64Variant} that
     * <code>byte[]</code> serializers and deserializers will use.
     * 
     * @param v Base64 variant to use
     * 
     * @return This mapper, for convenience to allow chaining
     * 
     * @since 2.1
     */
    public ObjectMapper setBase64Variant(Base64Variant v) {
        _serializationConfig = _serializationConfig.with(v);
        _deserializationConfig = _deserializationConfig.with(v);
        return this;
    }

    /**
     * Method that allows overriding of the underlying {@link SerializationConfig}
     * object, which contains serialization-specific configuration settings.
     * It is added as a fallback method that may be used if no other configuration
     * modifier method works: it should not be used if there are alternatives,
     * and its use is generally discouraged.
     *<p>
     * <b>NOTE</b>: only use this method if you know what you are doing -- it allows
     * by-passing some of checks applied to other configuration methods.
     * Also keep in mind that as with all configuration of {@link ObjectMapper},
     * this is only thread-safe if done before calling any serialization methods.
     * 
     * @since 2.4
     */
    public ObjectMapper setConfig(SerializationConfig config) {
    	_serializationConfig = config;
    	return this;
    }
    
    /*
    /**********************************************************
    /* Configuration, other
    /**********************************************************
     */

    /**
     * Method that can be used to get hold of {@link JsonFactory} that this
     * mapper uses if it needs to construct {@link JsonParser}s
     * and/or {@link JsonGenerator}s.
     *
     * @return {@link JsonFactory} that this mapper uses when it needs to
     *   construct Json parser and generators
     */
    @Override
    public JsonFactory getFactory() { return _jsonFactory; }
    
    /**
     * @deprecated Since 2.1: Use {@link #getFactory} instead
     */
    @Deprecated
    @Override
    public JsonFactory getJsonFactory() { return getFactory(); }

    /**
     * Method for configuring the default {@link DateFormat} to use when serializing time
     * values as Strings, and deserializing from JSON Strings.
     * This is preferably to directly modifying {@link SerializationConfig} and
     * {@link DeserializationConfig} instances.
     * If you need per-request configuration, use {@link #writer(DateFormat)} to
     * create properly configured {@link ObjectWriter} and use that; this because
     * {@link ObjectWriter}s are thread-safe whereas ObjectMapper itself is only
     * thread-safe when configuring methods (such as this one) are NOT called.
     */
    public ObjectMapper setDateFormat(DateFormat dateFormat)
    {
        _deserializationConfig = _deserializationConfig.with(dateFormat);
        _serializationConfig = _serializationConfig.with(dateFormat);
        return this;
    }

    /**
     * @since 2.5
     */
    public DateFormat getDateFormat() {
        // arbitrary choice but let's do:
        return _serializationConfig.getDateFormat();
    }
    
    /**
     * Method for configuring {@link HandlerInstantiator} to use for creating
     * instances of handlers (such as serializers, deserializers, type and type
     * id resolvers), given a class.
     *
     * @param hi Instantiator to use; if null, use the default implementation
     */
    public Object setHandlerInstantiator(HandlerInstantiator hi)
    {
        _deserializationConfig = _deserializationConfig.with(hi);
        _serializationConfig = _serializationConfig.with(hi);
        return this;
    }
    
    /**
     * Method for configuring {@link InjectableValues} which used to find
     * values to inject.
     */
    public ObjectMapper setInjectableValues(InjectableValues injectableValues) {
        _injectableValues = injectableValues;
        return this;
    }
    
    /**
     * Method for overriding default locale to use for formatting.
     * Default value used is {@link Locale#getDefault()}.
     */
    public ObjectMapper setLocale(Locale l) {
        _deserializationConfig = _deserializationConfig.with(l);
        _serializationConfig = _serializationConfig.with(l);
        return this;
    }

    /**
     * Method for overriding default TimeZone to use for formatting.
     * Default value used is UTC (NOT local timezone).
     */
    public ObjectMapper setTimeZone(TimeZone tz) {
        _deserializationConfig = _deserializationConfig.with(tz);
        _serializationConfig = _serializationConfig.with(tz);
        return this;
    }
    
    /*
    /**********************************************************
    /* Configuration, simple features
    /**********************************************************
     */

    /**
     * Method for changing state of an on/off mapper feature for
     * this mapper instance.
     */
    public ObjectMapper configure(MapperFeature f, boolean state) {
        _serializationConfig = state ?
                _serializationConfig.with(f) : _serializationConfig.without(f);
        _deserializationConfig = state ?
                _deserializationConfig.with(f) : _deserializationConfig.without(f);
        return this;
    }
    
    /**
     * Method for changing state of an on/off serialization feature for
     * this object mapper.
     */
    public ObjectMapper configure(SerializationFeature f, boolean state) {
        _serializationConfig = state ?
                _serializationConfig.with(f) : _serializationConfig.without(f);
        return this;
    }

    /**
     * Method for changing state of an on/off deserialization feature for
     * this object mapper.
     */
    public ObjectMapper configure(DeserializationFeature f, boolean state) {
        _deserializationConfig = state ?
                _deserializationConfig.with(f) : _deserializationConfig.without(f);
        return this;
    }

    /**
     * Method for changing state of an on/off {@link JsonParser} feature for
     * {@link JsonFactory} instance this object mapper uses.
     *<p>
     * This is method is basically a shortcut method for calling
     * {@link JsonFactory#enable} on the shared
     * {@link JsonFactory} this mapper uses (which is accessible
     * using {@link #getJsonFactory}).
     */
    public ObjectMapper configure(JsonParser.Feature f, boolean state) {
        _jsonFactory.configure(f, state);
        return this;
    }

    /**
     * Method for changing state of an on/off {@link JsonGenerator} feature for
     * {@link JsonFactory} instance this object mapper uses.
     *<p>
     * This is method is basically a shortcut method for calling
     * {@link JsonFactory#enable} on the shared
     * {@link JsonFactory} this mapper uses (which is accessible
     * using {@link #getJsonFactory}).
     */
    public ObjectMapper configure(JsonGenerator.Feature f, boolean state) {
        _jsonFactory.configure(f, state);
        return this;
    }

    /**
     * Method for enabling specified {@link MapperConfig} features.
     * Modifies and returns this instance; no new object is created.
     */
    public ObjectMapper enable(MapperFeature... f) {
        _deserializationConfig = _deserializationConfig.with(f);
        _serializationConfig = _serializationConfig.with(f);
        return this;
    }

    /**
     * Method for enabling specified {@link DeserializationConfig} features.
     * Modifies and returns this instance; no new object is created.
     */
    public ObjectMapper disable(MapperFeature... f) {
        _deserializationConfig = _deserializationConfig.without(f);
        _serializationConfig = _serializationConfig.without(f);
        return this;
    }
    
    /**
     * Method for enabling specified {@link DeserializationConfig} features.
     * Modifies and returns this instance; no new object is created.
     */
    public ObjectMapper enable(DeserializationFeature feature) {
        _deserializationConfig = _deserializationConfig.with(feature);
        return this;
    }

    /**
     * Method for enabling specified {@link DeserializationConfig} features.
     * Modifies and returns this instance; no new object is created.
     */
    public ObjectMapper enable(DeserializationFeature first,
            DeserializationFeature... f) {
        _deserializationConfig = _deserializationConfig.with(first, f);
        return this;
    }
    
    /**
     * Method for enabling specified {@link DeserializationConfig} features.
     * Modifies and returns this instance; no new object is created.
     */
    public ObjectMapper disable(DeserializationFeature feature) {
        _deserializationConfig = _deserializationConfig.without(feature);
        return this;
    }

    /**
     * Method for enabling specified {@link DeserializationConfig} features.
     * Modifies and returns this instance; no new object is created.
     */
    public ObjectMapper disable(DeserializationFeature first,
            DeserializationFeature... f) {
        _deserializationConfig = _deserializationConfig.without(first, f);
        return this;
    }
    
    /**
     * Method for enabling specified {@link DeserializationConfig} feature.
     * Modifies and returns this instance; no new object is created.
     */
    public ObjectMapper enable(SerializationFeature f) {
        _serializationConfig = _serializationConfig.with(f);
        return this;
    }

    /**
     * Method for enabling specified {@link DeserializationConfig} features.
     * Modifies and returns this instance; no new object is created.
     */
    public ObjectMapper enable(SerializationFeature first,
            SerializationFeature... f) {
        _serializationConfig = _serializationConfig.with(first, f);
        return this;
    }
    
    /**
     * Method for enabling specified {@link DeserializationConfig} features.
     * Modifies and returns this instance; no new object is created.
     */
    public ObjectMapper disable(SerializationFeature f) {
        _serializationConfig = _serializationConfig.without(f);
        return this;
    }

    /**
     * Method for enabling specified {@link DeserializationConfig} features.
     * Modifies and returns this instance; no new object is created.
     */
    public ObjectMapper disable(SerializationFeature first,
            SerializationFeature... f) {
        _serializationConfig = _serializationConfig.without(first, f);
        return this;
    }

    /**
     * Method for checking whether given Mapper
     * feature is enabled.
     */
    public boolean isEnabled(MapperFeature f) {
        // ok to use either one, should be kept in sync
        return _serializationConfig.isEnabled(f);
    }

    /**
     * Method for checking whether given serialization-specific
     * feature is enabled.
     */
    public boolean isEnabled(SerializationFeature f) {
        return _serializationConfig.isEnabled(f);
    }
    
    /**
     * Method for checking whether given deserialization-specific
     * feature is enabled.
     */
    public boolean isEnabled(DeserializationFeature f) {
        return _deserializationConfig.isEnabled(f);
    }

    /**
     * Convenience method, equivalent to:
     *<pre>
     *  getJsonFactory().isEnabled(f);
     *</pre>
     */
    public boolean isEnabled(JsonFactory.Feature f) {
        return _jsonFactory.isEnabled(f);
    }

    /**
     * Convenience method, equivalent to:
     *<pre>
     *  getJsonFactory().isEnabled(f);
     *</pre>
     */
    public boolean isEnabled(JsonParser.Feature f) {
        return _jsonFactory.isEnabled(f);
    }
    
    /**
     * Convenience method, equivalent to:
     *<pre>
     *  getJsonFactory().isEnabled(f);
     *</pre>
     */
    public boolean isEnabled(JsonGenerator.Feature f) {
        return _jsonFactory.isEnabled(f);
    }
    
    /**
     * Method that can be used to get hold of {@link JsonNodeFactory}
     * that this mapper will use when directly constructing
     * root {@link JsonNode} instances for Trees.
     *<p>
     * Note: this is just a shortcut for calling
     *<pre>
     *   getDeserializationConfig().getNodeFactory()
     *</pre>
     */
    public JsonNodeFactory getNodeFactory() {
        return _deserializationConfig.getNodeFactory();
    }

    /*
    /**********************************************************
    /* Public API (from ObjectCodec): deserialization
    /* (mapping from JSON to Java types);
    /* main methods
    /**********************************************************
     */

    /**
     * Method to deserialize JSON content into a non-container
     * type (it can be an array type, however): typically a bean, array
     * or a wrapper type (like {@link java.lang.Boolean}).
     *<p>
     * Note: this method should NOT be used if the result type is a
     * container ({@link java.util.Collection} or {@link java.util.Map}.
     * The reason is that due to type erasure, key and value types
     * can not be introspected when using this method.
     */
    @Override
    @SuppressWarnings("unchecked")
    public <T> T readValue(JsonParser jp, Class<T> valueType)
        throws IOException, JsonParseException, JsonMappingException
    {
        return (T) _readValue(getDeserializationConfig(), jp, _typeFactory.constructType(valueType));
    } 

    /**
     * Method to deserialize JSON content into a Java type, reference
     * to which is passed as argument. Type is passed using so-called
     * "super type token" (see )
     * and specifically needs to be used if the root type is a 
     * parameterized (generic) container type.
     */
    @Override
    @SuppressWarnings("unchecked")
    public <T> T readValue(JsonParser jp, TypeReference<?> valueTypeRef)
        throws IOException, JsonParseException, JsonMappingException
    {
        return (T) _readValue(getDeserializationConfig(), jp, _typeFactory.constructType(valueTypeRef));
    }

    /**
     * Method to deserialize JSON content into a Java type, reference
     * to which is passed as argument. Type is passed using 
     * Jackson specific type; instance of which can be constructed using
     * {@link TypeFactory}.
     */
    @Override
    @SuppressWarnings("unchecked")
    public final <T> T readValue(JsonParser jp, ResolvedType valueType)
        throws IOException, JsonParseException, JsonMappingException
    {
        return (T) _readValue(getDeserializationConfig(), jp, (JavaType) valueType);
    }

    /**
     * Type-safe overloaded method, basically alias for {@link #readValue(JsonParser, ResolvedType)}.
     */
    @SuppressWarnings("unchecked")
    public <T> T readValue(JsonParser jp, JavaType valueType)
        throws IOException, JsonParseException, JsonMappingException
    {
        return (T) _readValue(getDeserializationConfig(), jp, valueType);
    }
    
    /**
     * Method to deserialize JSON content as tree expressed
     * using set of {@link JsonNode} instances. Returns
     * root of the resulting tree (where root can consist
     * of just a single node if the current event is a
     * value event, not container).
     */
    @Override
    public <T extends TreeNode> T readTree(JsonParser jp)
        throws IOException, JsonProcessingException
    {
        /* 02-Mar-2009, tatu: One twist; deserialization provider
         *   will map JSON null straight into Java null. But what
         *   we want to return is the "null node" instead.
         */
        /* 05-Aug-2011, tatu: Also, must check for EOF here before
         *   calling readValue(), since that'll choke on it otherwise
         */
        DeserializationConfig cfg = getDeserializationConfig();
        JsonToken t = jp.getCurrentToken();
        if (t == null) {
            t = jp.nextToken();
            if (t == null) {
                return null;
            }
        }
        JsonNode n = (JsonNode) _readValue(cfg, jp, JSON_NODE_TYPE);
        if (n == null) {
            n = getNodeFactory().nullNode();
        }
        @SuppressWarnings("unchecked")
        T result = (T) n;
        return result;
    }

    /**
     * Method for reading sequence of Objects from parser stream.
     * Sequence can be either root-level "unwrapped" sequence (without surrounding
     * JSON array), or a sequence contained in a JSON Array.
     * In either case {@link JsonParser} must point to the first token of
     * the first element, OR not point to any token (in which case it is advanced
     * to the next token). This means, specifically, that for wrapped sequences,
     * parser MUST NOT point to the surrounding <code>START_ARRAY</code> but rather
     * to the token following it.
     *<p>
     * Note that {@link ObjectReader} has more complete set of variants.
     */
    @Override
    public <T> MappingIterator<T> readValues(JsonParser jp, ResolvedType valueType)
        throws IOException, JsonProcessingException
    {
        return readValues(jp, (JavaType) valueType);
    }

    /**
     * Type-safe overloaded method, basically alias for {@link #readValues(JsonParser, ResolvedType)}.
     */
    public <T> MappingIterator<T> readValues(JsonParser jp, JavaType valueType)
            throws IOException, JsonProcessingException
    {
        DeserializationConfig config = getDeserializationConfig();
        DeserializationContext ctxt = createDeserializationContext(jp, config);
        JsonDeserializer<?> deser = _findRootDeserializer(ctxt, valueType);
        // false -> do NOT close JsonParser (since caller passed it)
        return new MappingIterator<T>(valueType, jp, ctxt, deser,
                false, null);
    }

    /**
     * Type-safe overloaded method, basically alias for {@link #readValues(JsonParser, ResolvedType)}.
     */
    @Override
    public <T> MappingIterator<T> readValues(JsonParser jp, Class<T> valueType)
        throws IOException, JsonProcessingException
    {
        return readValues(jp, _typeFactory.constructType(valueType));
    }

    /**
     * Method for reading sequence of Objects from parser stream.
     */
    @Override
    public <T> MappingIterator<T> readValues(JsonParser jp, TypeReference<?> valueTypeRef)
        throws IOException, JsonProcessingException
    {
        return readValues(jp, _typeFactory.constructType(valueTypeRef));
    }
    
    /*
    /**********************************************************
    /* Public API not included in ObjectCodec: deserialization
    /* (mapping from JSON to Java types)
    /**********************************************************
     */

    /**
     * Method to deserialize JSON content as tree expressed
     * using set of {@link JsonNode} instances.
     * Returns root of the resulting tree (where root can consist
     * of just a single node if the current event is a
     * value event, not container).
     *
     * @param in Input stream used to read JSON content
     *   for building the JSON tree.
     */
    public JsonNode readTree(InputStream in)
        throws IOException, JsonProcessingException
    {
        JsonNode n = (JsonNode) _readMapAndClose(_jsonFactory.createParser(in), JSON_NODE_TYPE);
        return (n == null) ? NullNode.instance : n;
    }

    /**
     * Method to deserialize JSON content as tree expressed
     * using set of {@link JsonNode} instances.
     * Returns root of the resulting tree (where root can consist
     * of just a single node if the current event is a
     * value event, not container).
     *
     * @param r Reader used to read JSON content
     *   for building the JSON tree.
     */
    public JsonNode readTree(Reader r)
        throws IOException, JsonProcessingException
    {
        JsonNode n = (JsonNode) _readMapAndClose(_jsonFactory.createParser(r), JSON_NODE_TYPE);
        return (n == null) ? NullNode.instance : n;
    }

    /**
     * Method to deserialize JSON content as tree expressed using set of {@link JsonNode} instances.
     * Returns root of the resulting tree (where root can consist of just a single node if the current
     * event is a value event, not container).
     *
     * @param content JSON content to parse to build the JSON tree.
     */
    public JsonNode readTree(String content)
        throws IOException, JsonProcessingException
    {
        JsonNode n = (JsonNode) _readMapAndClose(_jsonFactory.createParser(content), JSON_NODE_TYPE);
        return (n == null) ? NullNode.instance : n;
    }

    /**
     * Method to deserialize JSON content as tree expressed using set of {@link JsonNode} instances.
     * Returns root of the resulting tree (where root can consist of just a single node if the current
     * event is a value event, not container).
     *
     * @param content JSON content to parse to build the JSON tree.
     */
    public JsonNode readTree(byte[] content)
        throws IOException, JsonProcessingException
    {
        JsonNode n = (JsonNode) _readMapAndClose(_jsonFactory.createParser(content), JSON_NODE_TYPE);
        return (n == null) ? NullNode.instance : n;
    }
    
    /**
     * Method to deserialize JSON content as tree expressed using set of {@link JsonNode} instances.
     * Returns root of the resulting tree (where root can consist of just a single node if the current
     * event is a value event, not container).
     *
     * @param file File of which contents to parse as JSON for building a tree instance
     */
    public JsonNode readTree(File file)
        throws IOException, JsonProcessingException
    {
        JsonNode n = (JsonNode) _readMapAndClose(_jsonFactory.createParser(file), JSON_NODE_TYPE);
        return (n == null) ? NullNode.instance : n;
    }

    /**
     * Method to deserialize JSON content as tree expressed using set of {@link JsonNode} instances.
     * Returns root of the resulting tree (where root can consist of just a single node if the current
     * event is a value event, not container).
     *
     * @param source URL to use for fetching contents to parse as JSON for building a tree instance
     */
    public JsonNode readTree(URL source)
        throws IOException, JsonProcessingException
    {
        JsonNode n = (JsonNode) _readMapAndClose(_jsonFactory.createParser(source), JSON_NODE_TYPE);
        return (n == null) ? NullNode.instance : n;
    }

    /*
    /**********************************************************
    /* Public API (from ObjectCodec): serialization
    /* (mapping from Java types to Json)
    /**********************************************************
     */

    /**
     * Method that can be used to serialize any Java value as
     * JSON output, using provided {@link JsonGenerator}.
     */
    @Override
    public void writeValue(JsonGenerator jgen, Object value)
        throws IOException, JsonGenerationException, JsonMappingException
    {
        SerializationConfig config = getSerializationConfig();
        // 10-Aug-2012, tatu: as per [Issue#12], must handle indentation:
        if (config.isEnabled(SerializationFeature.INDENT_OUTPUT)) {
            jgen.useDefaultPrettyPrinter();
        }
        if (config.isEnabled(SerializationFeature.CLOSE_CLOSEABLE) && (value instanceof Closeable)) {
            _writeCloseableValue(jgen, value, config);
        } else {
            _serializerProvider(config).serializeValue(jgen, value);
            if (config.isEnabled(SerializationFeature.FLUSH_AFTER_WRITE_VALUE)) {
                jgen.flush();
            }
        }
    }

    /*
    /**********************************************************
    /* Public API (from TreeCodec via ObjectCodec): Tree Model support
    /**********************************************************
     */

    @Override
    public void writeTree(JsonGenerator jgen, TreeNode rootNode)
        throws IOException, JsonProcessingException
    {
        SerializationConfig config = getSerializationConfig();
        _serializerProvider(config).serializeValue(jgen, rootNode);
        if (config.isEnabled(SerializationFeature.FLUSH_AFTER_WRITE_VALUE)) {
            jgen.flush();
        }
    }
    
    /**
     * Method to serialize given JSON Tree, using generator
     * provided.
     */
    public void writeTree(JsonGenerator jgen, JsonNode rootNode)
        throws IOException, JsonProcessingException
    {
        SerializationConfig config = getSerializationConfig();
        _serializerProvider(config).serializeValue(jgen, rootNode);
        if (config.isEnabled(SerializationFeature.FLUSH_AFTER_WRITE_VALUE)) {
            jgen.flush();
        }
    }
    
    /**
     *<p>
     * Note: return type is co-variant, as basic ObjectCodec
     * abstraction can not refer to concrete node types (as it's
     * part of core package, whereas impls are part of mapper
     * package)
     */
    @Override    
    public ObjectNode createObjectNode() {
        return _deserializationConfig.getNodeFactory().objectNode();
    }

    /**
     *<p>
     * Note: return type is co-variant, as basic ObjectCodec
     * abstraction can not refer to concrete node types (as it's
     * part of core package, whereas impls are part of mapper
     * package)
     */
    @Override
    public ArrayNode createArrayNode() {
        return _deserializationConfig.getNodeFactory().arrayNode();
    }

    /**
     * Method for constructing a {@link JsonParser} out of JSON tree
     * representation.
     * 
     * @param n Root node of the tree that resulting parser will read from
     */
    @Override
    public JsonParser treeAsTokens(TreeNode n) {
        return new TreeTraversingParser((JsonNode) n, this);
    }

    /**
     * Convenience conversion method that will bind data given JSON tree
     * contains into specific value (usually bean) type.
     *<p>
     * Functionally equivalent to:
     *<pre>
     *   objectMapper.convertValue(n, valueClass);
     *</pre>
     */
    @SuppressWarnings("unchecked")
    @Override
    public <T> T treeToValue(TreeNode n, Class<T> valueType)
        throws JsonProcessingException
    {
        try {
            // [Issue-11]: Simple cast when we just want to cast to, say, ObjectNode
            // ... one caveat; while everything is Object.class, let's not take shortcut
            if (valueType != Object.class && valueType.isAssignableFrom(n.getClass())) {
                return (T) n;
            }
            return readValue(treeAsTokens(n), valueType);
        } catch (JsonProcessingException e) {
            throw e;
        } catch (IOException e) { // should not occur, no real i/o...
            throw new IllegalArgumentException(e.getMessage(), e);
        }
    }

    /**
     * Reverse of {@link #treeToValue}; given a value (usually bean), will
     * construct equivalent JSON Tree representation. Functionally similar
     * to serializing value into JSON and parsing JSON as tree, but
     * more efficient.
     *<p>
     * NOTE: one known difference from actual serialization is that so-called
     * "raw values" are not supported -- since they are opaque sequence of
     * bytes to include (which may or may not be supported by the backend)
     * they can not be converted using this method. It may be possible to
     * support conversions using full serialization, if raw values must be
     * preserved.
     * 
     * @param <T> Actual node type; usually either basic {@link JsonNode} or
     *  {@link com.fasterxml.jackson.databind.node.ObjectNode}
     * @param fromValue Bean value to convert
     * @return Root node of the resulting JSON tree
     */
    @SuppressWarnings({ "unchecked", "resource" })
    public <T extends JsonNode> T valueToTree(Object fromValue)
        throws IllegalArgumentException
    {
        if (fromValue == null) return null;
        TokenBuffer buf = new TokenBuffer(this, false);
        JsonNode result;
        try {
            writeValue(buf, fromValue);
            JsonParser jp = buf.asParser();
            result = readTree(jp);
            jp.close();
        } catch (IOException e) { // should not occur, no real i/o...
            throw new IllegalArgumentException(e.getMessage(), e);
        }
        return (T) result;
    } 
    
    /*
    /**********************************************************
    /* Extended Public API, accessors
    /**********************************************************
     */

    /**
     * Method that can be called to check whether mapper thinks
     * it could serialize an instance of given Class.
     * Check is done
     * by checking whether a serializer can be found for the type.
     *<p>
     * NOTE: since this method does NOT throw exceptions, but internal
     * processing may, caller usually has little information as to why
     * serialization would fail. If you want access to internal {@link Exception},
     * call {@link #canSerialize(Class, AtomicReference)} instead.
     *
     * @return True if mapper can find a serializer for instances of
     *  given class (potentially serializable), false otherwise (not
     *  serializable)
     */
    public boolean canSerialize(Class<?> type) {
        return _serializerProvider(getSerializationConfig()).hasSerializerFor(type, null);
    }

    /**
     * Method similar to {@link #canSerialize(Class)} but that can return
     * actual {@link Throwable} that was thrown when trying to construct
     * serializer: this may be useful in figuring out what the actual problem is.
     * 
     * @since 2.3
     */
    public boolean canSerialize(Class<?> type, AtomicReference<Throwable> cause) {
        return _serializerProvider(getSerializationConfig()).hasSerializerFor(type, cause);
    }
    
    /**
     * Method that can be called to check whether mapper thinks
     * it could deserialize an Object of given type.
     * Check is done by checking whether a registered deserializer can
     * be found or built for the type; if not (either by no mapping being
     * found, or through an <code>Exception</code> being thrown, false
     * is returned.
     *<p>
     * <b>NOTE</b>: in case an exception is thrown during course of trying
     * co construct matching deserializer, it will be effectively swallowed.
     * If you want access to that exception, call
     * {@link #canDeserialize(JavaType, AtomicReference)} instead.
     *
     * @return True if mapper can find a serializer for instances of
     *  given class (potentially serializable), false otherwise (not
     *  serializable)
     */
    public boolean canDeserialize(JavaType type)
    {
        return createDeserializationContext(null,
                getDeserializationConfig()).hasValueDeserializerFor(type, null);
    }

    /**
     * Method similar to {@link #canDeserialize(JavaType)} but that can return
     * actual {@link Throwable} that was thrown when trying to construct
     * serializer: this may be useful in figuring out what the actual problem is.
     * 
     * @since 2.3
     */
    public boolean canDeserialize(JavaType type, AtomicReference<Throwable> cause)
    {
        return createDeserializationContext(null,
                getDeserializationConfig()).hasValueDeserializerFor(type, cause);
    }
    
    /*
    /**********************************************************
    /* Extended Public API, deserialization,
    /* convenience methods
    /**********************************************************
     */

    @SuppressWarnings("unchecked")
    public <T> T readValue(File src, Class<T> valueType)
        throws IOException, JsonParseException, JsonMappingException
    {
        return (T) _readMapAndClose(_jsonFactory.createParser(src), _typeFactory.constructType(valueType));
    } 

    @SuppressWarnings({ "unchecked", "rawtypes" })
    public <T> T readValue(File src, TypeReference valueTypeRef)
        throws IOException, JsonParseException, JsonMappingException
    {
        return (T) _readMapAndClose(_jsonFactory.createParser(src), _typeFactory.constructType(valueTypeRef));
    } 

    @SuppressWarnings("unchecked")
    public <T> T readValue(File src, JavaType valueType)
        throws IOException, JsonParseException, JsonMappingException
    {
        return (T) _readMapAndClose(_jsonFactory.createParser(src), valueType);
    } 

    @SuppressWarnings("unchecked")
    public <T> T readValue(URL src, Class<T> valueType)
        throws IOException, JsonParseException, JsonMappingException
    {
     // !!! TODO
//    	_setupClassLoaderForDeserialization(valueType);
        return (T) _readMapAndClose(_jsonFactory.createParser(src), _typeFactory.constructType(valueType));
    } 

    @SuppressWarnings({ "unchecked", "rawtypes" })
    public <T> T readValue(URL src, TypeReference valueTypeRef)
        throws IOException, JsonParseException, JsonMappingException
    {
        return (T) _readMapAndClose(_jsonFactory.createParser(src), _typeFactory.constructType(valueTypeRef));
    } 

    @SuppressWarnings("unchecked")
    public <T> T readValue(URL src, JavaType valueType)
        throws IOException, JsonParseException, JsonMappingException
    {
        return (T) _readMapAndClose(_jsonFactory.createParser(src), valueType);
    } 

    @SuppressWarnings("unchecked")
    public <T> T readValue(String content, Class<T> valueType)
        throws IOException, JsonParseException, JsonMappingException
    {
     // !!! TODO
//    	_setupClassLoaderForDeserialization(valueType);
        return (T) _readMapAndClose(_jsonFactory.createParser(content), _typeFactory.constructType(valueType));
    } 

    @SuppressWarnings({ "unchecked", "rawtypes" })
    public <T> T readValue(String content, TypeReference valueTypeRef)
        throws IOException, JsonParseException, JsonMappingException
    {
        return (T) _readMapAndClose(_jsonFactory.createParser(content), _typeFactory.constructType(valueTypeRef));
    } 

    @SuppressWarnings("unchecked")
    public <T> T readValue(String content, JavaType valueType)
        throws IOException, JsonParseException, JsonMappingException
    {
        return (T) _readMapAndClose(_jsonFactory.createParser(content), valueType);
    } 

    @SuppressWarnings("unchecked")
    public <T> T readValue(Reader src, Class<T> valueType)
        throws IOException, JsonParseException, JsonMappingException
    {
     // !!! TODO
//    	_setupClassLoaderForDeserialization(valueType);
        return (T) _readMapAndClose(_jsonFactory.createParser(src), _typeFactory.constructType(valueType));
    } 

    @SuppressWarnings({ "unchecked", "rawtypes" })
    public <T> T readValue(Reader src, TypeReference valueTypeRef)
        throws IOException, JsonParseException, JsonMappingException
    {
        return (T) _readMapAndClose(_jsonFactory.createParser(src), _typeFactory.constructType(valueTypeRef));
    } 

    @SuppressWarnings("unchecked")
    public <T> T readValue(Reader src, JavaType valueType)
        throws IOException, JsonParseException, JsonMappingException
    {
        return (T) _readMapAndClose(_jsonFactory.createParser(src), valueType);
    } 

    @SuppressWarnings("unchecked")
    public <T> T readValue(InputStream src, Class<T> valueType)
        throws IOException, JsonParseException, JsonMappingException
    {
     // !!! TODO
//    	_setupClassLoaderForDeserialization(valueType);
        return (T) _readMapAndClose(_jsonFactory.createParser(src), _typeFactory.constructType(valueType));
    } 

    @SuppressWarnings({ "unchecked", "rawtypes" })
    public <T> T readValue(InputStream src, TypeReference valueTypeRef)
        throws IOException, JsonParseException, JsonMappingException
    {
        return (T) _readMapAndClose(_jsonFactory.createParser(src), _typeFactory.constructType(valueTypeRef));
    } 

    @SuppressWarnings("unchecked")
    public <T> T readValue(InputStream src, JavaType valueType)
        throws IOException, JsonParseException, JsonMappingException
    {
        return (T) _readMapAndClose(_jsonFactory.createParser(src), valueType);
    } 

    @SuppressWarnings("unchecked")
    public <T> T readValue(byte[] src, Class<T> valueType)
        throws IOException, JsonParseException, JsonMappingException
    {
     // !!! TODO
//      _setupClassLoaderForDeserialization(valueType);
        return (T) _readMapAndClose(_jsonFactory.createParser(src), _typeFactory.constructType(valueType));
    } 
    
    @SuppressWarnings("unchecked")
    public <T> T readValue(byte[] src, int offset, int len, 
                               Class<T> valueType)
        throws IOException, JsonParseException, JsonMappingException
    {
     // !!! TODO
//    	_setupClassLoaderForDeserialization(valueType);
        return (T) _readMapAndClose(_jsonFactory.createParser(src, offset, len), _typeFactory.constructType(valueType));
    } 

    @SuppressWarnings({ "unchecked", "rawtypes" })
    public <T> T readValue(byte[] src, TypeReference valueTypeRef)
        throws IOException, JsonParseException, JsonMappingException
    {
        return (T) _readMapAndClose(_jsonFactory.createParser(src), _typeFactory.constructType(valueTypeRef));
    } 
    
    @SuppressWarnings({ "unchecked", "rawtypes" })
    public <T> T readValue(byte[] src, int offset, int len,
                           TypeReference valueTypeRef)
        throws IOException, JsonParseException, JsonMappingException
    {
        return (T) _readMapAndClose(_jsonFactory.createParser(src, offset, len), _typeFactory.constructType(valueTypeRef));
    } 

    @SuppressWarnings("unchecked")
    public <T> T readValue(byte[] src, JavaType valueType)
        throws IOException, JsonParseException, JsonMappingException
    {
        return (T) _readMapAndClose(_jsonFactory.createParser(src), valueType);
    } 

    @SuppressWarnings("unchecked")
    public <T> T readValue(byte[] src, int offset, int len,
                           JavaType valueType)
        throws IOException, JsonParseException, JsonMappingException
    {
        return (T) _readMapAndClose(_jsonFactory.createParser(src, offset, len), valueType);
    } 
    
    /*
    /**********************************************************
    /* Extended Public API: serialization
    /* (mapping from Java types to JSON)
    /**********************************************************
     */

    /**
     * Method that can be used to serialize any Java value as
     * JSON output, written to File provided.
     */
    public void writeValue(File resultFile, Object value)
        throws IOException, JsonGenerationException, JsonMappingException
    {
        _configAndWriteValue(_jsonFactory.createGenerator(resultFile, JsonEncoding.UTF8), value);
    }

    /**
     * Method that can be used to serialize any Java value as
     * JSON output, using output stream provided (using encoding
     * {@link JsonEncoding#UTF8}).
     *<p>
     * Note: method does not close the underlying stream explicitly
     * here; however, {@link JsonFactory} this mapper uses may choose
     * to close the stream depending on its settings (by default,
     * it will try to close it when {@link JsonGenerator} we construct
     * is closed).
     */
    public void writeValue(OutputStream out, Object value)
        throws IOException, JsonGenerationException, JsonMappingException
    {
        _configAndWriteValue(_jsonFactory.createGenerator(out, JsonEncoding.UTF8), value);
    }

    /**
     * Method that can be used to serialize any Java value as
     * JSON output, using Writer provided.
     *<p>
     * Note: method does not close the underlying stream explicitly
     * here; however, {@link JsonFactory} this mapper uses may choose
     * to close the stream depending on its settings (by default,
     * it will try to close it when {@link JsonGenerator} we construct
     * is closed).
     */
    public void writeValue(Writer w, Object value)
        throws IOException, JsonGenerationException, JsonMappingException
    {
        _configAndWriteValue(_jsonFactory.createGenerator(w), value);
    }

    /**
     * Method that can be used to serialize any Java value as
     * a String. Functionally equivalent to calling
     * {@link #writeValue(Writer,Object)} with {@link java.io.StringWriter}
     * and constructing String, but more efficient.
     *<p>
     * Note: prior to version 2.1, throws clause included {@link IOException}; 2.1 removed it.
     */
    @SuppressWarnings("resource")
    public String writeValueAsString(Object value)
        throws JsonProcessingException
    {        
        // alas, we have to pull the recycler directly here...
        SegmentedStringWriter sw = new SegmentedStringWriter(_jsonFactory._getBufferRecycler());
        try {
            _configAndWriteValue(_jsonFactory.createGenerator(sw), value);
        } catch (JsonProcessingException e) { // to support [JACKSON-758]
            throw e;
        } catch (IOException e) { // shouldn't really happen, but is declared as possibility so:
            throw JsonMappingException.fromUnexpectedIOE(e);
        }
        return sw.getAndClear();
    }
    
    /**
     * Method that can be used to serialize any Java value as
     * a byte array. Functionally equivalent to calling
     * {@link #writeValue(Writer,Object)} with {@link java.io.ByteArrayOutputStream}
     * and getting bytes, but more efficient.
     * Encoding used will be UTF-8.
     *<p>
     * Note: prior to version 2.1, throws clause included {@link IOException}; 2.1 removed it.
     */
    @SuppressWarnings("resource")
    public byte[] writeValueAsBytes(Object value)
        throws JsonProcessingException
    {
        ByteArrayBuilder bb = new ByteArrayBuilder(_jsonFactory._getBufferRecycler());
        try {
            _configAndWriteValue(_jsonFactory.createGenerator(bb, JsonEncoding.UTF8), value);
        } catch (JsonProcessingException e) { // to support [JACKSON-758]
            throw e;
        } catch (IOException e) { // shouldn't really happen, but is declared as possibility so:
            throw JsonMappingException.fromUnexpectedIOE(e);
        }
        byte[] result = bb.toByteArray();
        bb.release();
        return result;
    }

    /*
    /**********************************************************
    /* Extended Public API: constructing ObjectWriters
    /* for more advanced configuration
    /**********************************************************
     */

    /**
     * Convenience method for constructing {@link ObjectWriter}
     * with default settings.
     */
    public ObjectWriter writer() {
        return new ObjectWriter(this, getSerializationConfig());
    }

    /**
     * Factory method for constructing {@link ObjectWriter} with
     * specified feature enabled (compared to settings that this
     * mapper instance has).
     */
    public ObjectWriter writer(SerializationFeature feature) {
        return new ObjectWriter(this, getSerializationConfig().with(feature));
    }

    /**
     * Factory method for constructing {@link ObjectWriter} with
     * specified features enabled (compared to settings that this
     * mapper instance has).
     */
    public ObjectWriter writer(SerializationFeature first,
            SerializationFeature... other) {
        return new ObjectWriter(this, getSerializationConfig().with(first, other));
    }
    
    /**
     * Factory method for constructing {@link ObjectWriter} that will
     * serialize objects using specified {@link DateFormat}; or, if
     * null passed, using timestamp (64-bit number.
     */
    public ObjectWriter writer(DateFormat df) {
        return new ObjectWriter(this, getSerializationConfig().with(df));
    }
    
    /**
     * Factory method for constructing {@link ObjectWriter} that will
     * serialize objects using specified JSON View (filter).
     */
    public ObjectWriter writerWithView(Class<?> serializationView) {
        return new ObjectWriter(this, getSerializationConfig().withView(serializationView));
    }
    
    /**
     * Factory method for constructing {@link ObjectWriter} that will
     * serialize objects using specified root type, instead of actual
     * runtime type of value. Type must be a super-type of runtime
     * type.
     */
    public ObjectWriter writerWithType(Class<?> rootType) {
        return new ObjectWriter(this, getSerializationConfig(),
                // 15-Mar-2013, tatu: Important! Indicate that static typing is needed:
                ((rootType == null) ? null :_typeFactory.constructType(rootType)),
                /*PrettyPrinter*/null);
    }

    /**
     * Factory method for constructing {@link ObjectWriter} that will
     * serialize objects using specified root type, instead of actual
     * runtime type of value. Type must be a super-type of runtime type.
     */
    public ObjectWriter writerWithType(TypeReference<?> rootType) {
        return new ObjectWriter(this, getSerializationConfig(),
                // 15-Mar-2013, tatu: Important! Indicate that static typing is needed:
                ((rootType == null) ? null : _typeFactory.constructType(rootType)),
                /*PrettyPrinter*/null);
    }

    /**
     * Factory method for constructing {@link ObjectWriter} that will
     * serialize objects using specified root type, instead of actual
     * runtime type of value. Type must be a super-type of runtime type.
     */
    public ObjectWriter writerWithType(JavaType rootType) {
        return new ObjectWriter(this, getSerializationConfig(), rootType, /*PrettyPrinter*/null);
    }
    
    /**
     * Factory method for constructing {@link ObjectWriter} that will
     * serialize objects using specified pretty printer for indentation
     * (or if null, no pretty printer)
     */
    public ObjectWriter writer(PrettyPrinter pp) {
        if (pp == null) { // need to use a marker to indicate explicit disabling of pp
            pp = ObjectWriter.NULL_PRETTY_PRINTER;
        }
        return new ObjectWriter(this, getSerializationConfig(), /*root type*/ null, pp);
    }
    
    /**
     * Factory method for constructing {@link ObjectWriter} that will
     * serialize objects using the default pretty printer for indentation
     */
    public ObjectWriter writerWithDefaultPrettyPrinter() {
        return new ObjectWriter(this, getSerializationConfig(),
                /*root type*/ null, _defaultPrettyPrinter());
    }
    
    /**
     * Factory method for constructing {@link ObjectWriter} that will
     * serialize objects using specified filter provider.
     */
    public ObjectWriter writer(FilterProvider filterProvider) {
        return new ObjectWriter(this,
                getSerializationConfig().withFilters(filterProvider));
    }
    
    /**
     * Factory method for constructing {@link ObjectWriter} that will
     * pass specific schema object to {@link JsonGenerator} used for
     * writing content.
     * 
     * @param schema Schema to pass to generator
     */
    public ObjectWriter writer(FormatSchema schema) {
        _verifySchemaType(schema);
        return new ObjectWriter(this, getSerializationConfig(), schema);
    }

    /**
     * Factory method for constructing {@link ObjectWriter} that will
     * use specified Base64 encoding variant for Base64-encoded binary data.
     * 
     * @since 2.1
     */
    public ObjectWriter writer(Base64Variant defaultBase64) {
        return new ObjectWriter(this, getSerializationConfig().with(defaultBase64));
    }

    /**
     * Factory method for constructing {@link ObjectReader} that will
     * use specified character escaping details for output.
     * 
     * @since 2.3
     */
    public ObjectWriter writer(CharacterEscapes escapes) {
        return writer().with(escapes);
    }

    /**
     * Factory method for constructing {@link ObjectWriter} that will
     * use specified default attributes.
     * 
     * @since 2.3
     */
    public ObjectWriter writer(ContextAttributes attrs) {
        return new ObjectWriter(this, getSerializationConfig().with(attrs));
    }
    
    /*
    /**********************************************************
    /* Extended Public API: constructing ObjectReaders
    /* for more advanced configuration
    /**********************************************************
     */

    /**
     * Factory method for constructing {@link ObjectReader} with
     * default settings. Note that the resulting instance is NOT usable as is,
     * without defining expected value type.
     */
    public ObjectReader reader() {
        return _newReader(getDeserializationConfig()).with(_injectableValues);
    }

    /**
     * Factory method for constructing {@link ObjectReader} with
     * specified feature enabled (compared to settings that this
     * mapper instance has).
     * Note that the resulting instance is NOT usable as is,
     * without defining expected value type.
     */
    public ObjectReader reader(DeserializationFeature feature) {
        return _newReader(getDeserializationConfig().with(feature));
    }

    /**
     * Factory method for constructing {@link ObjectReader} with
     * specified features enabled (compared to settings that this
     * mapper instance has).
     * Note that the resulting instance is NOT usable as is,
     * without defining expected value type.
     */
    public ObjectReader reader(DeserializationFeature first,
            DeserializationFeature... other) {
        return _newReader(getDeserializationConfig().with(first, other));
    }
    
    /**
     * Factory method for constructing {@link ObjectReader} that will
     * update given Object (usually Bean, but can be a Collection or Map
     * as well, but NOT an array) with JSON data. Deserialization occurs
     * normally except that the root-level value in JSON is not used for
     * instantiating a new object; instead give updateable object is used
     * as root.
     * Runtime type of value object is used for locating deserializer,
     * unless overridden by other factory methods of {@link ObjectReader}
     */
    public ObjectReader readerForUpdating(Object valueToUpdate) {
        JavaType t = _typeFactory.constructType(valueToUpdate.getClass());
        return _newReader(getDeserializationConfig(), t, valueToUpdate,
                null, _injectableValues);
    }

    /**
     * Factory method for constructing {@link ObjectReader} that will
     * read or update instances of specified type
     */
    public ObjectReader reader(JavaType type) {
        return _newReader(getDeserializationConfig(), type, null,
                null, _injectableValues);
    }

    /**
     * Factory method for constructing {@link ObjectReader} that will
     * read or update instances of specified type
     */
    public ObjectReader reader(Class<?> type) {
        return _newReader(getDeserializationConfig(), _typeFactory.constructType(type), null,
                null, _injectableValues);
    }

    /**
     * Factory method for constructing {@link ObjectReader} that will
     * read or update instances of specified type
     */
    public ObjectReader reader(TypeReference<?> type) {
        return _newReader(getDeserializationConfig(), _typeFactory.constructType(type), null,
                null, _injectableValues);
    }

    /**
     * Factory method for constructing {@link ObjectReader} that will
     * use specified {@link JsonNodeFactory} for constructing JSON trees.
     */
    public ObjectReader reader(JsonNodeFactory f) {
        return _newReader(getDeserializationConfig()).with(f);
    }

    /**
     * Factory method for constructing {@link ObjectReader} that will
     * pass specific schema object to {@link JsonParser} used for
     * reading content.
     * 
     * @param schema Schema to pass to parser
     */
    public ObjectReader reader(FormatSchema schema) {
        _verifySchemaType(schema);
        return _newReader(getDeserializationConfig(), null, null,
                schema, _injectableValues);
    }

    /**
     * Factory method for constructing {@link ObjectReader} that will
     * use specified injectable values.
     * 
     * @param injectableValues Injectable values to use
     */
    public ObjectReader reader(InjectableValues injectableValues) {
        return _newReader(getDeserializationConfig(), null, null,
                null, injectableValues);
    }

    /**
     * Factory method for constructing {@link ObjectReader} that will
     * deserialize objects using specified JSON View (filter).
     */
    public ObjectReader readerWithView(Class<?> view) {
        return _newReader(getDeserializationConfig().withView(view));
    }

    /**
     * Factory method for constructing {@link ObjectReader} that will
     * use specified Base64 encoding variant for Base64-encoded binary data.
     * 
     * @since 2.1
     */
    public ObjectReader reader(Base64Variant defaultBase64) {
        return _newReader(getDeserializationConfig().with(defaultBase64));
    }

    /**
     * Factory method for constructing {@link ObjectReader} that will
     * use specified default attributes.
     * 
     * @since 2.3
     */
    public ObjectReader reader(ContextAttributes attrs) {
        return _newReader(getDeserializationConfig().with(attrs));
    }

    /*
    /**********************************************************
    /* Extended Public API: convenience type conversion
    /**********************************************************
     */

    /**
     * Convenience method for doing two-step conversion from given value, into
     * instance of given value type. This is functionality equivalent to first
     * serializing given value into JSON, then binding JSON data into value
     * of given type, but may be executed without fully serializing into
     * JSON. Same converters (serializers, deserializers) will be used as for
     * data binding, meaning same object mapper configuration works.
     *      
     * @throws IllegalArgumentException If conversion fails due to incompatible type;
     *    if so, root cause will contain underlying checked exception data binding
     *    functionality threw
     */
    @SuppressWarnings("unchecked")
    public <T> T convertValue(Object fromValue, Class<T> toValueType)
        throws IllegalArgumentException
    {
        // sanity check for null first:
        if (fromValue == null) return null;
        return (T) _convert(fromValue, _typeFactory.constructType(toValueType));
    } 

    @SuppressWarnings("unchecked")
    public <T> T convertValue(Object fromValue, TypeReference<?> toValueTypeRef)
        throws IllegalArgumentException
    {
        return (T) convertValue(fromValue, _typeFactory.constructType(toValueTypeRef));
    } 

    @SuppressWarnings("unchecked")
    public <T> T convertValue(Object fromValue, JavaType toValueType)
        throws IllegalArgumentException
    {
        // sanity check for null first:
        if (fromValue == null) return null;
        return (T) _convert(fromValue, toValueType);
    } 

    /**
     * Actual conversion implementation: instead of using existing read
     * and write methods, much of code is inlined. Reason for this is
     * that we must avoid root value wrapping/unwrapping both for efficiency and
     * for correctness. If root value wrapping/unwrapping is actually desired,
     * caller must use explicit <code>writeValue</code> and
     * <code>readValue</code> methods.
     */
    @SuppressWarnings("resource")
    protected Object _convert(Object fromValue, JavaType toValueType)
        throws IllegalArgumentException
    {        
        // also, as per [Issue-11], consider case for simple cast
        /* But with caveats: one is that while everything is Object.class, we don't
         * want to "optimize" that out; and the other is that we also do not want
         * to lose conversions of generic types.
         */
        Class<?> targetType = toValueType.getRawClass();
        if (targetType != Object.class
                && !toValueType.hasGenericTypes()
                && targetType.isAssignableFrom(fromValue.getClass())) {
            return fromValue;
        }
        
        /* Then use TokenBuffer, which is a JsonGenerator:
         * (see [JACKSON-175])
         */
        TokenBuffer buf = new TokenBuffer(this, false);
        try {
            // inlined 'writeValue' with minor changes:
            // first: disable wrapping when writing
            SerializationConfig config = getSerializationConfig().without(SerializationFeature.WRAP_ROOT_VALUE);
            // no need to check for closing of TokenBuffer
            _serializerProvider(config).serializeValue(buf, fromValue);

            // then matching read, inlined 'readValue' with minor mods:
            final JsonParser jp = buf.asParser();
            Object result;
            // ok to pass in existing feature flags; unwrapping handled by mapper
            final DeserializationConfig deserConfig = getDeserializationConfig();
            JsonToken t = _initForReading(jp);
            if (t == JsonToken.VALUE_NULL) {
                DeserializationContext ctxt = createDeserializationContext(jp, deserConfig);
                result = _findRootDeserializer(ctxt, toValueType).getNullValue();
            } else if (t == JsonToken.END_ARRAY || t == JsonToken.END_OBJECT) {
                result = null;
            } else { // pointing to event other than null
                DeserializationContext ctxt = createDeserializationContext(jp, deserConfig);
                JsonDeserializer<Object> deser = _findRootDeserializer(ctxt, toValueType);
                // note: no handling of unwarpping
                result = deser.deserialize(jp, ctxt);
            }
            jp.close();
            return result;
        } catch (IOException e) { // should not occur, no real i/o...
            throw new IllegalArgumentException(e.getMessage(), e);
        }
    }

    /*
    /**********************************************************
    /* Extended Public API: JSON Schema generation
    /**********************************************************
     */

    /**
     * Generate <a href="http://json-schema.org/">Json-schema</a>
     * instance for specified class.
     *
     * @param t The class to generate schema for
     * @return Constructed JSON schema.
     */
    @SuppressWarnings("deprecation")
    public com.fasterxml.jackson.databind.jsonschema.JsonSchema generateJsonSchema(Class<?> t)
            throws JsonMappingException {
        return _serializerProvider(getSerializationConfig()).generateJsonSchema(t);
    }

    /**
     * Method for visiting type hierarchy for given type, using specified visitor.
     *<p>
     * This method can be used for things like
     * generating <a href="http://json-schema.org/">Json Schema</a>
     * instance for specified type.
     *
     * @param type Type to generate schema for (possibly with generic signature)
     * 
     * @since 2.1
     */
    public void acceptJsonFormatVisitor(Class<?> type, JsonFormatVisitorWrapper visitor)
        throws JsonMappingException
    {
        acceptJsonFormatVisitor(_typeFactory.constructType(type), visitor);
    }
    
    /**
     * Method for visiting type hierarchy for given type, using specified visitor.
     * Visitation uses <code>Serializer</code> hierarchy and related properties
     *<p>
     * This method can be used for things like
     * generating <a href="http://json-schema.org/">Json Schema</a>
     * instance for specified type.
     *
     * @param type Type to generate schema for (possibly with generic signature)
     * 
     * @since 2.1
     */
    public void acceptJsonFormatVisitor(JavaType type, JsonFormatVisitorWrapper visitor)
        throws JsonMappingException
    {
        if (type == null) {
            throw new IllegalArgumentException("type must be provided");
        }
        _serializerProvider(getSerializationConfig()).acceptJsonFormatVisitor(type, visitor);
    }
    
    /*
    /**********************************************************
    /* Internal methods for serialization, overridable
    /**********************************************************
     */

    /**
     * Overridable helper method used for constructing
     * {@link SerializerProvider} to use for serialization.
     */
    protected DefaultSerializerProvider _serializerProvider(SerializationConfig config) {
        return _serializerProvider.createInstance(config, _serializerFactory);
    }
    
    /**
     * Helper method that should return default pretty-printer to
     * use for generators constructed by this mapper, when instructed
     * to use default pretty printer.
     */
    protected PrettyPrinter _defaultPrettyPrinter() {
        return _defaultPrettyPrinter;
    }
    
    /**
     * Method called to configure the generator as necessary and then
     * call write functionality
     */
    protected final void _configAndWriteValue(JsonGenerator jgen, Object value)
        throws IOException, JsonGenerationException, JsonMappingException
    {
        SerializationConfig cfg = getSerializationConfig();
        // [JACKSON-96]: allow enabling pretty printing for ObjectMapper directly
        if (cfg.isEnabled(SerializationFeature.INDENT_OUTPUT)) {
            jgen.useDefaultPrettyPrinter();
        }
        // [Issue#232]
        if (cfg.isEnabled(SerializationFeature.WRITE_BIGDECIMAL_AS_PLAIN)) {
            jgen.enable(JsonGenerator.Feature.WRITE_BIGDECIMAL_AS_PLAIN);
        }
        // [JACKSON-282]: consider Closeable
        if (cfg.isEnabled(SerializationFeature.CLOSE_CLOSEABLE) && (value instanceof Closeable)) {
            _configAndWriteCloseable(jgen, value, cfg);
            return;
        }
        boolean closed = false;
        try {
            _serializerProvider(cfg).serializeValue(jgen, value);
            closed = true;
            jgen.close();
        } finally {
            /* won't try to close twice; also, must catch exception (so it 
             * will not mask exception that is pending)
             */
            if (!closed) {
                /* 04-Mar-2014, tatu: But! Let's try to prevent auto-closing of
                 *    structures, which typically causes more damage.
                 */
                jgen.disable(JsonGenerator.Feature.AUTO_CLOSE_JSON_CONTENT);
                try {
                    jgen.close();
                } catch (IOException ioe) { }
            }
        }
    }

    protected final void _configAndWriteValue(JsonGenerator jgen, Object value, Class<?> viewClass)
        throws IOException, JsonGenerationException, JsonMappingException
    {
        SerializationConfig cfg = getSerializationConfig().withView(viewClass);
        if (cfg.isEnabled(SerializationFeature.INDENT_OUTPUT)) {
            jgen.useDefaultPrettyPrinter();
        }
        // [Issue#232]
        if (cfg.isEnabled(SerializationFeature.WRITE_BIGDECIMAL_AS_PLAIN)) {
            jgen.enable(JsonGenerator.Feature.WRITE_BIGDECIMAL_AS_PLAIN);
        }

        // [JACKSON-282]: consider Closeable
        if (cfg.isEnabled(SerializationFeature.CLOSE_CLOSEABLE) && (value instanceof Closeable)) {
            _configAndWriteCloseable(jgen, value, cfg);
            return;
        }
        boolean closed = false;
        try {
            _serializerProvider(cfg).serializeValue(jgen, value);
            closed = true;
            jgen.close();
        } finally {
            if (!closed) {
                // 04-Mar-2014, tatu: But! Let's try to prevent auto-closing of
                //    structures, which typically causes more damage.
                jgen.disable(JsonGenerator.Feature.AUTO_CLOSE_JSON_CONTENT);
                try {
                    jgen.close();
                } catch (IOException ioe) { }
            }
        }
    }

    /**
     * Helper method used when value to serialize is {@link Closeable} and its <code>close()</code>
     * method is to be called right after serialization has been called
     */
    private final void _configAndWriteCloseable(JsonGenerator jgen, Object value, SerializationConfig cfg)
        throws IOException, JsonGenerationException, JsonMappingException
    {
        Closeable toClose = (Closeable) value;
        try {
            _serializerProvider(cfg).serializeValue(jgen, value);
            JsonGenerator tmpJgen = jgen;
            jgen = null;
            tmpJgen.close();
            Closeable tmpToClose = toClose;
            toClose = null;
            tmpToClose.close();
        } finally {
            /* Need to close both generator and value, as long as they haven't yet
             * been closed
             */
            if (jgen != null) {
                // 04-Mar-2014, tatu: But! Let's try to prevent auto-closing of
                //    structures, which typically causes more damage.
                jgen.disable(JsonGenerator.Feature.AUTO_CLOSE_JSON_CONTENT);
                try {
                    jgen.close();
                } catch (IOException ioe) { }
            }
            if (toClose != null) {
                try {
                    toClose.close();
                } catch (IOException ioe) { }
            }
        }
    }
    
    /**
     * Helper method used when value to serialize is {@link Closeable} and its <code>close()</code>
     * method is to be called right after serialization has been called
     */
    private final void _writeCloseableValue(JsonGenerator jgen, Object value, SerializationConfig cfg)
        throws IOException, JsonGenerationException, JsonMappingException
    {
        Closeable toClose = (Closeable) value;
        try {
            _serializerProvider(cfg).serializeValue(jgen, value);
            if (cfg.isEnabled(SerializationFeature.FLUSH_AFTER_WRITE_VALUE)) {
                jgen.flush();
            }
            Closeable tmpToClose = toClose;
            toClose = null;
            tmpToClose.close();
        } finally {
            if (toClose != null) {
                try {
                    toClose.close();
                } catch (IOException ioe) { }
            }
        }
    }

    /*
    /**********************************************************
    /* Internal methods for deserialization, overridable
    /**********************************************************
     */

    /**
     * Internal helper method called to create an instance of {@link DeserializationContext}
     * for deserializing a single root value.
     * Can be overridden if a custom context is needed.
     */
    protected DefaultDeserializationContext createDeserializationContext(JsonParser jp,
            DeserializationConfig cfg)
    {
        return _deserializationContext.createInstance(cfg,
                jp, _injectableValues);
    }
    
    /**
     * Actual implementation of value reading+binding operation.
     */
    protected Object _readValue(DeserializationConfig cfg, JsonParser jp, JavaType valueType)
        throws IOException, JsonParseException, JsonMappingException
    {
        /* First: may need to read the next token, to initialize
         * state (either before first read from parser, or after
         * previous token has been cleared)
         */
        Object result;
        JsonToken t = _initForReading(jp);
        if (t == JsonToken.VALUE_NULL) {
            // [JACKSON-643]: Ask JsonDeserializer what 'null value' to use:
            DeserializationContext ctxt = createDeserializationContext(jp, cfg);
            result = _findRootDeserializer(ctxt, valueType).getNullValue();
        } else if (t == JsonToken.END_ARRAY || t == JsonToken.END_OBJECT) {
            result = null;
        } else { // pointing to event other than null
            DeserializationContext ctxt = createDeserializationContext(jp, cfg);
            JsonDeserializer<Object> deser = _findRootDeserializer(ctxt, valueType);
            // ok, let's get the value
            if (cfg.useRootWrapping()) {
                result = _unwrapAndDeserialize(jp, ctxt, cfg, valueType, deser);
            } else {
                result = deser.deserialize(jp, ctxt);
            }
        }
        // Need to consume the token too
        jp.clearCurrentToken();
        return result;
    }
    
    protected Object _readMapAndClose(JsonParser jp, JavaType valueType)
        throws IOException, JsonParseException, JsonMappingException
    {
        try {
            Object result;
            JsonToken t = _initForReading(jp);
            if (t == JsonToken.VALUE_NULL) {
                // [JACKSON-643]: Ask JsonDeserializer what 'null value' to use:
                DeserializationContext ctxt = createDeserializationContext(jp,
                        getDeserializationConfig());
                result = _findRootDeserializer(ctxt, valueType).getNullValue();
            } else if (t == JsonToken.END_ARRAY || t == JsonToken.END_OBJECT) {
                result = null;
            } else {
                DeserializationConfig cfg = getDeserializationConfig();
                DeserializationContext ctxt = createDeserializationContext(jp, cfg);
                JsonDeserializer<Object> deser = _findRootDeserializer(ctxt, valueType);
                if (cfg.useRootWrapping()) {
                    result = _unwrapAndDeserialize(jp, ctxt, cfg, valueType, deser);
                } else {
                    result = deser.deserialize(jp, ctxt);
                }
                ctxt.checkUnresolvedObjectId();
            }
            // Need to consume the token too
            jp.clearCurrentToken();
            return result;
        } finally {
            try {
                jp.close();
            } catch (IOException ioe) { }
        }
    }
    
    /**
     * Method called to ensure that given parser is ready for reading
     * content for data binding.
     *
     * @return First token to be used for data binding after this call:
     *  can never be null as exception will be thrown if parser can not
     *  provide more tokens.
     *
     * @throws IOException if the underlying input source has problems during
     *   parsing
     * @throws JsonParseException if parser has problems parsing content
     * @throws JsonMappingException if the parser does not have any more
     *   content to map (note: Json "null" value is considered content;
     *   enf-of-stream not)
     */
    protected JsonToken _initForReading(JsonParser jp)
        throws IOException, JsonParseException, JsonMappingException
    {
        /* First: must point to a token; if not pointing to one, advance.
         * This occurs before first read from JsonParser, as well as
         * after clearing of current token.
         */
        JsonToken t = jp.getCurrentToken();
        if (t == null) {
            // and then we must get something...
            t = jp.nextToken();
            if (t == null) {
                /* [JACKSON-546] Throw mapping exception, since it's failure to map,
                 *   not an actual parsing problem
                 */
                throw JsonMappingException.from(jp, "No content to map due to end-of-input");
            }
        }
        return t;
    }

    protected Object _unwrapAndDeserialize(JsonParser jp, DeserializationContext ctxt, 
            DeserializationConfig config,
            JavaType rootType, JsonDeserializer<Object> deser)
        throws IOException, JsonParseException, JsonMappingException
    {
        String expName = config.getRootName();
        if (expName == null) {
            PropertyName pname = _rootNames.findRootName(rootType, config);
            expName = pname.getSimpleName();
        }
        if (jp.getCurrentToken() != JsonToken.START_OBJECT) {
            throw JsonMappingException.from(jp, "Current token not START_OBJECT (needed to unwrap root name '"
                    +expName+"'), but "+jp.getCurrentToken());
        }
        if (jp.nextToken() != JsonToken.FIELD_NAME) {
            throw JsonMappingException.from(jp, "Current token not FIELD_NAME (to contain expected root name '"
                    +expName+"'), but "+jp.getCurrentToken());
        }
        String actualName = jp.getCurrentName();
        if (!expName.equals(actualName)) {
            throw JsonMappingException.from(jp, "Root name '"+actualName+"' does not match expected ('"
                    +expName+"') for type "+rootType);
        }
        // ok, then move to value itself....
        jp.nextToken();
        Object result = deser.deserialize(jp, ctxt);
        // and last, verify that we now get matching END_OBJECT
        if (jp.nextToken() != JsonToken.END_OBJECT) {
            throw JsonMappingException.from(jp, "Current token not END_OBJECT (to match wrapper object with root name '"
                    +expName+"'), but "+jp.getCurrentToken());
        }
        return result;
    }
    
    /*
    /**********************************************************
    /* Internal methods, other
    /**********************************************************
     */

    /**
     * Method called to locate deserializer for the passed root-level value.
     */
    protected JsonDeserializer<Object> _findRootDeserializer(DeserializationContext ctxt,
            JavaType valueType)
        throws JsonMappingException
    {
        // First: have we already seen it?
        JsonDeserializer<Object> deser = _rootDeserializers.get(valueType);
        if (deser != null) {
            return deser;
        }
        // Nope: need to ask provider to resolve it
        deser = ctxt.findRootValueDeserializer(valueType);
        if (deser == null) { // can this happen?
            throw new JsonMappingException("Can not find a deserializer for type "+valueType);
        }
        _rootDeserializers.put(valueType, deser);
        return deser;
    }

    /**
     * @since 2.2
     */
    protected void _verifySchemaType(FormatSchema schema)
    {
        if (schema != null) {
            if (!_jsonFactory.canUseSchema(schema)) {
                    throw new IllegalArgumentException("Can not use FormatSchema of type "+schema.getClass().getName()
                            +" for format "+_jsonFactory.getFormatName());
            }
        }
    }
}<|MERGE_RESOLUTION|>--- conflicted
+++ resolved
@@ -935,36 +935,6 @@
     }
 
     /**
-<<<<<<< HEAD
-     * @deprecated Since 2.5: replaced by a fluent form of the method; {@link #setMixIns(Class, Class)}.
-     */
-    public void setMixInAnnotations(Map<Class<?>, Class<?>> sourceMixins) {
-        setMixIns(sourceMixins);
-    }
-
-    /**
-     * @deprecated Since 2.5: replaced by a fluent form of the method; {@link #addMixIn(Class, Class)}.
-     */
-    @Deprecated
-    public final void addMixInAnnotations(Class<?> target, Class<?> mixinSource) {
-        addMixIn(target, mixinSource);
-=======
-     * Method to use for adding mix-in annotations to use for augmenting
-     * specified class or interface. All annotations from
-     * <code>mixinSource</code> are taken to override annotations
-     * that <code>target</code> (or its supertypes) has.
-     *
-     * @param target Class (or interface) whose annotations to effectively override
-     * @param mixinSource Class (or interface) whose annotations are to
-     *   be "added" to target's annotations, overriding as necessary
-     */
-    public final void addMixInAnnotations(Class<?> target, Class<?> mixinSource)
-    {
-        _mixInAnnotations.put(new ClassKey(target), mixinSource);
->>>>>>> c271fbc4
-    }
-
-    /**
      * Method to use for adding mix-in annotations to use for augmenting
      * specified class or interface. All annotations from
      * <code>mixinSource</code> are taken to override annotations
@@ -988,6 +958,23 @@
 
     public int mixInCount() {
         return (_mixInAnnotations == null) ? 0 : _mixInAnnotations.size();
+    }
+
+
+    /**
+     * @deprecated Since 2.5: replaced by a fluent form of the method; {@link #setMixIns(Class, Class)}.
+     */
+    @Deprecated
+    public void setMixInAnnotations(Map<Class<?>, Class<?>> sourceMixins) {
+        setMixIns(sourceMixins);
+    }
+
+    /**
+     * @deprecated Since 2.5: replaced by a fluent form of the method; {@link #addMixIn(Class, Class)}.
+     */
+    @Deprecated
+    public final void addMixInAnnotations(Class<?> target, Class<?> mixinSource) {
+        addMixIn(target, mixinSource);
     }
     
     /*
