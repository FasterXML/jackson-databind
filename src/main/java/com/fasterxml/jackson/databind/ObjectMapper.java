package com.fasterxml.jackson.databind;

import java.io.*;
import java.lang.reflect.Type;
import java.net.URL;
import java.security.AccessController;
import java.security.PrivilegedAction;
import java.text.DateFormat;
import java.util.*;
import java.util.concurrent.ConcurrentHashMap;
import java.util.concurrent.atomic.AtomicReference;

import com.fasterxml.jackson.annotation.*;
import com.fasterxml.jackson.core.*;
import com.fasterxml.jackson.core.io.CharacterEscapes;
import com.fasterxml.jackson.core.io.SegmentedStringWriter;
import com.fasterxml.jackson.core.type.ResolvedType;
import com.fasterxml.jackson.core.type.TypeReference;
import com.fasterxml.jackson.core.util.*;
import com.fasterxml.jackson.databind.cfg.*;
import com.fasterxml.jackson.databind.deser.*;
import com.fasterxml.jackson.databind.exc.MismatchedInputException;
import com.fasterxml.jackson.databind.introspect.*;
import com.fasterxml.jackson.databind.jsonFormatVisitors.JsonFormatVisitorWrapper;
import com.fasterxml.jackson.databind.jsontype.*;
import com.fasterxml.jackson.databind.jsontype.impl.LaissezFaireSubTypeValidator;
import com.fasterxml.jackson.databind.jsontype.impl.StdSubtypeResolver;
import com.fasterxml.jackson.databind.jsontype.impl.StdTypeResolverBuilder;
import com.fasterxml.jackson.databind.node.*;
import com.fasterxml.jackson.databind.ser.*;
import com.fasterxml.jackson.databind.type.*;
import com.fasterxml.jackson.databind.util.ClassUtil;
import com.fasterxml.jackson.databind.util.RootNameLookup;
import com.fasterxml.jackson.databind.util.StdDateFormat;
import com.fasterxml.jackson.databind.util.TokenBuffer;

/**
 * ObjectMapper provides functionality for reading and writing JSON,
 * either to and from basic POJOs (Plain Old Java Objects), or to and from
 * a general-purpose JSON Tree Model ({@link JsonNode}), as well as
 * related functionality for performing conversions.
 * It is also highly customizable to work both with different styles of JSON
 * content, and to support more advanced Object concepts such as
 * polymorphism and Object identity.
 * <code>ObjectMapper</code> also acts as a factory for more advanced {@link ObjectReader}
 * and {@link ObjectWriter} classes.
 * Mapper (and {@link ObjectReader}s, {@link ObjectWriter}s it constructs) will
 * use instances of {@link JsonParser} and {@link JsonGenerator}
 * for implementing actual reading/writing of JSON.
 * Note that although most read and write methods are exposed through this class,
 * some of the functionality is only exposed via {@link ObjectReader} and
 * {@link ObjectWriter}: specifically, reading/writing of longer sequences of
 * values is only available through {@link ObjectReader#readValues(InputStream)}
 * and {@link ObjectWriter#writeValues(OutputStream)}.
 *<p>
Simplest usage is of form:
<pre>
  final ObjectMapper mapper = new ObjectMapper(); // can use static singleton, inject: just make sure to reuse!
  MyValue value = new MyValue();
  // ... and configure
  File newState = new File("my-stuff.json");
  mapper.writeValue(newState, value); // writes JSON serialization of MyValue instance
  // or, read
  MyValue older = mapper.readValue(new File("my-older-stuff.json"), MyValue.class);

  // Or if you prefer JSON Tree representation:
  JsonNode root = mapper.readTree(newState);
  // and find values by, for example, using a {@link com.fasterxml.jackson.core.JsonPointer} expression:
  int age = root.at("/personal/age").getValueAsInt(); 
</pre>
 *<p>
 * The main conversion API is defined in {@link ObjectCodec}, so that
 * implementation details of this class need not be exposed to
 * streaming parser and generator classes. Usage via {@link ObjectCodec} is,
 * however, usually only for cases where dependency to {@link ObjectMapper} is
 * either not possible (from Streaming API), or undesireable (when only relying
 * on Streaming API).
 *<p> 
 * Mapper instances are fully thread-safe provided that ALL configuration of the
 * instance occurs before ANY read or write calls. If configuration of a mapper instance
 * is modified after first usage, changes may or may not take effect, and configuration
 * calls themselves may fail.
 * If you need to use different configuration, you have two main possibilities:
 *<ul>
 * <li>Construct and use {@link ObjectReader} for reading, {@link ObjectWriter} for writing.
 *    Both types are fully immutable and you can freely create new instances with different
 *    configuration using either factory methods of {@link ObjectMapper}, or readers/writers
 *    themselves. Construction of new {@link ObjectReader}s and {@link ObjectWriter}s is
 *    a very light-weight operation so it is usually appropriate to create these on per-call
 *    basis, as needed, for configuring things like optional indentation of JSON.
 *  </li>
 * <li>If the specific kind of configurability is not available via {@link ObjectReader} and
 *   {@link ObjectWriter}, you may need to use multiple {@link ObjectMapper} instead (for example:
 *   you cannot change mix-in annotations on-the-fly; or, set of custom (de)serializers).
 *   To help with this usage, you may want to use method {@link #copy()} which creates a clone
 *   of the mapper with specific configuration, and allows configuration of the copied instance
 *   before it gets used. Note that {@link #copy} operation is as expensive as constructing
 *   a new {@link ObjectMapper} instance: if possible, you should still pool and reuse mappers
 *   if you intend to use them for multiple operations.
 *  </li>
 * </ul>
 *<p>
 * Note on caching: root-level deserializers are always cached, and accessed
 * using full (generics-aware) type information. This is different from
 * caching of referenced types, which is more limited and is done only
 * for a subset of all deserializer types. The main reason for difference
 * is that at root-level there is no incoming reference (and hence no
 * referencing property, no referral information or annotations to
 * produce differing deserializers), and that the performance impact
 * greatest at root level (since it'll essentially cache the full
 * graph of deserializers involved).
 *<p>
 * Notes on security: use "default typing" feature (see {@link #enableDefaultTyping()})
 * is a potential security risk, if used with untrusted content (content generated by
 * untrusted external parties). If so, you may want to construct a custom 
 * {@link TypeResolverBuilder} implementation to limit possible types to instantiate,
 * (using {@link #setDefaultTyping}).
 */
public class ObjectMapper
    extends ObjectCodec
    implements Versioned,
        java.io.Serializable // as of 2.1
{
    private static final long serialVersionUID = 2L; // as of 2.9

    /*
    /**********************************************************
    /* Helper classes, enums
    /**********************************************************
     */

    /**
     * Enumeration used with {@link ObjectMapper#enableDefaultTyping()}
     * to specify what kind of types (classes) default typing should
     * be used for. It will only be used if no explicit type information
     * is found, but this enumeration further limits subset of those types.
     *<p>
     * Since 2.4 there are special exceptions for JSON Tree model
     * types (sub-types of {@link TreeNode}: default typing is never
     * applied to them.
     * Since 2.8(.4) additional checks are made to avoid attempts at default
     * typing primitive-valued properties.
     *<p>
     * NOTE: use of Default Typing can be a potential security risk if incoming
     * content comes from untrusted sources, and it is recommended that this
     * is either not done, or, if enabled, use {@link #setDefaultTyping}
     * passing a custom {@link TypeResolverBuilder} implementation that white-lists
     * legal types to use.
     */
    public enum DefaultTyping {
        /**
         * This value means that only properties that have
         * {@link java.lang.Object} as declared type (including
         * generic types without explicit type) will use default
         * typing.
         */
        JAVA_LANG_OBJECT,

        /**
         * Value that means that default typing will be used for
         * properties with declared type of {@link java.lang.Object}
         * or an abstract type (abstract class or interface).
         * Note that this does <b>not</b> include array types.
         *<p>
         * Since 2.4, this does NOT apply to {@link TreeNode} and its subtypes.
         */
        OBJECT_AND_NON_CONCRETE,

        /**
         * Value that means that default typing will be used for
         * all types covered by {@link #OBJECT_AND_NON_CONCRETE}
         * plus all array types for them.
         *<p>
         * Since 2.4, this does NOT apply to {@link TreeNode} and its subtypes.
         */
        NON_CONCRETE_AND_ARRAYS,

        /**
         * Value that means that default typing will be used for
         * all non-final types, with exception of small number of
         * "natural" types (String, Boolean, Integer, Double), which
         * can be correctly inferred from JSON; as well as for
         * all arrays of non-final types.
         *<p>
         * Since 2.4, this does NOT apply to {@link TreeNode} and its subtypes.
         */
        NON_FINAL
    }

    /**
     * Customized {@link TypeResolverBuilder} that provides type resolver builders
     * used with so-called "default typing"
     * (see {@link ObjectMapper#enableDefaultTyping(PolymorphicTypeValidator)} for details).
     *<p>
     * Type resolver construction is based on configuration: implementation takes care
     * of only providing builders in cases where type information should be applied.
     * This is important since build calls may be sent for any and all types, and
     * type information should NOT be applied to all of them.
     */
    public static class DefaultTypeResolverBuilder
        extends StdTypeResolverBuilder
        implements java.io.Serializable
    {
        private static final long serialVersionUID = 1L;

        /**
         * Definition of what types is this default typer valid for.
         */
        protected final DefaultTyping _appliesFor;

        /**
         * {@link PolymorphicTypeValidator} top use for validating that the subtypes
         * resolved are valid for use (usually to protect against possible
         * security issues)
         *
         * @since 2.10
         */
        protected final PolymorphicTypeValidator _subtypeValidator;

        /**
         * @deprecated Since 2.10
         */
        @Deprecated // since 2.10
        public DefaultTypeResolverBuilder(DefaultTyping t) {
            this(t, null);
        }

        public DefaultTypeResolverBuilder(DefaultTyping t, PolymorphicTypeValidator ptv) {
            _appliesFor = t;
            _subtypeValidator = ptv;
        }

        /**
         * @since 2.10
         */
        public static DefaultTypeResolverBuilder construct(DefaultTyping t,
                PolymorphicTypeValidator ptv) {
            return new DefaultTypeResolverBuilder(t, ptv);
        }

        @Override // since 2.10
        public PolymorphicTypeValidator subTypeValidator(MapperConfig<?> config) {
            return _subtypeValidator;
        }

        @Override
        public TypeDeserializer buildTypeDeserializer(DeserializationConfig config,
                JavaType baseType, Collection<NamedType> subtypes)
        {
            return useForType(baseType) ? super.buildTypeDeserializer(config, baseType, subtypes) : null;
        }

        @Override
        public TypeSerializer buildTypeSerializer(SerializationConfig config,
                JavaType baseType, Collection<NamedType> subtypes)
        {
            return useForType(baseType) ? super.buildTypeSerializer(config, baseType, subtypes) : null;            
        }

        /**
         * Method called to check if the default type handler should be
         * used for given type.
         * Note: "natural types" (String, Boolean, Integer, Double) will never
         * use typing; that is both due to them being concrete and final,
         * and since actual serializers and deserializers will also ignore any
         * attempts to enforce typing.
         */
        public boolean useForType(JavaType t)
        {
            // 03-Oct-2016, tatu: As per [databind#1395], need to skip
            //  primitive types too, regardless
            if (t.isPrimitive()) {
                return false;
            }

            switch (_appliesFor) {
            case NON_CONCRETE_AND_ARRAYS:
                while (t.isArrayType()) {
                    t = t.getContentType();
                }
                // fall through
            case OBJECT_AND_NON_CONCRETE:
                // 19-Apr-2016, tatu: ReferenceType like Optional also requires similar handling:
                while (t.isReferenceType()) {
                    t = t.getReferencedType();
                }
                return t.isJavaLangObject()
                        || (!t.isConcrete()
                                // [databind#88] Should not apply to JSON tree models:
                                && !TreeNode.class.isAssignableFrom(t.getRawClass()));

            case NON_FINAL:
                while (t.isArrayType()) {
                    t = t.getContentType();
                }
                // 19-Apr-2016, tatu: ReferenceType like Optional also requires similar handling:
                while (t.isReferenceType()) {
                    t = t.getReferencedType();
                }
                // [databind#88] Should not apply to JSON tree models:
                return !t.isFinal() && !TreeNode.class.isAssignableFrom(t.getRawClass());
            default:
            //case JAVA_LANG_OBJECT:
                return t.isJavaLangObject();
            }
        }
    }

    
    
    /*
    /**********************************************************
    /* Internal constants, singletons
    /**********************************************************
     */

    // 16-May-2009, tatu: Ditto ^^^
    protected final static AnnotationIntrospector DEFAULT_ANNOTATION_INTROSPECTOR = new JacksonAnnotationIntrospector();

    /**
     * Base settings contain defaults used for all {@link ObjectMapper}
     * instances.
     */
    protected final static BaseSettings DEFAULT_BASE = new BaseSettings(
            null, // cannot share global ClassIntrospector any more (2.5+)
            DEFAULT_ANNOTATION_INTROSPECTOR,
             null, TypeFactory.defaultInstance(),
            null, StdDateFormat.instance, null,
            Locale.getDefault(),
            null, // to indicate "use Jackson default TimeZone" (UTC since Jackson 2.7)
            Base64Variants.getDefaultVariant(), // 2.1
            LaissezFaireSubTypeValidator.instance
    );

    /*
    /**********************************************************
    /* Configuration settings, shared
    /**********************************************************
     */

    /**
     * Factory used to create {@link JsonParser} and {@link JsonGenerator}
     * instances as necessary.
     */
    protected final JsonFactory _jsonFactory;

    /**
     * Specific factory used for creating {@link JavaType} instances;
     * needed to allow modules to add more custom type handling
     * (mostly to support types of non-Java JVM languages)
     */
    protected TypeFactory _typeFactory;

    /**
     * Provider for values to inject in deserialized POJOs.
     */
    protected InjectableValues _injectableValues;

    /**
     * Thing used for registering sub-types, resolving them to
     * super/sub-types as needed.
     */
    protected SubtypeResolver _subtypeResolver;

    /**
     * Currently active per-type configuration overrides, accessed by
     * declared type of property.
     *
     * @since 2.9
     */
    protected final ConfigOverrides _configOverrides;

    /*
    /**********************************************************
    /* Configuration settings: mix-in annotations
    /**********************************************************
     */

    /**
     * Mapping that defines how to apply mix-in annotations: key is
     * the type to received additional annotations, and value is the
     * type that has annotations to "mix in".
     *<p>
     * Annotations associated with the value classes will be used to
     * override annotations of the key class, associated with the
     * same field or method. They can be further masked by sub-classes:
     * you can think of it as injecting annotations between the target
     * class and its sub-classes (or interfaces)
     * 
     * @since 2.6 (earlier was a simple {@link java.util.Map}
     */
    protected SimpleMixInResolver _mixIns;

    /*
    /**********************************************************
    /* Configuration settings, serialization
    /**********************************************************
     */

    /**
     * Configuration object that defines basic global
     * settings for the serialization process
     */
    protected SerializationConfig _serializationConfig;

    /**
     * Object that manages access to serializers used for serialization,
     * including caching.
     * It is configured with {@link #_serializerFactory} to allow
     * for constructing custom serializers.
     *<p>
     * Note: while serializers are only exposed {@link SerializerProvider},
     * mappers and readers need to access additional API defined by
     * {@link DefaultSerializerProvider}
     */
    protected DefaultSerializerProvider _serializerProvider;

    /**
     * Serializer factory used for constructing serializers.
     */
    protected SerializerFactory _serializerFactory;

    /*
    /**********************************************************
    /* Configuration settings, deserialization
    /**********************************************************
     */

    /**
     * Configuration object that defines basic global
     * settings for the serialization process
     */
    protected DeserializationConfig _deserializationConfig;

    /**
     * Blueprint context object; stored here to allow custom
     * sub-classes. Contains references to objects needed for
     * deserialization construction (cache, factory).
     */
    protected DefaultDeserializationContext _deserializationContext;

    /*
    /**********************************************************
    /* Module-related
    /**********************************************************
     */

    /**
     * Set of module types (as per {@link Module#getTypeId()} that have been
     * registered; kept track of iff {@link MapperFeature#IGNORE_DUPLICATE_MODULE_REGISTRATIONS}
     * is enabled, so that duplicate registration calls can be ignored
     * (to avoid adding same handlers multiple times, mostly).
     * 
     * @since 2.5
     */
    protected Set<Object> _registeredModuleTypes;

    /*
    /**********************************************************
    /* Caching
    /**********************************************************
     */

    /* Note: handling of serializers and deserializers is not symmetric;
     * and as a result, only root-level deserializers can be cached here.
     * This is mostly because typing and resolution for deserializers is
     * fully static; whereas it is quite dynamic for serialization.
     */

    /**
     * We will use a separate main-level Map for keeping track
     * of root-level deserializers. This is where most successful
     * cache lookups get resolved.
     * Map will contain resolvers for all kinds of types, including
     * container types: this is different from the component cache
     * which will only cache bean deserializers.
     *<p>
     * Given that we don't expect much concurrency for additions
     * (should very quickly converge to zero after startup), let's
     * explicitly define a low concurrency setting.
     *<p>
     * Since version 1.5, these may are either "raw" deserializers (when
     * no type information is needed for base type), or type-wrapped
     * deserializers (if it is needed)
     */
    final protected ConcurrentHashMap<JavaType, JsonDeserializer<Object>> _rootDeserializers
        = new ConcurrentHashMap<JavaType, JsonDeserializer<Object>>(64, 0.6f, 2);

    /*
    /**********************************************************
    /* Life-cycle: constructing instance
    /**********************************************************
     */

    /**
     * Default constructor, which will construct the default
     * {@link JsonFactory} as necessary, use
     * {@link SerializerProvider} as its
     * {@link SerializerProvider}, and
     * {@link BeanSerializerFactory} as its
     * {@link SerializerFactory}.
     * This means that it
     * can serialize all standard JDK types, as well as regular
     * Java Beans (based on method names and Jackson-specific annotations),
     * but does not support JAXB annotations.
     */
    public ObjectMapper() {
        this(null, null, null);
    }

    /**
     * Constructs instance that uses specified {@link JsonFactory}
     * for constructing necessary {@link JsonParser}s and/or
     * {@link JsonGenerator}s.
     */
    public ObjectMapper(JsonFactory jf) {
        this(jf, null, null);
    }

    /**
     * Copy-constructor, mostly used to support {@link #copy}.
     * 
     * @since 2.1
     */
    protected ObjectMapper(ObjectMapper src)
    {
        _jsonFactory = src._jsonFactory.copy();
        _jsonFactory.setCodec(this);
        _subtypeResolver = src._subtypeResolver;
        _typeFactory = src._typeFactory;
        _injectableValues = src._injectableValues;
        _configOverrides = src._configOverrides.copy();
        _mixIns = src._mixIns.copy();

        RootNameLookup rootNames = new RootNameLookup();
        _serializationConfig = new SerializationConfig(src._serializationConfig,
                _mixIns, rootNames, _configOverrides);
        _deserializationConfig = new DeserializationConfig(src._deserializationConfig,
                _mixIns, rootNames,  _configOverrides);
        _serializerProvider = src._serializerProvider.copy();
        _deserializationContext = src._deserializationContext.copy();

        // Default serializer factory is stateless, can just assign
        _serializerFactory = src._serializerFactory;

        // as per [databind#922], [databind#1078] make sure to copy registered modules as appropriate
        Set<Object> reg = src._registeredModuleTypes;
        if (reg == null) {
            _registeredModuleTypes = null;
        } else {
            _registeredModuleTypes = new LinkedHashSet<Object>(reg);
        }
    }

    /**
     * Constructs instance that uses specified {@link JsonFactory}
     * for constructing necessary {@link JsonParser}s and/or
     * {@link JsonGenerator}s, and uses given providers for accessing
     * serializers and deserializers.
     * 
     * @param jf JsonFactory to use: if null, a new {@link MappingJsonFactory} will be constructed
     * @param sp SerializerProvider to use: if null, a {@link SerializerProvider} will be constructed
     * @param dc Blueprint deserialization context instance to use for creating
     *    actual context objects; if null, will construct standard
     *    {@link DeserializationContext}
     */
    public ObjectMapper(JsonFactory jf,
            DefaultSerializerProvider sp, DefaultDeserializationContext dc)
    {
        /* 02-Mar-2009, tatu: Important: we MUST default to using
         *   the mapping factory, otherwise tree serialization will
         *   have problems with POJONodes.
         * 03-Jan-2010, tatu: and obviously we also must pass 'this',
         *    to create actual linking.
         */
        if (jf == null) {
            _jsonFactory = new MappingJsonFactory(this);
        } else {
            _jsonFactory = jf;
            if (jf.getCodec() == null) { // as per [JACKSON-741]
                _jsonFactory.setCodec(this);
            }
        }
        _subtypeResolver = new StdSubtypeResolver();
        RootNameLookup rootNames = new RootNameLookup();
        // and default type factory is shared one
        _typeFactory = TypeFactory.defaultInstance();

        SimpleMixInResolver mixins = new SimpleMixInResolver(null);
        _mixIns = mixins;
        BaseSettings base = DEFAULT_BASE.withClassIntrospector(defaultClassIntrospector());
        _configOverrides = new ConfigOverrides();
        _serializationConfig = new SerializationConfig(base,
                    _subtypeResolver, mixins, rootNames, _configOverrides);
        _deserializationConfig = new DeserializationConfig(base,
                    _subtypeResolver, mixins, rootNames, _configOverrides);

        // Some overrides we may need
        final boolean needOrder = _jsonFactory.requiresPropertyOrdering();
        if (needOrder ^ _serializationConfig.isEnabled(MapperFeature.SORT_PROPERTIES_ALPHABETICALLY)) {
            configure(MapperFeature.SORT_PROPERTIES_ALPHABETICALLY, needOrder);
        }
        
        _serializerProvider = (sp == null) ? new DefaultSerializerProvider.Impl() : sp;
        _deserializationContext = (dc == null) ?
                new DefaultDeserializationContext.Impl(BeanDeserializerFactory.instance) : dc;

        // Default serializer factory is stateless, can just assign
        _serializerFactory = BeanSerializerFactory.instance;
    }

    /**
     * Overridable helper method used to construct default {@link ClassIntrospector}
     * to use.
     * 
     * @since 2.5
     */
    protected ClassIntrospector defaultClassIntrospector() {
        return new BasicClassIntrospector();
    }

    /*
    /**********************************************************
    /* Methods sub-classes MUST override
    /**********************************************************
     */
    
    /**
     * Method for creating a new {@link ObjectMapper} instance that
     * has same initial configuration as this instance. Note that this
     * also requires making a copy of the underlying {@link JsonFactory}
     * instance.
     *<p>
     * Method is typically
     * used when multiple, differently configured mappers are needed.
     * Although configuration is shared, cached serializers and deserializers
     * are NOT shared, which means that the new instance may be re-configured
     * before use; meaning that it behaves the same way as if an instance
     * was constructed from scratch.
     * 
     * @since 2.1
     */
    public ObjectMapper copy() {
        _checkInvalidCopy(ObjectMapper.class);
        return new ObjectMapper(this);
    }

    /**
     * @since 2.1
     */
    protected void _checkInvalidCopy(Class<?> exp)
    {
        if (getClass() != exp) {
            // 10-Nov-2016, tatu: could almost use `ClassUtil.verifyMustOverride()` but not quite
            throw new IllegalStateException("Failed copy(): "+getClass().getName()
                    +" (version: "+version()+") does not override copy(); it has to");
        }
    }

    /*
    /**********************************************************
    /* Methods sub-classes MUST override if providing custom
    /* ObjectReader/ObjectWriter implementations
    /**********************************************************
     */
    
    /**
     * Factory method sub-classes must override, to produce {@link ObjectReader}
     * instances of proper sub-type
     * 
     * @since 2.5
     */
    protected ObjectReader _newReader(DeserializationConfig config) {
        return new ObjectReader(this, config);
    }

    /**
     * Factory method sub-classes must override, to produce {@link ObjectReader}
     * instances of proper sub-type
     * 
     * @since 2.5
     */
    protected ObjectReader _newReader(DeserializationConfig config,
            JavaType valueType, Object valueToUpdate,
            FormatSchema schema, InjectableValues injectableValues) {
        return new ObjectReader(this, config, valueType, valueToUpdate, schema, injectableValues);
    }

    /**
     * Factory method sub-classes must override, to produce {@link ObjectWriter}
     * instances of proper sub-type
     * 
     * @since 2.5
     */
    protected ObjectWriter _newWriter(SerializationConfig config) {
        return new ObjectWriter(this, config);
    }

    /**
     * Factory method sub-classes must override, to produce {@link ObjectWriter}
     * instances of proper sub-type
     * 
     * @since 2.5
     */
    protected ObjectWriter _newWriter(SerializationConfig config, FormatSchema schema) {
        return new ObjectWriter(this, config, schema);
    }
    
    /**
     * Factory method sub-classes must override, to produce {@link ObjectWriter}
     * instances of proper sub-type
     * 
     * @since 2.5
     */
    protected ObjectWriter _newWriter(SerializationConfig config,
            JavaType rootType, PrettyPrinter pp) {
        return new ObjectWriter(this, config, rootType, pp);
    }

    /*
    /**********************************************************
    /* Versioned impl
    /**********************************************************
     */
    
    /**
     * Method that will return version information stored in and read from jar
     * that contains this class.
     */
    @Override
    public Version version() {
        return com.fasterxml.jackson.databind.cfg.PackageVersion.VERSION;
    }

    /*
    /**********************************************************
    /* Module registration, discovery
    /**********************************************************
     */

    /**
     * Method for registering a module that can extend functionality
     * provided by this mapper; for example, by adding providers for
     * custom serializers and deserializers.
     * 
     * @param module Module to register
     */
    public ObjectMapper registerModule(Module module)
    {
        if (isEnabled(MapperFeature.IGNORE_DUPLICATE_MODULE_REGISTRATIONS)) {
            Object typeId = module.getTypeId();
            if (typeId != null) {
                if (_registeredModuleTypes == null) {
                    // plus let's keep them in order too, easier to debug or expose
                    // in registration order if that matter
                    _registeredModuleTypes = new LinkedHashSet<Object>();
                }
                // try adding; if already had it, should skip
                if (!_registeredModuleTypes.add(typeId)) {
                    return this;
                }
            }
        }
        
        /* Let's ensure we have access to name and version information, 
         * even if we do not have immediate use for either. This way we know
         * that they will be available from beginning
         */
        String name = module.getModuleName();
        if (name == null) {
            throw new IllegalArgumentException("Module without defined name");
        }
        Version version = module.version();
        if (version == null) {
            throw new IllegalArgumentException("Module without defined version");
        }

        // And then call registration
        module.setupModule(new Module.SetupContext()
        {
            // // // Accessors

            @Override
            public Version getMapperVersion() {
                return version();
            }

            @SuppressWarnings("unchecked")
            @Override
            public <C extends ObjectCodec> C getOwner() {
                // why do we need the cast here?!?
                return (C) ObjectMapper.this;
            }

            @Override
            public TypeFactory getTypeFactory() {
                return _typeFactory;
            }
            
            @Override
            public boolean isEnabled(MapperFeature f) {
                return ObjectMapper.this.isEnabled(f);
            }

            @Override
            public boolean isEnabled(DeserializationFeature f) {
                return ObjectMapper.this.isEnabled(f);
            }
            
            @Override
            public boolean isEnabled(SerializationFeature f) {
                return ObjectMapper.this.isEnabled(f);
            }

            @Override
            public boolean isEnabled(JsonFactory.Feature f) {
                return ObjectMapper.this.isEnabled(f);
            }

            @Override
            public boolean isEnabled(JsonParser.Feature f) {
                return ObjectMapper.this.isEnabled(f);
            }

            @Override
            public boolean isEnabled(JsonGenerator.Feature f) {
                return ObjectMapper.this.isEnabled(f);
            }

            // // // Mutant accessors

            @Override
            public MutableConfigOverride configOverride(Class<?> type) {
                return ObjectMapper.this.configOverride(type);
            }

            // // // Methods for registering handlers: deserializers

            @Override
            public void addDeserializers(Deserializers d) {
                DeserializerFactory df = _deserializationContext._factory.withAdditionalDeserializers(d);
                _deserializationContext = _deserializationContext.with(df);
            }

            @Override
            public void addKeyDeserializers(KeyDeserializers d) {
                DeserializerFactory df = _deserializationContext._factory.withAdditionalKeyDeserializers(d);
                _deserializationContext = _deserializationContext.with(df);
            }

            @Override
            public void addBeanDeserializerModifier(BeanDeserializerModifier modifier) {
                DeserializerFactory df = _deserializationContext._factory.withDeserializerModifier(modifier);
                _deserializationContext = _deserializationContext.with(df);
            }
            
            // // // Methods for registering handlers: serializers
            
            @Override
            public void addSerializers(Serializers s) {
                _serializerFactory = _serializerFactory.withAdditionalSerializers(s);
            }

            @Override
            public void addKeySerializers(Serializers s) {
                _serializerFactory = _serializerFactory.withAdditionalKeySerializers(s);
            }
            
            @Override
            public void addBeanSerializerModifier(BeanSerializerModifier modifier) {
                _serializerFactory = _serializerFactory.withSerializerModifier(modifier);
            }

            // // // Methods for registering handlers: other
            
            @Override
            public void addAbstractTypeResolver(AbstractTypeResolver resolver) {
                DeserializerFactory df = _deserializationContext._factory.withAbstractTypeResolver(resolver);
                _deserializationContext = _deserializationContext.with(df);
            }

            @Override
            public void addTypeModifier(TypeModifier modifier) {
                TypeFactory f = _typeFactory;
                f = f.withModifier(modifier);
                setTypeFactory(f);
            }

            @Override
            public void addValueInstantiators(ValueInstantiators instantiators) {
                DeserializerFactory df = _deserializationContext._factory.withValueInstantiators(instantiators);
                _deserializationContext = _deserializationContext.with(df);
            }

            @Override
            public void setClassIntrospector(ClassIntrospector ci) {
                _deserializationConfig = _deserializationConfig.with(ci);
                _serializationConfig = _serializationConfig.with(ci);
            }

            @Override
            public void insertAnnotationIntrospector(AnnotationIntrospector ai) {
                _deserializationConfig = _deserializationConfig.withInsertedAnnotationIntrospector(ai);
                _serializationConfig = _serializationConfig.withInsertedAnnotationIntrospector(ai);
            }
            
            @Override
            public void appendAnnotationIntrospector(AnnotationIntrospector ai) {
                _deserializationConfig = _deserializationConfig.withAppendedAnnotationIntrospector(ai);
                _serializationConfig = _serializationConfig.withAppendedAnnotationIntrospector(ai);
            }

            @Override
            public void registerSubtypes(Class<?>... subtypes) {
                ObjectMapper.this.registerSubtypes(subtypes);
            }

            @Override
            public void registerSubtypes(NamedType... subtypes) {
                ObjectMapper.this.registerSubtypes(subtypes);
            }

            @Override
            public void registerSubtypes(Collection<Class<?>> subtypes) {
                ObjectMapper.this.registerSubtypes(subtypes);
            }

            @Override
            public void setMixInAnnotations(Class<?> target, Class<?> mixinSource) {
                addMixIn(target, mixinSource);
            }
            
            @Override
            public void addDeserializationProblemHandler(DeserializationProblemHandler handler) {
                addHandler(handler);
            }

            @Override
            public void setNamingStrategy(PropertyNamingStrategy naming) {
                setPropertyNamingStrategy(naming);
            }
        });
        return this;
    }

    /**
     * Convenience method for registering specified modules in order;
     * functionally equivalent to:
     *<pre>
     *   for (Module module : modules) {
     *      registerModule(module);
     *   }
     *</pre>
     * 
     * @since 2.2
     */
    public ObjectMapper registerModules(Module... modules)
    {
        for (Module module : modules) {
            registerModule(module);
        }
        return this;
    }

    /**
     * Convenience method for registering specified modules in order;
     * functionally equivalent to:
     *<pre>
     *   for (Module module : modules) {
     *      registerModule(module);
     *   }
     *</pre>
     * 
     * @since 2.2
     */
    public ObjectMapper registerModules(Iterable<? extends Module> modules)
    {
        for (Module module : modules) {
            registerModule(module);
        }
        return this;
    }

    /**
     * The set of {@link Module} typeIds that are registered in this
     * ObjectMapper. By default the typeId for a module is it's full
     * class name (see {@link Module#getTypeId()}).
     *
     * @since 2.9.6
     */
<<<<<<< HEAD
    public Set<Object> getRegisteredModuleIds() {
        return _registeredModuleTypes == null ?
                Collections.emptySet() :
                Collections.unmodifiableSet(_registeredModuleTypes);
=======
    public Set<Object> getRegisteredModuleIds()
    {
        return (_registeredModuleTypes == null) ?
                Collections.emptySet() : Collections.unmodifiableSet(_registeredModuleTypes);
>>>>>>> 9e2a4a95
    }

    /**
     * Method for locating available methods, using JDK {@link ServiceLoader}
     * facility, along with module-provided SPI.
     *<p>
     * Note that method does not do any caching, so calls should be considered
     * potentially expensive.
     * 
     * @since 2.2
     */
    public static List<Module> findModules() {
        return findModules(null);
    }

    /**
     * Method for locating available methods, using JDK {@link ServiceLoader}
     * facility, along with module-provided SPI.
     *<p>
     * Note that method does not do any caching, so calls should be considered
     * potentially expensive.
     * 
     * @since 2.2
     */
    public static List<Module> findModules(ClassLoader classLoader)
    {
        ArrayList<Module> modules = new ArrayList<Module>();
        ServiceLoader<Module> loader = secureGetServiceLoader(Module.class, classLoader);
        for (Module module : loader) {
            modules.add(module);
        }
        return modules;
    }

    private static <T> ServiceLoader<T> secureGetServiceLoader(final Class<T> clazz, final ClassLoader classLoader) {
        final SecurityManager sm = System.getSecurityManager();
        if (sm == null) {
            return (classLoader == null) ?
                    ServiceLoader.load(clazz) : ServiceLoader.load(clazz, classLoader);
        }
        return AccessController.doPrivileged(new PrivilegedAction<ServiceLoader<T>>() {
            @Override
            public ServiceLoader<T> run() {
                return (classLoader == null) ?
                        ServiceLoader.load(clazz) : ServiceLoader.load(clazz, classLoader);
            }
        });
    }

    /**
     * Convenience method that is functionally equivalent to:
     *<code>
     *   mapper.registerModules(mapper.findModules());
     *</code>
     *<p>
     * As with {@link #findModules()}, no caching is done for modules, so care
     * needs to be taken to either create and share a single mapper instance;
     * or to cache introspected set of modules.
     *
     * @since 2.2
     */
    public ObjectMapper findAndRegisterModules() {
        return registerModules(findModules());
    }

    /*
    /**********************************************************
    /* Configuration: main config object access
    /**********************************************************
     */

    /**
     * Method that returns the shared default {@link SerializationConfig}
     * object that defines configuration settings for serialization.
     *<p>
     * Note that since instances are immutable, you can NOT change settings
     * by accessing an instance and calling methods: this will simply create
     * new instance of config object.
     */
    public SerializationConfig getSerializationConfig() {
        return _serializationConfig;
    }

    /**
     * Method that returns
     * the shared default {@link DeserializationConfig} object
     * that defines configuration settings for deserialization.
     *<p>
     * Note that since instances are immutable, you can NOT change settings
     * by accessing an instance and calling methods: this will simply create
     * new instance of config object.
     */
    public DeserializationConfig getDeserializationConfig() {
        return _deserializationConfig;
    }
    
    /**
     * Method for getting current {@link DeserializationContext}.
      *<p>
     * Note that since instances are immutable, you can NOT change settings
     * by accessing an instance and calling methods: this will simply create
     * new instance of context object.
    */
    public DeserializationContext getDeserializationContext() {
        return _deserializationContext;
    }

    /*
    /**********************************************************
    /* Configuration: ser/deser factory, provider access
    /**********************************************************
     */
    
    /**
     * Method for setting specific {@link SerializerFactory} to use
     * for constructing (bean) serializers.
     */
    public ObjectMapper setSerializerFactory(SerializerFactory f) {
        _serializerFactory = f;
        return this;
    }

    /**
     * Method for getting current {@link SerializerFactory}.
      *<p>
     * Note that since instances are immutable, you can NOT change settings
     * by accessing an instance and calling methods: this will simply create
     * new instance of factory object.
     */
    public SerializerFactory getSerializerFactory() {
        return _serializerFactory;
    }

    /**
     * Method for setting "blueprint" {@link SerializerProvider} instance
     * to use as the base for actual provider instances to use for handling
     * caching of {@link JsonSerializer} instances.
     */
    public ObjectMapper setSerializerProvider(DefaultSerializerProvider p) {
        _serializerProvider = p;
        return this;
    }

    /**
     * Accessor for the "blueprint" (or, factory) instance, from which instances
     * are created by calling {@link DefaultSerializerProvider#createInstance}.
     * Note that returned instance cannot be directly used as it is not properly
     * configured: to get a properly configured instance to call, use
     * {@link #getSerializerProviderInstance()} instead.
     */
    public SerializerProvider getSerializerProvider() {
        return _serializerProvider;
    }

    /**
     * Accessor for constructing and returning a {@link SerializerProvider}
     * instance that may be used for accessing serializers. This is same as
     * calling {@link #getSerializerProvider}, and calling <code>createInstance</code>
     * on it.
     *
     * @since 2.7
     */
    public SerializerProvider getSerializerProviderInstance() {
        return _serializerProvider(_serializationConfig);
    }

    /*
    /**********************************************************
    /* Configuration: mix-in annotations
    /**********************************************************
     */

    /**
     * Method to use for defining mix-in annotations to use for augmenting
     * annotations that processable (serializable / deserializable)
     * classes have.
     * Mixing in is done when introspecting class annotations and properties.
     * Map passed contains keys that are target classes (ones to augment
     * with new annotation overrides), and values that are source classes
     * (have annotations to use for augmentation).
     * Annotations from source classes (and their supertypes)
     * will <b>override</b>
     * annotations that target classes (and their super-types) have.
     *<p>
     * Note that this method will CLEAR any previously defined mix-ins
     * for this mapper.
     *
     * @since 2.5
     */
    public ObjectMapper setMixIns(Map<Class<?>, Class<?>> sourceMixins)
    {
        // NOTE: does NOT change possible externally configured resolver, just local defs
        _mixIns.setLocalDefinitions(sourceMixins);
        return this;
    }

    /**
     * Method to use for adding mix-in annotations to use for augmenting
     * specified class or interface. All annotations from
     * <code>mixinSource</code> are taken to override annotations
     * that <code>target</code> (or its supertypes) has.
     *
     * @param target Class (or interface) whose annotations to effectively override
     * @param mixinSource Class (or interface) whose annotations are to
     *   be "added" to target's annotations, overriding as necessary
     *
     * @since 2.5
     */
    public ObjectMapper addMixIn(Class<?> target, Class<?> mixinSource)
    {
        _mixIns.addLocalDefinition(target, mixinSource);
        return this;
    }

    /**
     * Method that can be called to specify given resolver for locating
     * mix-in classes to use, overriding directly added mappings.
     * Note that direct mappings are not cleared, but they are only applied
     * if resolver does not provide mix-in matches.
     *
     * @since 2.6
     */
    public ObjectMapper setMixInResolver(ClassIntrospector.MixInResolver resolver)
    {
        SimpleMixInResolver r = _mixIns.withOverrides(resolver);
        if (r != _mixIns) {
            _mixIns = r;
            _deserializationConfig = new DeserializationConfig(_deserializationConfig, r);
            _serializationConfig = new SerializationConfig(_serializationConfig, r);
        }
        return this;
    }
    
    public Class<?> findMixInClassFor(Class<?> cls) {
        return _mixIns.findMixInClassFor(cls);
    }

    // For testing only:
    public int mixInCount() {
        return _mixIns.localSize();
    }

    /**
     * @deprecated Since 2.5: replaced by a fluent form of the method; {@link #setMixIns}.
     */
    @Deprecated
    public void setMixInAnnotations(Map<Class<?>, Class<?>> sourceMixins) {
        setMixIns(sourceMixins);
    }

    /**
     * @deprecated Since 2.5: replaced by a fluent form of the method; {@link #addMixIn(Class, Class)}.
     */
    @Deprecated
    public final void addMixInAnnotations(Class<?> target, Class<?> mixinSource) {
        addMixIn(target, mixinSource);
    }

    /*
    /**********************************************************
    /* Configuration, introspection
    /**********************************************************
     */

    /**
     * Method for accessing currently configured visibility checker;
     * object used for determining whether given property element
     * (method, field, constructor) can be auto-detected or not.
     */
    public VisibilityChecker<?> getVisibilityChecker() {
        return _serializationConfig.getDefaultVisibilityChecker();
    }

    /**
     * Method for setting currently configured default {@link VisibilityChecker},
     * object used for determining whether given property element
     * (method, field, constructor) can be auto-detected or not.
     * This default checker is used as the base visibility:
     * per-class overrides (both via annotations and per-type config overrides)
     * can further change these settings.
     * 
     * @since 2.6
     */
    public ObjectMapper setVisibility(VisibilityChecker<?> vc) {
        _configOverrides.setDefaultVisibility(vc);
        return this;
    }

    /**
     * Convenience method that allows changing configuration for
     * underlying {@link VisibilityChecker}s, to change details of what kinds of
     * properties are auto-detected.
     * Basically short cut for doing:
     *<pre>
     *  mapper.setVisibilityChecker(
     *     mapper.getVisibilityChecker().withVisibility(forMethod, visibility)
     *  );
     *</pre>
     * one common use case would be to do:
     *<pre>
     *  mapper.setVisibility(JsonMethod.FIELD, Visibility.ANY);
     *</pre>
     * which would make all member fields serializable without further annotations,
     * instead of just public fields (default setting).
     * 
     * @param forMethod Type of property descriptor affected (field, getter/isGetter,
     *     setter, creator)
     * @param visibility Minimum visibility to require for the property descriptors of type
     * 
     * @return Modified mapper instance (that is, "this"), to allow chaining
     *    of configuration calls
     */
    public ObjectMapper setVisibility(PropertyAccessor forMethod, JsonAutoDetect.Visibility visibility)
    {
        VisibilityChecker<?> vc = _configOverrides.getDefaultVisibility();
        vc = vc.withVisibility(forMethod, visibility);
        _configOverrides.setDefaultVisibility(vc);
        return this;
    }

    /**
     * Method for accessing subtype resolver in use.
     */
    public SubtypeResolver getSubtypeResolver() {
        return _subtypeResolver;
    }

    /**
     * Method for setting custom subtype resolver to use.
     */
    public ObjectMapper setSubtypeResolver(SubtypeResolver str) {
        _subtypeResolver = str;
        _deserializationConfig = _deserializationConfig.with(str);
        _serializationConfig = _serializationConfig.with(str);
        return this;
    }

    /**
     * Method for setting {@link AnnotationIntrospector} used by this
     * mapper instance for both serialization and deserialization.
     * Note that doing this will replace the current introspector, which
     * may lead to unavailability of core Jackson annotations.
     * If you want to combine handling of multiple introspectors,
     * have a look at {@link com.fasterxml.jackson.databind.introspect.AnnotationIntrospectorPair}.
     * 
     * @see com.fasterxml.jackson.databind.introspect.AnnotationIntrospectorPair
     */
    public ObjectMapper setAnnotationIntrospector(AnnotationIntrospector ai) {
        _serializationConfig = _serializationConfig.with(ai);
        _deserializationConfig = _deserializationConfig.with(ai);
        return this;
    }

    /**
     * Method for changing {@link AnnotationIntrospector} instances used
     * by this mapper instance for serialization and deserialization,
     * specifying them separately so that different introspection can be
     * used for different aspects
     * 
     * @since 2.1
     * 
     * @param serializerAI {@link AnnotationIntrospector} to use for configuring
     *    serialization
     * @param deserializerAI {@link AnnotationIntrospector} to use for configuring
     *    deserialization
     * 
     * @see com.fasterxml.jackson.databind.introspect.AnnotationIntrospectorPair
     */
    public ObjectMapper setAnnotationIntrospectors(AnnotationIntrospector serializerAI,
            AnnotationIntrospector deserializerAI) {
        _serializationConfig = _serializationConfig.with(serializerAI);
        _deserializationConfig = _deserializationConfig.with(deserializerAI);
        return this;
    }
    
    /**
     * Method for setting custom property naming strategy to use.
     */
    public ObjectMapper setPropertyNamingStrategy(PropertyNamingStrategy s) {
        _serializationConfig = _serializationConfig.with(s);
        _deserializationConfig = _deserializationConfig.with(s);
        return this;
    }

    /**
     * @since 2.5
     */
    public PropertyNamingStrategy getPropertyNamingStrategy() {
        // arbitrary choice but let's do:
        return _serializationConfig.getPropertyNamingStrategy();
    }

    /**
     * Method for specifying {@link PrettyPrinter} to use when "default pretty-printing"
     * is enabled (by enabling {@link SerializationFeature#INDENT_OUTPUT})
     * 
     * @param pp Pretty printer to use by default.
     * 
     * @return This mapper, useful for call-chaining
     * 
     * @since 2.6
     */
    public ObjectMapper setDefaultPrettyPrinter(PrettyPrinter pp) {
        _serializationConfig = _serializationConfig.withDefaultPrettyPrinter(pp);
        return this;
    }

    /**
     * @deprecated Since 2.6 use {@link #setVisibility(VisibilityChecker)} instead.
     */
    @Deprecated
    public void setVisibilityChecker(VisibilityChecker<?> vc) {
        setVisibility(vc);
    }

    /**
     * Method for specifying {@link PolymorphicTypeValidator} to use for validating
     * polymorphic subtypes used with explicit polymorphic types (annotation-based),
     * but NOT one with "default typing" (see {@link #enableDefaultTyping(PolymorphicTypeValidator)}
     * for details).
     *
     * @since 2.10
     */
    public ObjectMapper setPolymorphicTypeValidator(PolymorphicTypeValidator ptv) {
        BaseSettings s = _deserializationConfig.getBaseSettings().with(ptv);
        _deserializationConfig = _deserializationConfig._withBase(s);
        return this;
    }

    /**
     * Accessor for configured {@link PolymorphicTypeValidator} used for validating
     * polymorphic subtypes used with explicit polymorphic types (annotation-based),
     * but NOT one with "default typing" (see {@link #enableDefaultTyping(PolymorphicTypeValidator)}
     * for details).
     *
     * @since 2.10
     */
    public PolymorphicTypeValidator getPolymorphicTypeValidator() {
        return _deserializationConfig.getBaseSettings().getPolymorphicTypeValidator();
    }

    /*
    /**********************************************************
    /* Configuration: global-default/per-type override settings
    /**********************************************************
     */
    
    /**
     * Convenience method, equivalent to calling:
     *<pre>
     *  setPropertyInclusion(JsonInclude.Value.construct(incl, incl));
     *</pre>
     *<p>
     * NOTE: behavior differs slightly from 2.8, where second argument was
     * implied to be <code>JsonInclude.Include.ALWAYS</code>.
     */
    public ObjectMapper setSerializationInclusion(JsonInclude.Include incl) {
        setPropertyInclusion(JsonInclude.Value.construct(incl, incl));
        return this;
    }

    /**
     * @since 2.7
     * @deprecated Since 2.9 use {@link #setDefaultPropertyInclusion}
     */
    @Deprecated
    public ObjectMapper setPropertyInclusion(JsonInclude.Value incl) {
        return setDefaultPropertyInclusion(incl);
    }

    /**
     * Method for setting default POJO property inclusion strategy for serialization,
     * applied for all properties for which there are no per-type or per-property
     * overrides (via annotations or config overrides).
     *
     * @since 2.9 (basically rename of <code>setPropertyInclusion</code>)
     */
    public ObjectMapper setDefaultPropertyInclusion(JsonInclude.Value incl) {
        _configOverrides.setDefaultInclusion(incl);
        return this;
    }

    /**
     * Short-cut for:
     *<pre>
     *  setDefaultPropertyInclusion(JsonInclude.Value.construct(incl, incl));
     *</pre>
     *
     * @since 2.9 (basically rename of <code>setPropertyInclusion</code>)
     */
    public ObjectMapper setDefaultPropertyInclusion(JsonInclude.Include incl) {
        _configOverrides.setDefaultInclusion(JsonInclude.Value.construct(incl, incl));
        return this;
    }

    /**
     * Method for setting default Setter configuration, regarding things like
     * merging, null-handling; used for properties for which there are
     * no per-type or per-property overrides (via annotations or config overrides).
     *
     * @since 2.9
     */
    public ObjectMapper setDefaultSetterInfo(JsonSetter.Value v) {
        _configOverrides.setDefaultSetterInfo(v);
        return this;
    }

    /**
     * Method for setting auto-detection visibility definition
     * defaults, which are in effect unless overridden by
     * annotations (like <code>JsonAutoDetect</code>) or per-type
     * visibility overrides.
     *
     * @since 2.9
     */
    public ObjectMapper setDefaultVisibility(JsonAutoDetect.Value vis) {
        _configOverrides.setDefaultVisibility(VisibilityChecker.Std.construct(vis));
        return this;
    }

    /**
     * Method for setting default Setter configuration, regarding things like
     * merging, null-handling; used for properties for which there are
     * no per-type or per-property overrides (via annotations or config overrides).
     *
     * @since 2.9
     */
    public ObjectMapper setDefaultMergeable(Boolean b) {
        _configOverrides.setDefaultMergeable(b);
        return this;
    }

    /*
    /**********************************************************
    /* Subtype registration
    /**********************************************************
     */

    /**
     * Method for registering specified class as a subtype, so that
     * typename-based resolution can link supertypes to subtypes
     * (as an alternative to using annotations).
     * Type for given class is determined from appropriate annotation;
     * or if missing, default name (unqualified class name)
     */
    public void registerSubtypes(Class<?>... classes) {
        getSubtypeResolver().registerSubtypes(classes);
    }

    /**
     * Method for registering specified class as a subtype, so that
     * typename-based resolution can link supertypes to subtypes
     * (as an alternative to using annotations).
     * Name may be provided as part of argument, but if not will
     * be based on annotations or use default name (unqualified
     * class name).
     */
    public void registerSubtypes(NamedType... types) {
        getSubtypeResolver().registerSubtypes(types);
    }

    /**
     * @since 2.9
     */
    public void registerSubtypes(Collection<Class<?>> subtypes) {
        getSubtypeResolver().registerSubtypes(subtypes);
    }

    /*
    /**********************************************************
    /* Default typing (automatic polymorphic types): current (2.10)
    /**********************************************************
     */

    /**
     * Convenience method that is equivalent to calling
     *<pre>
     *  enableDefaultTyping(ptv, DefaultTyping.OBJECT_AND_NON_CONCRETE);
     *</pre>
     *<p>
     * NOTE: choice of {@link PolymorphicTypeValidator} to pass is critical for security
     * as allowing all subtypes can be risky for untrusted content.
     *
     * @param ptv Validator used to verify that actual subtypes to deserialize are valid against
     *    whatever criteria validator uses: important in case where untrusted content is deserialized.
     *
     * @since 2.10
     */
    public ObjectMapper enableDefaultTyping(PolymorphicTypeValidator ptv) {
        return enableDefaultTyping(ptv, DefaultTyping.OBJECT_AND_NON_CONCRETE);
    }

    /**
     * Convenience method that is equivalent to calling
     *<pre>
     *  enableDefaultTyping(ptv, dti, JsonTypeInfo.As.WRAPPER_ARRAY);
     *</pre>
     *<p>
     * NOTE: choice of {@link PolymorphicTypeValidator} to pass is critical for security
     * as allowing all subtypes can be risky for untrusted content.
     *
     * @param ptv Validator used to verify that actual subtypes to deserialize are valid against
     *    whatever criteria validator uses: important in case where untrusted content is deserialized.
     * @param applicability Defines kinds of types for which additional type information
     *    is added; see {@link DefaultTyping} for more information.
     *
     * @since 2.10
     */
    public ObjectMapper enableDefaultTyping(PolymorphicTypeValidator ptv,
            DefaultTyping applicability) {
        return enableDefaultTyping(ptv, applicability, JsonTypeInfo.As.WRAPPER_ARRAY);
    }

    /**
     * Method for enabling automatic inclusion of type information, needed
     * for proper deserialization of polymorphic types (unless types
     * have been annotated with {@link com.fasterxml.jackson.annotation.JsonTypeInfo}).
     *<P>
     * NOTE: use of <code>JsonTypeInfo.As#EXTERNAL_PROPERTY</code> <b>NOT SUPPORTED</b>;
     * and attempts of do so will throw an {@link IllegalArgumentException} to make
     * this limitation explicit.
     *<p>
     * NOTE: choice of {@link PolymorphicTypeValidator} to pass is critical for security
     * as allowing all subtypes can be risky for untrusted content.
     *
     * @param ptv Validator used to verify that actual subtypes to deserialize are valid against
     *    whatever criteria validator uses: important in case where untrusted content is deserialized.
     * @param applicability Defines kinds of types for which additional type information
     *    is added; see {@link DefaultTyping} for more information.
     * @param includeAs
     *
     * @since 2.10
     */
    public ObjectMapper enableDefaultTyping(PolymorphicTypeValidator ptv,
            DefaultTyping applicability, JsonTypeInfo.As includeAs)
    {
        // 18-Sep-2014, tatu: Let's add explicit check to ensure no one tries to
        //   use "As.EXTERNAL_PROPERTY", since that will not work (with 2.5+)
        if (includeAs == JsonTypeInfo.As.EXTERNAL_PROPERTY) {
            throw new IllegalArgumentException("Cannot use includeAs of "+includeAs);
        }
        
        TypeResolverBuilder<?> typer = _constructDefaultTypeResolverBuilder(applicability, ptv);
        // we'll always use full class name, when using defaulting
        typer = typer.init(JsonTypeInfo.Id.CLASS, null);
        typer = typer.inclusion(includeAs);
        return setDefaultTyping(typer);
    }

    /**
     * Method for enabling automatic inclusion of type information -- needed
     * for proper deserialization of polymorphic types (unless types
     * have been annotated with {@link com.fasterxml.jackson.annotation.JsonTypeInfo}) --
     * using "As.PROPERTY" inclusion mechanism and specified property name
     * to use for inclusion (default being "@class" since default type information
     * always uses class name as type identifier)
     *<p>
     * NOTE: choice of {@link PolymorphicTypeValidator} to pass is critical for security
     * as allowing all subtypes can be risky for untrusted content.
     *
     * @param ptv Validator used to verify that actual subtypes to deserialize are valid against
     *    whatever criteria validator uses: important in case where untrusted content is deserialized.
     * @param applicability Defines kinds of types for which additional type information
     *    is added; see {@link DefaultTyping} for more information.
     * @param propertyName Name of property used for including type id for polymorphic values.
     *
     * @since 2.10
     */
    public ObjectMapper enableDefaultTypingAsProperty(PolymorphicTypeValidator ptv,
            DefaultTyping applicability, String propertyName)
    {
        TypeResolverBuilder<?> typer = _constructDefaultTypeResolverBuilder(applicability,
                getPolymorphicTypeValidator());

        // we'll always use full class name, when using defaulting
        typer = typer.init(JsonTypeInfo.Id.CLASS, null);
        typer = typer.inclusion(JsonTypeInfo.As.PROPERTY);
        typer = typer.typeProperty(propertyName);
        return setDefaultTyping(typer);
    }

    /**
     * Method for disabling automatic inclusion of type information; if so, only
     * explicitly annotated types (ones with
     * {@link com.fasterxml.jackson.annotation.JsonTypeInfo}) will have
     * additional embedded type information.
     */
    public ObjectMapper disableDefaultTyping() {
        return setDefaultTyping(null);
    }

    /**
     * Method for enabling automatic inclusion of type information, using
     * specified handler object for determining which types this affects,
     * as well as details of how information is embedded.
     *<p>
     * NOTE: use of Default Typing can be a potential security risk if incoming
     * content comes from untrusted sources, so care should be taken to use
     * a {@link TypeResolverBuilder} that can limit allowed classes to
     * deserialize.
     *
     * @param typer Type information inclusion handler
     */
    public ObjectMapper setDefaultTyping(TypeResolverBuilder<?> typer) {
        _deserializationConfig = _deserializationConfig.with(typer);
        _serializationConfig = _serializationConfig.with(typer);
        return this;
    }

    /*
    /**********************************************************
    /* Default typing (automatic polymorphic types): deprecated (pre-2.10)
    /**********************************************************
     */
    
    /**
     * @deprecated Since 2.10 use {@link #enableDefaultTyping(PolymorphicTypeValidator)} instead
     */
    @Deprecated
    public ObjectMapper enableDefaultTyping() {
        return enableDefaultTyping(getPolymorphicTypeValidator());
    }

    /**
     * @deprecated Since 2.10 use {@link #enableDefaultTyping(PolymorphicTypeValidator,DefaultTyping)} instead
     */
    @Deprecated
    public ObjectMapper enableDefaultTyping(DefaultTyping dti) {
        return enableDefaultTyping(dti, JsonTypeInfo.As.WRAPPER_ARRAY);
    }

    /**
     * @deprecated Since 2.10 use {@link #enableDefaultTyping(PolymorphicTypeValidator,DefaultTyping,JsonTypeInfo.As)} instead
     */
    @Deprecated
    public ObjectMapper enableDefaultTyping(DefaultTyping applicability, JsonTypeInfo.As includeAs) {
        return enableDefaultTyping(getPolymorphicTypeValidator(), applicability, includeAs);
    }

    /**
     * @deprecated Since 2.10 use {@link #enableDefaultTypingAsProperty(PolymorphicTypeValidator,DefaultTyping,String)} instead
     */
    @Deprecated
    public ObjectMapper enableDefaultTypingAsProperty(DefaultTyping applicability, String propertyName) {
        return enableDefaultTypingAsProperty(getPolymorphicTypeValidator(), applicability, propertyName);
    }

    /*
    /**********************************************************
    /* Configuration, basic type handling
    /**********************************************************
     */

    /**
     * Accessor for getting a mutable configuration override object for
     * given type, needed to add or change per-type overrides applied
     * to properties of given type.
     * Usage is through returned object by colling "setter" methods, which
     * directly modify override object and take effect directly.
     * For example you can do
     *<pre>
     *   mapper.configOverride(java.util.Date.class)
     *       .setFormat(JsonFormat.Value.forPattern("yyyy-MM-dd"));
     *</pre>
     * to change the default format to use for properties of type
     * {@link java.util.Date} (possibly further overridden by per-property
     * annotations)
     *
     * @since 2.8
     */
    public MutableConfigOverride configOverride(Class<?> type) {
        return _configOverrides.findOrCreateOverride(type);
    }

    /*
    /**********************************************************
    /* Configuration, basic type handling
    /**********************************************************
     */

    /**
     * Accessor for getting currently configured {@link TypeFactory} instance.
     */
    public TypeFactory getTypeFactory() {
        return _typeFactory;
    }

    /**
     * Method that can be used to override {@link TypeFactory} instance
     * used by this mapper.
     *<p>
     * Note: will also set {@link TypeFactory} that deserialization and
     * serialization config objects use.
     */
    public ObjectMapper setTypeFactory(TypeFactory f)
    {
        _typeFactory = f;
        _deserializationConfig = _deserializationConfig.with(f);
        _serializationConfig = _serializationConfig.with(f);
        return this;
    }

    /**
     * Convenience method for constructing {@link JavaType} out of given
     * type (typically <code>java.lang.Class</code>), but without explicit
     * context.
     */
    public JavaType constructType(Type t) {
        return _typeFactory.constructType(t);
    }

    /*
    /**********************************************************
    /* Configuration, deserialization
    /**********************************************************
     */

    /**
     * Method that can be used to get hold of {@link JsonNodeFactory}
     * that this mapper will use when directly constructing
     * root {@link JsonNode} instances for Trees.
     *<p>
     * Note: this is just a shortcut for calling
     *<pre>
     *   getDeserializationConfig().getNodeFactory()
     *</pre>
     */
    public JsonNodeFactory getNodeFactory() {
        return _deserializationConfig.getNodeFactory();
    }

    /**
     * Method for specifying {@link JsonNodeFactory} to use for
     * constructing root level tree nodes (via method
     * {@link #createObjectNode}
     */
    public ObjectMapper setNodeFactory(JsonNodeFactory f) {
        _deserializationConfig = _deserializationConfig.with(f);
        return this;
    }

    /**
     * Method for adding specified {@link DeserializationProblemHandler}
     * to be used for handling specific problems during deserialization.
     */
    public ObjectMapper addHandler(DeserializationProblemHandler h) {
        _deserializationConfig = _deserializationConfig.withHandler(h);
        return this;
    }

    /**
     * Method for removing all registered {@link DeserializationProblemHandler}s
     * instances from this mapper.
     */
    public ObjectMapper clearProblemHandlers() {
        _deserializationConfig = _deserializationConfig.withNoProblemHandlers();
        return this;
    }

    /**
     * Method that allows overriding of the underlying {@link DeserializationConfig}
     * object.
     * It is added as a fallback method that may be used if no other configuration
     * modifier method works: it should not be used if there are alternatives,
     * and its use is generally discouraged.
     *<p>
     * <b>NOTE</b>: only use this method if you know what you are doing -- it allows
     * by-passing some of checks applied to other configuration methods.
     * Also keep in mind that as with all configuration of {@link ObjectMapper},
     * this is only thread-safe if done before calling any deserialization methods.
     * 
     * @since 2.4
     */
    public ObjectMapper setConfig(DeserializationConfig config) {
        _deserializationConfig = config;
        return this;
    }

    /*
    /**********************************************************
    /* Configuration, serialization
    /**********************************************************
     */

    /**
     * @deprecated Since 2.6, use {@link #setFilterProvider} instead (allows chaining)
     */
    @Deprecated
    public void setFilters(FilterProvider filterProvider) {
        _serializationConfig = _serializationConfig.withFilters(filterProvider);
    }

    /**
     * Method for configuring this mapper to use specified {@link FilterProvider} for
     * mapping Filter Ids to actual filter instances.
     *<p>
     * Note that usually it is better to use method {@link #writer(FilterProvider)};
     * however, sometimes
     * this method is more convenient. For example, some frameworks only allow configuring
     * of ObjectMapper instances and not {@link ObjectWriter}s.
     * 
     * @since 2.6
     */
    public ObjectMapper setFilterProvider(FilterProvider filterProvider) {
        _serializationConfig = _serializationConfig.withFilters(filterProvider);
        return this;
    }

    /**
     * Method that will configure default {@link Base64Variant} that
     * <code>byte[]</code> serializers and deserializers will use.
     * 
     * @param v Base64 variant to use
     * 
     * @return This mapper, for convenience to allow chaining
     * 
     * @since 2.1
     */
    public ObjectMapper setBase64Variant(Base64Variant v) {
        _serializationConfig = _serializationConfig.with(v);
        _deserializationConfig = _deserializationConfig.with(v);
        return this;
    }

    /**
     * Method that allows overriding of the underlying {@link SerializationConfig}
     * object, which contains serialization-specific configuration settings.
     * It is added as a fallback method that may be used if no other configuration
     * modifier method works: it should not be used if there are alternatives,
     * and its use is generally discouraged.
     *<p>
     * <b>NOTE</b>: only use this method if you know what you are doing -- it allows
     * by-passing some of checks applied to other configuration methods.
     * Also keep in mind that as with all configuration of {@link ObjectMapper},
     * this is only thread-safe if done before calling any serialization methods.
     * 
     * @since 2.4
     */
    public ObjectMapper setConfig(SerializationConfig config) {
        _serializationConfig = config;
        return this;
    }
    
    /*
    /**********************************************************
    /* Configuration, other
    /**********************************************************
     */

    /**
     * Method that can be used to get hold of {@link JsonFactory} that this
     * mapper uses if it needs to construct {@link JsonParser}s
     * and/or {@link JsonGenerator}s.
     *<p>
     * WARNING: note that all {@link ObjectReader} and {@link ObjectWriter}
     * instances created by this mapper usually share the same configured
     * {@link JsonFactory}, so changes to its configuration will "leak".
     * To avoid such observed changes you should always use "with()" and
     * "without()" method of {@link ObjectReader} and {@link ObjectWriter}
     * for changing {@link com.fasterxml.jackson.core.JsonParser.Feature}
     * and {@link com.fasterxml.jackson.core.JsonGenerator.Feature}
     * settings to use on per-call basis.
     *
     * @return {@link JsonFactory} that this mapper uses when it needs to
     *   construct Json parser and generators
     *
     * @since 2.10
     */
    public JsonFactory tokenStreamFactory() { return _jsonFactory; }

    @Override
    public JsonFactory getFactory() { return _jsonFactory; }
    
    /**
     * @deprecated Since 2.1: Use {@link #getFactory} instead
     */
    @Deprecated
    @Override
    public JsonFactory getJsonFactory() { return getFactory(); }

    /**
     * Method for configuring the default {@link DateFormat} to use when serializing time
     * values as Strings, and deserializing from JSON Strings.
     * This is preferably to directly modifying {@link SerializationConfig} and
     * {@link DeserializationConfig} instances.
     * If you need per-request configuration, use {@link #writer(DateFormat)} to
     * create properly configured {@link ObjectWriter} and use that; this because
     * {@link ObjectWriter}s are thread-safe whereas ObjectMapper itself is only
     * thread-safe when configuring methods (such as this one) are NOT called.
     */
    public ObjectMapper setDateFormat(DateFormat dateFormat)
    {
        _deserializationConfig = _deserializationConfig.with(dateFormat);
        _serializationConfig = _serializationConfig.with(dateFormat);
        return this;
    }

    /**
     * @since 2.5
     */
    public DateFormat getDateFormat() {
        // arbitrary choice but let's do:
        return _serializationConfig.getDateFormat();
    }
    
    /**
     * Method for configuring {@link HandlerInstantiator} to use for creating
     * instances of handlers (such as serializers, deserializers, type and type
     * id resolvers), given a class.
     *
     * @param hi Instantiator to use; if null, use the default implementation
     */
    public Object setHandlerInstantiator(HandlerInstantiator hi)
    {
        _deserializationConfig = _deserializationConfig.with(hi);
        _serializationConfig = _serializationConfig.with(hi);
        return this;
    }
    
    /**
     * Method for configuring {@link InjectableValues} which used to find
     * values to inject.
     */
    public ObjectMapper setInjectableValues(InjectableValues injectableValues) {
        _injectableValues = injectableValues;
        return this;
    }

    /**
     * @since 2.6
     */
    public InjectableValues getInjectableValues() {
        return _injectableValues;
    }

    /**
     * Method for overriding default locale to use for formatting.
     * Default value used is {@link Locale#getDefault()}.
     */
    public ObjectMapper setLocale(Locale l) {
        _deserializationConfig = _deserializationConfig.with(l);
        _serializationConfig = _serializationConfig.with(l);
        return this;
    }

    /**
     * Method for overriding default TimeZone to use for formatting.
     * Default value used is UTC (NOT default TimeZone of JVM).
     */
    public ObjectMapper setTimeZone(TimeZone tz) {
        _deserializationConfig = _deserializationConfig.with(tz);
        _serializationConfig = _serializationConfig.with(tz);
        return this;
    }

    /*
    /**********************************************************
    /* Configuration, simple features: MapperFeature
    /**********************************************************
     */

    /**
     * Method for checking whether given {@link MapperFeature} is enabled.
     */
    public boolean isEnabled(MapperFeature f) {
        // ok to use either one, should be kept in sync
        return _serializationConfig.isEnabled(f);
    }
    
    /**
     * @deprecated Since 2.10 use {@code ObjectMapper.builder().disable(...)}
     */
    @Deprecated
    public ObjectMapper configure(MapperFeature f, boolean state) {
        _serializationConfig = state ?
                _serializationConfig.with(f) : _serializationConfig.without(f);
        _deserializationConfig = state ?
                _deserializationConfig.with(f) : _deserializationConfig.without(f);
        return this;
    }

    /**
     * @deprecated Since 2.10 use {@code ObjectMapper.builder().disable(...)}
     */
    @Deprecated
    public ObjectMapper enable(MapperFeature... f) {
        _deserializationConfig = _deserializationConfig.with(f);
        _serializationConfig = _serializationConfig.with(f);
        return this;
    }

    /**
     * @deprecated Since 2.10 use {@code ObjectMapper.builder().disable(...)}
     */
    @Deprecated
    public ObjectMapper disable(MapperFeature... f) {
        _deserializationConfig = _deserializationConfig.without(f);
        _serializationConfig = _serializationConfig.without(f);
        return this;
    }

    /*
    /**********************************************************
    /* Configuration, simple features: SerializationFeature
    /**********************************************************
     */

    /**
     * Method for checking whether given serialization-specific
     * feature is enabled.
     */
    public boolean isEnabled(SerializationFeature f) {
        return _serializationConfig.isEnabled(f);
    }

    /**
     * Method for changing state of an on/off serialization feature for
     * this object mapper.
     */
    public ObjectMapper configure(SerializationFeature f, boolean state) {
        _serializationConfig = state ?
                _serializationConfig.with(f) : _serializationConfig.without(f);
        return this;
    }

    /**
     * Method for enabling specified {@link DeserializationConfig} feature.
     * Modifies and returns this instance; no new object is created.
     */
    public ObjectMapper enable(SerializationFeature f) {
        _serializationConfig = _serializationConfig.with(f);
        return this;
    }

    /**
     * Method for enabling specified {@link DeserializationConfig} features.
     * Modifies and returns this instance; no new object is created.
     */
    public ObjectMapper enable(SerializationFeature first,
            SerializationFeature... f) {
        _serializationConfig = _serializationConfig.with(first, f);
        return this;
    }
    
    /**
     * Method for enabling specified {@link DeserializationConfig} features.
     * Modifies and returns this instance; no new object is created.
     */
    public ObjectMapper disable(SerializationFeature f) {
        _serializationConfig = _serializationConfig.without(f);
        return this;
    }

    /**
     * Method for enabling specified {@link DeserializationConfig} features.
     * Modifies and returns this instance; no new object is created.
     */
    public ObjectMapper disable(SerializationFeature first,
            SerializationFeature... f) {
        _serializationConfig = _serializationConfig.without(first, f);
        return this;
    }
    
    /*
    /**********************************************************
    /* Configuration, simple features: DeserializationFeature
    /**********************************************************
     */

    /**
     * Method for checking whether given deserialization-specific
     * feature is enabled.
     */
    public boolean isEnabled(DeserializationFeature f) {
        return _deserializationConfig.isEnabled(f);
    }

    /**
     * Method for changing state of an on/off deserialization feature for
     * this object mapper.
     */
    public ObjectMapper configure(DeserializationFeature f, boolean state) {
        _deserializationConfig = state ?
                _deserializationConfig.with(f) : _deserializationConfig.without(f);
        return this;
    }

    /**
     * Method for enabling specified {@link DeserializationConfig} features.
     * Modifies and returns this instance; no new object is created.
     */
    public ObjectMapper enable(DeserializationFeature feature) {
        _deserializationConfig = _deserializationConfig.with(feature);
        return this;
    }

    /**
     * Method for enabling specified {@link DeserializationConfig} features.
     * Modifies and returns this instance; no new object is created.
     */
    public ObjectMapper enable(DeserializationFeature first,
            DeserializationFeature... f) {
        _deserializationConfig = _deserializationConfig.with(first, f);
        return this;
    }
    
    /**
     * Method for enabling specified {@link DeserializationConfig} features.
     * Modifies and returns this instance; no new object is created.
     */
    public ObjectMapper disable(DeserializationFeature feature) {
        _deserializationConfig = _deserializationConfig.without(feature);
        return this;
    }

    /**
     * Method for enabling specified {@link DeserializationConfig} features.
     * Modifies and returns this instance; no new object is created.
     */
    public ObjectMapper disable(DeserializationFeature first,
            DeserializationFeature... f) {
        _deserializationConfig = _deserializationConfig.without(first, f);
        return this;
    }
    
    /*
    /**********************************************************
    /* Configuration, simple features: JsonParser.Feature
    /**********************************************************
     */

    public boolean isEnabled(JsonParser.Feature f) {
        return _deserializationConfig.isEnabled(f, _jsonFactory);
    }

    /**
     * Method for changing state of specified {@link com.fasterxml.jackson.core.JsonParser.Feature}s
     * for parser instances this object mapper creates.
     *<p>
     * Note that this is equivalent to directly calling same method
     * on {@link #getFactory}.
     *<p>
     * WARNING: since this method directly modifies state of underlying {@link JsonFactory},
     * it will change observed configuration by {@link ObjectReader}s as well -- to avoid
     * this, use {@link ObjectReader#with(JsonParser.Feature)} instead.
     */
    public ObjectMapper configure(JsonParser.Feature f, boolean state) {
        _jsonFactory.configure(f, state);
        return this;
    }

    /**
     * Method for enabling specified {@link com.fasterxml.jackson.core.JsonParser.Feature}s
     * for parser instances this object mapper creates.
     *<p>
     * Note that this is equivalent to directly calling same method on {@link #getFactory}.
     *<p>
     * WARNING: since this method directly modifies state of underlying {@link JsonFactory},
     * it will change observed configuration by {@link ObjectReader}s as well -- to avoid
     * this, use {@link ObjectReader#with(JsonParser.Feature)} instead.
     *
     * @since 2.5
     */
    public ObjectMapper enable(JsonParser.Feature... features) {
        for (JsonParser.Feature f : features) {
            _jsonFactory.enable(f);
        }
        return this;
    }
    
    /**
     * Method for disabling specified {@link com.fasterxml.jackson.core.JsonParser.Feature}s
     * for parser instances this object mapper creates.
     *<p>
     * Note that this is equivalent to directly calling same method on {@link #getFactory}.
     *<p>
     * WARNING: since this method directly modifies state of underlying {@link JsonFactory},
     * it will change observed configuration by {@link ObjectReader}s as well -- to avoid
     * this, use {@link ObjectReader#without(JsonParser.Feature)} instead.
     *
     * @since 2.5
     */
    public ObjectMapper disable(JsonParser.Feature... features) {
        for (JsonParser.Feature f : features) {
            _jsonFactory.disable(f);
        }
        return this;
    }
    
    /*
    /**********************************************************
    /* Configuration, simple features: JsonGenerator.Feature
    /**********************************************************
     */

    public boolean isEnabled(JsonGenerator.Feature f) {
        return _serializationConfig.isEnabled(f, _jsonFactory);
    }

    /**
     * Method for changing state of an on/off {@link JsonGenerator} feature for
     * generator instances this object mapper creates.
     *<p>
     * Note that this is equivalent to directly calling same method
     * on {@link #getFactory}.
     *<p>
     * WARNING: since this method directly modifies state of underlying {@link JsonFactory},
     * it will change observed configuration by {@link ObjectWriter}s as well -- to avoid
     * this, use {@link ObjectWriter#with(JsonGenerator.Feature)} instead.
     */
    public ObjectMapper configure(JsonGenerator.Feature f, boolean state) {
        _jsonFactory.configure(f,  state);
        return this;
    }

    /**
     * Method for enabling specified {@link com.fasterxml.jackson.core.JsonGenerator.Feature}s
     * for parser instances this object mapper creates.
     *<p>
     * Note that this is equivalent to directly calling same method on {@link #getFactory}.
     *<p>
     * WARNING: since this method directly modifies state of underlying {@link JsonFactory},
     * it will change observed configuration by {@link ObjectWriter}s as well -- to avoid
     * this, use {@link ObjectWriter#with(JsonGenerator.Feature)} instead.
     *
     * @since 2.5
     */
    public ObjectMapper enable(JsonGenerator.Feature... features) {
        for (JsonGenerator.Feature f : features) {
            _jsonFactory.enable(f);
        }
        return this;
    }

    /**
     * Method for disabling specified {@link com.fasterxml.jackson.core.JsonGenerator.Feature}s
     * for parser instances this object mapper creates.
     *<p>
     * Note that this is equivalent to directly calling same method on {@link #getFactory}.
     *<p>
     * WARNING: since this method directly modifies state of underlying {@link JsonFactory},
     * it will change observed configuration by {@link ObjectWriter}s as well -- to avoid
     * this, use {@link ObjectWriter#without(JsonGenerator.Feature)} instead.
     *
     * @since 2.5
     */
    public ObjectMapper disable(JsonGenerator.Feature... features) {
        for (JsonGenerator.Feature f : features) {
            _jsonFactory.disable(f);
        }
        return this;
    }

    /*
    /**********************************************************
    /* Configuration, simple features: JsonFactory.Feature
    /**********************************************************
     */
    
    /**
     * Convenience method, equivalent to:
     *<pre>
     *  getJsonFactory().isEnabled(f);
     *</pre>
     */
    public boolean isEnabled(JsonFactory.Feature f) {
        return _jsonFactory.isEnabled(f);
    }

    /*
    /**********************************************************
    /* Configuration, 2.10+ stream features
    /**********************************************************
     */

    /**
     * @since 2.10
     */
    public boolean isEnabled(StreamReadFeature f) {
        return isEnabled(f.mappedFeature());
    }

    /**
     * @since 2.10
     */
    public boolean isEnabled(StreamWriteFeature f) {
        return isEnabled(f.mappedFeature());
    }
    
    /*
    /**********************************************************
    /* Public API (from ObjectCodec): deserialization
    /* (mapping from JSON to Java types);
    /* main methods
    /**********************************************************
     */

    /**
     * Method to deserialize JSON content into a non-container
     * type (it can be an array type, however): typically a bean, array
     * or a wrapper type (like {@link java.lang.Boolean}).
     *<p>
     * Note: this method should NOT be used if the result type is a
     * container ({@link java.util.Collection} or {@link java.util.Map}.
     * The reason is that due to type erasure, key and value types
     * cannot be introspected when using this method.
     * 
     * @throws IOException if a low-level I/O problem (unexpected end-of-input,
     *   network error) occurs (passed through as-is without additional wrapping -- note
     *   that this is one case where {@link DeserializationFeature#WRAP_EXCEPTIONS}
     *   does NOT result in wrapping of exception even if enabled)
     * @throws JsonParseException if underlying input contains invalid content
     *    of type {@link JsonParser} supports (JSON for default case)
     * @throws JsonMappingException if the input JSON structure does not match structure
     *   expected for result type (or has other mismatch issues)
     */
    @Override
    @SuppressWarnings("unchecked")
    public <T> T readValue(JsonParser p, Class<T> valueType)
        throws IOException, JsonParseException, JsonMappingException
    {
        return (T) _readValue(getDeserializationConfig(), p, _typeFactory.constructType(valueType));
    } 

    /**
     * Method to deserialize JSON content into a Java type, reference
     * to which is passed as argument. Type is passed using so-called
     * "super type token" (see )
     * and specifically needs to be used if the root type is a 
     * parameterized (generic) container type.
     * 
     * @throws IOException if a low-level I/O problem (unexpected end-of-input,
     *   network error) occurs (passed through as-is without additional wrapping -- note
     *   that this is one case where {@link DeserializationFeature#WRAP_EXCEPTIONS}
     *   does NOT result in wrapping of exception even if enabled)
     * @throws JsonParseException if underlying input contains invalid content
     *    of type {@link JsonParser} supports (JSON for default case)
     * @throws JsonMappingException if the input JSON structure does not match structure
     *   expected for result type (or has other mismatch issues)
     */
    @Override
    @SuppressWarnings("unchecked")
    public <T> T readValue(JsonParser p, TypeReference<T> valueTypeRef)
        throws IOException, JsonParseException, JsonMappingException
    {
        return (T) _readValue(getDeserializationConfig(), p, _typeFactory.constructType(valueTypeRef));
    }

    /**
     * Method to deserialize JSON content into a Java type, reference
     * to which is passed as argument. Type is passed using 
     * Jackson specific type; instance of which can be constructed using
     * {@link TypeFactory}.
     * 
     * @throws IOException if a low-level I/O problem (unexpected end-of-input,
     *   network error) occurs (passed through as-is without additional wrapping -- note
     *   that this is one case where {@link DeserializationFeature#WRAP_EXCEPTIONS}
     *   does NOT result in wrapping of exception even if enabled)
     * @throws JsonParseException if underlying input contains invalid content
     *    of type {@link JsonParser} supports (JSON for default case)
     * @throws JsonMappingException if the input JSON structure does not match structure
     *   expected for result type (or has other mismatch issues)
     */
    @Override
    @SuppressWarnings("unchecked")
    public final <T> T readValue(JsonParser p, ResolvedType valueType)
        throws IOException, JsonParseException, JsonMappingException
    {
        return (T) _readValue(getDeserializationConfig(), p, (JavaType) valueType);
    }

    /**
     * Type-safe overloaded method, basically alias for {@link #readValue(JsonParser, Class)}.
     * 
     * @throws IOException if a low-level I/O problem (unexpected end-of-input,
     *   network error) occurs (passed through as-is without additional wrapping -- note
     *   that this is one case where {@link DeserializationFeature#WRAP_EXCEPTIONS}
     *   does NOT result in wrapping of exception even if enabled)
     * @throws JsonParseException if underlying input contains invalid content
     *    of type {@link JsonParser} supports (JSON for default case)
     * @throws JsonMappingException if the input JSON structure does not match structure
     *   expected for result type (or has other mismatch issues)
     */
    @SuppressWarnings("unchecked")
    public <T> T readValue(JsonParser p, JavaType valueType)
        throws IOException, JsonParseException, JsonMappingException
    {
        return (T) _readValue(getDeserializationConfig(), p, valueType);
    }
    
    /**
     * Method to deserialize JSON content as a tree {@link JsonNode}.
     * Returns {@link JsonNode} that represents the root of the resulting tree, if there
     * was content to read, or {@code null} if no more content is accessible
     * via passed {@link JsonParser}.
     *<p>
     * NOTE! Behavior with end-of-input (no more content) differs between this
     * {@code readTree} method, and all other methods that take input source: latter
     * will return "missing node", NOT {@code null}
     * 
     * @return a {@link JsonNode}, if valid JSON content found; null
     *   if input has no content to bind -- note, however, that if
     *   JSON <code>null</code> token is found, it will be represented
     *   as a non-null {@link JsonNode} (one that returns <code>true</code>
     *   for {@link JsonNode#isNull()}
     * 
     * @throws IOException if a low-level I/O problem (unexpected end-of-input,
     *   network error) occurs (passed through as-is without additional wrapping -- note
     *   that this is one case where {@link DeserializationFeature#WRAP_EXCEPTIONS}
     *   does NOT result in wrapping of exception even if enabled)
     * @throws JsonParseException if underlying input contains invalid content
     *    of type {@link JsonParser} supports (JSON for default case)
     */
    @Override
    public <T extends TreeNode> T readTree(JsonParser p)
        throws IOException, JsonProcessingException
    {
        // Must check for EOF here before calling readValue(), since that'll choke on it otherwise
        DeserializationConfig cfg = getDeserializationConfig();
        JsonToken t = p.getCurrentToken();
        if (t == null) {
            t = p.nextToken();
            if (t == null) {
                return null;
            }
        }
        // NOTE! _readValue() will check for trailing tokens
        JsonNode n = (JsonNode) _readValue(cfg, p, constructType(JsonNode.class));
        if (n == null) {
            n = getNodeFactory().nullNode();
        }
        @SuppressWarnings("unchecked")
        T result = (T) n;
        return result;
    }

    /**
     * Convenience method, equivalent in function to:
     *<pre>
     *   readerFor(valueType).readValues(p);
     *</pre>
     *<p>
     * Method for reading sequence of Objects from parser stream.
     * Sequence can be either root-level "unwrapped" sequence (without surrounding
     * JSON array), or a sequence contained in a JSON Array.
     * In either case {@link JsonParser} <b>MUST</b> point to the first token of
     * the first element, OR not point to any token (in which case it is advanced
     * to the next token). This means, specifically, that for wrapped sequences,
     * parser MUST NOT point to the surrounding <code>START_ARRAY</code> (one that
     * contains values to read) but rather to the token following it which is the first
     * token of the first value to read.
     *<p>
     * Note that {@link ObjectReader} has more complete set of variants.
     */
    @Override
    public <T> MappingIterator<T> readValues(JsonParser p, ResolvedType valueType)
        throws IOException, JsonProcessingException
    {
        return readValues(p, (JavaType) valueType);
    }

    /**
     * Convenience method, equivalent in function to:
     *<pre>
     *   readerFor(valueType).readValues(p);
     *</pre>
     *<p>
     * Type-safe overload of {@link #readValues(JsonParser, ResolvedType)}.
     */
    public <T> MappingIterator<T> readValues(JsonParser p, JavaType valueType)
        throws IOException, JsonProcessingException
    {
        DeserializationConfig config = getDeserializationConfig();
        DeserializationContext ctxt = createDeserializationContext(p, config);
        JsonDeserializer<?> deser = _findRootDeserializer(ctxt, valueType);
        // false -> do NOT close JsonParser (since caller passed it)
        return new MappingIterator<T>(valueType, p, ctxt, deser,
                false, null);
    }

    /**
     * Convenience method, equivalent in function to:
     *<pre>
     *   readerFor(valueType).readValues(p);
     *</pre>
     *<p>
     * Type-safe overload of {@link #readValues(JsonParser, ResolvedType)}.
     */
    @Override
    public <T> MappingIterator<T> readValues(JsonParser p, Class<T> valueType)
        throws IOException, JsonProcessingException
    {
        return readValues(p, _typeFactory.constructType(valueType));
    }

    /**
     * Method for reading sequence of Objects from parser stream.
     */
    @Override
    public <T> MappingIterator<T> readValues(JsonParser p, TypeReference<T> valueTypeRef)
        throws IOException, JsonProcessingException
    {
        return readValues(p, _typeFactory.constructType(valueTypeRef));
    }
    
    /*
    /**********************************************************
    /* Public API not included in ObjectCodec: deserialization
    /* (mapping from JSON to Java types)
    /**********************************************************
     */

    /**
     * Method to deserialize JSON content as tree expressed
     * using set of {@link JsonNode} instances.
     * Returns root of the resulting tree (where root can consist
     * of just a single node if the current event is a
     * value event, not container).
     *<p>
     * If a low-level I/O problem (missing input, network error) occurs,
     * a {@link IOException} will be thrown.
     * If a parsing problem occurs (invalid JSON),
     * {@link JsonParseException} will be thrown.
     * If no content is found from input (end-of-input), Java
     * <code>null</code> will be returned.
     * 
     * @param in Input stream used to read JSON content
     *   for building the JSON tree.
     * 
     * @return a {@link JsonNode}, if valid JSON content found; null
     *   if input has no content to bind -- note, however, that if
     *   JSON <code>null</code> token is found, it will be represented
     *   as a non-null {@link JsonNode} (one that returns <code>true</code>
     *   for {@link JsonNode#isNull()}
     *   
     * @throws JsonParseException if underlying input contains invalid content
     *    of type {@link JsonParser} supports (JSON for default case)
     */
    public JsonNode readTree(InputStream in) throws IOException
    {
        return _readTreeAndClose(_jsonFactory.createParser(in));
    }

    /**
     * Same as {@link #readTree(InputStream)} except content accessed through
     * passed-in {@link Reader}
     */
    public JsonNode readTree(Reader r) throws IOException {
        return _readTreeAndClose(_jsonFactory.createParser(r));
    }

    /**
     * Same as {@link #readTree(InputStream)} except content read from
     * passed-in {@link String}
     */
    public JsonNode readTree(String content) throws JsonProcessingException, JsonMappingException {
        try { // since 2.10 remove "impossible" IOException as per [databind#1675]
            return _readTreeAndClose(_jsonFactory.createParser(content));
        } catch (JsonProcessingException e) {
            throw e;
        } catch (IOException e) { // shouldn't really happen but being declared need to
            throw JsonMappingException.fromUnexpectedIOE(e);
        }
    }

    /**
     * Same as {@link #readTree(InputStream)} except content read from
     * passed-in byte array.
     */
    public JsonNode readTree(byte[] content) throws IOException {
        return _readTreeAndClose(_jsonFactory.createParser(content));
    }

    /**
     * Same as {@link #readTree(InputStream)} except content read from
     * passed-in byte array.
     */
    public JsonNode readTree(byte[] content, int offset, int len) throws IOException {
        return _readTreeAndClose(_jsonFactory.createParser(content, offset, len));
    }

    /**
     * Same as {@link #readTree(InputStream)} except content read from
     * passed-in {@link File}.
     */
    public JsonNode readTree(File file)
        throws IOException, JsonProcessingException
    {
        return _readTreeAndClose(_jsonFactory.createParser(file));
    }

    /**
     * Same as {@link #readTree(InputStream)} except content read from
     * passed-in {@link URL}.
     *<p>
     * NOTE: handling of {@link java.net.URL} is delegated to
     * {@link JsonFactory#createParser(java.net.URL)} and usually simply
     * calls {@link java.net.URL#openStream()}, meaning no special handling
     * is done. If different HTTP connection options are needed you will need
     * to create {@link java.io.InputStream} separately.
     */
    public JsonNode readTree(URL source) throws IOException {
        return _readTreeAndClose(_jsonFactory.createParser(source));
    }

    /*
    /**********************************************************
    /* Public API (from ObjectCodec): serialization
    /* (mapping from Java types to Json)
    /**********************************************************
     */

    /**
     * Method that can be used to serialize any Java value as
     * JSON output, using provided {@link JsonGenerator}.
     */
    @Override
    public void writeValue(JsonGenerator g, Object value)
        throws IOException, JsonGenerationException, JsonMappingException
    {
        SerializationConfig config = getSerializationConfig();

        /* 12-May-2015/2.6, tatu: Looks like we do NOT want to call the usual
         *    'config.initialize(g)` here, since it is assumed that generator
         *    has been configured by caller. But for some reason we don't
         *    trust indentation settings...
         */
        // 10-Aug-2012, tatu: as per [Issue#12], must handle indentation:
        if (config.isEnabled(SerializationFeature.INDENT_OUTPUT)) {
            if (g.getPrettyPrinter() == null) {
                g.setPrettyPrinter(config.constructDefaultPrettyPrinter());
            }
        }
        if (config.isEnabled(SerializationFeature.CLOSE_CLOSEABLE) && (value instanceof Closeable)) {
            _writeCloseableValue(g, value, config);
        } else {
            _serializerProvider(config).serializeValue(g, value);
            if (config.isEnabled(SerializationFeature.FLUSH_AFTER_WRITE_VALUE)) {
                g.flush();
            }
        }
    }

    /*
    /**********************************************************
    /* Public API (from TreeCodec via ObjectCodec): Tree Model support
    /**********************************************************
     */

    @Override
    public void writeTree(JsonGenerator jgen, TreeNode rootNode)
        throws IOException, JsonProcessingException
    {
        SerializationConfig config = getSerializationConfig();
        _serializerProvider(config).serializeValue(jgen, rootNode);
        if (config.isEnabled(SerializationFeature.FLUSH_AFTER_WRITE_VALUE)) {
            jgen.flush();
        }
    }
    
    /**
     * Method to serialize given JSON Tree, using generator
     * provided.
     */
    public void writeTree(JsonGenerator jgen, JsonNode rootNode)
        throws IOException, JsonProcessingException
    {
        SerializationConfig config = getSerializationConfig();
        _serializerProvider(config).serializeValue(jgen, rootNode);
        if (config.isEnabled(SerializationFeature.FLUSH_AFTER_WRITE_VALUE)) {
            jgen.flush();
        }
    }
    
    /**
     *<p>
     * Note: return type is co-variant, as basic ObjectCodec
     * abstraction cannot refer to concrete node types (as it's
     * part of core package, whereas impls are part of mapper
     * package)
     */
    @Override    
    public ObjectNode createObjectNode() {
        return _deserializationConfig.getNodeFactory().objectNode();
    }

    /**
     *<p>
     * Note: return type is co-variant, as basic ObjectCodec
     * abstraction cannot refer to concrete node types (as it's
     * part of core package, whereas impls are part of mapper
     * package)
     */
    @Override
    public ArrayNode createArrayNode() {
        return _deserializationConfig.getNodeFactory().arrayNode();
    }

    /**
     * Method for constructing a {@link JsonParser} out of JSON tree
     * representation.
     * 
     * @param n Root node of the tree that resulting parser will read from
     */
    @Override
    public JsonParser treeAsTokens(TreeNode n) {
        return new TreeTraversingParser((JsonNode) n, this);
    }

    /**
     * Convenience conversion method that will bind data given JSON tree
     * contains into specific value (usually bean) type.
     *<p>
     * Functionally equivalent to:
     *<pre>
     *   objectMapper.convertValue(n, valueClass);
     *</pre>
     */
    @SuppressWarnings("unchecked")
    @Override
    public <T> T treeToValue(TreeNode n, Class<T> valueType)
        throws JsonProcessingException
    {
        try {
            // 25-Jan-2019, tatu: [databind#2220] won't prevent existing coercions here
            // Simple cast when we just want to cast to, say, ObjectNode
            if (TreeNode.class.isAssignableFrom(valueType)
                    && valueType.isAssignableFrom(n.getClass())) {
                return (T) n;
            }
            // 20-Apr-2016, tatu: Another thing: for VALUE_EMBEDDED_OBJECT, assume similar
            //    short-cut coercion
            if (n.asToken() == JsonToken.VALUE_EMBEDDED_OBJECT) {
                if (n instanceof POJONode) {
                    Object ob = ((POJONode) n).getPojo();
                    if ((ob == null) || valueType.isInstance(ob)) {
                        return (T) ob;
                    }
                }
            }
            return readValue(treeAsTokens(n), valueType);
        } catch (JsonProcessingException e) {
            throw e;
        } catch (IOException e) { // should not occur, no real i/o...
            throw new IllegalArgumentException(e.getMessage(), e);
        }
    }

    /**
     * Reverse of {@link #treeToValue}; given a value (usually bean), will
     * construct equivalent JSON Tree representation. Functionally similar
     * to serializing value into JSON and parsing JSON as tree, but
     * more efficient.
     *<p>
     * NOTE: while results are usually identical to that of serialization followed
     * by deserialization, this is not always the case. In some cases serialization
     * into intermediate representation will retain encapsulation of things like
     * raw value ({@link com.fasterxml.jackson.databind.util.RawValue}) or basic
     * node identity ({@link JsonNode}). If so, result is a valid tree, but values
     * are not re-constructed through actual JSON representation. So if transformation
     * requires actual materialization of JSON (or other data format that this mapper
     * produces), it will be necessary to do actual serialization.
     * 
     * @param <T> Actual node type; usually either basic {@link JsonNode} or
     *  {@link com.fasterxml.jackson.databind.node.ObjectNode}
     * @param fromValue Bean value to convert
     * @return Root node of the resulting JSON tree
     */
    @SuppressWarnings({ "unchecked", "resource" })
    public <T extends JsonNode> T valueToTree(Object fromValue)
        throws IllegalArgumentException
    {
        if (fromValue == null) return null;
        TokenBuffer buf = new TokenBuffer(this, false);
        if (isEnabled(DeserializationFeature.USE_BIG_DECIMAL_FOR_FLOATS)) {
            buf = buf.forceUseOfBigDecimal(true);
        }
        JsonNode result;
        try {
            writeValue(buf, fromValue);
            JsonParser p = buf.asParser();
            result = readTree(p);
            p.close();
        } catch (IOException e) { // should not occur, no real i/o...
            throw new IllegalArgumentException(e.getMessage(), e);
        }
        return (T) result;
    } 
    
    /*
    /**********************************************************
    /* Extended Public API, accessors
    /**********************************************************
     */

    /**
     * Method that can be called to check whether mapper thinks
     * it could serialize an instance of given Class.
     * Check is done
     * by checking whether a serializer can be found for the type.
     *<p>
     * NOTE: since this method does NOT throw exceptions, but internal
     * processing may, caller usually has little information as to why
     * serialization would fail. If you want access to internal {@link Exception},
     * call {@link #canSerialize(Class, AtomicReference)} instead.
     *
     * @return True if mapper can find a serializer for instances of
     *  given class (potentially serializable), false otherwise (not
     *  serializable)
     */
    public boolean canSerialize(Class<?> type) {
        return _serializerProvider(getSerializationConfig()).hasSerializerFor(type, null);
    }

    /**
     * Method similar to {@link #canSerialize(Class)} but that can return
     * actual {@link Throwable} that was thrown when trying to construct
     * serializer: this may be useful in figuring out what the actual problem is.
     * 
     * @since 2.3
     */
    public boolean canSerialize(Class<?> type, AtomicReference<Throwable> cause) {
        return _serializerProvider(getSerializationConfig()).hasSerializerFor(type, cause);
    }
    
    /**
     * Method that can be called to check whether mapper thinks
     * it could deserialize an Object of given type.
     * Check is done by checking whether a registered deserializer can
     * be found or built for the type; if not (either by no mapping being
     * found, or through an <code>Exception</code> being thrown, false
     * is returned.
     *<p>
     * <b>NOTE</b>: in case an exception is thrown during course of trying
     * co construct matching deserializer, it will be effectively swallowed.
     * If you want access to that exception, call
     * {@link #canDeserialize(JavaType, AtomicReference)} instead.
     *
     * @return True if mapper can find a serializer for instances of
     *  given class (potentially serializable), false otherwise (not
     *  serializable)
     */
    public boolean canDeserialize(JavaType type)
    {
        return createDeserializationContext(null,
                getDeserializationConfig()).hasValueDeserializerFor(type, null);
    }

    /**
     * Method similar to {@link #canDeserialize(JavaType)} but that can return
     * actual {@link Throwable} that was thrown when trying to construct
     * serializer: this may be useful in figuring out what the actual problem is.
     * 
     * @since 2.3
     */
    public boolean canDeserialize(JavaType type, AtomicReference<Throwable> cause)
    {
        return createDeserializationContext(null,
                getDeserializationConfig()).hasValueDeserializerFor(type, cause);
    }
    
    /*
    /**********************************************************
    /* Extended Public API, deserialization,
    /* convenience methods
    /**********************************************************
     */

    /**
     * Method to deserialize JSON content from given file into given Java type.
     * 
     * @throws IOException if a low-level I/O problem (unexpected end-of-input,
     *   network error) occurs (passed through as-is without additional wrapping -- note
     *   that this is one case where {@link DeserializationFeature#WRAP_EXCEPTIONS}
     *   does NOT result in wrapping of exception even if enabled)
     * @throws JsonParseException if underlying input contains invalid content
     *    of type {@link JsonParser} supports (JSON for default case)
     * @throws JsonMappingException if the input JSON structure does not match structure
     *   expected for result type (or has other mismatch issues)
     */
    @SuppressWarnings("unchecked")
    public <T> T readValue(File src, Class<T> valueType)
        throws IOException, JsonParseException, JsonMappingException
    {
        return (T) _readMapAndClose(_jsonFactory.createParser(src), _typeFactory.constructType(valueType));
    } 

    /**
     * Method to deserialize JSON content from given file into given Java type.
     * 
     * @throws IOException if a low-level I/O problem (unexpected end-of-input,
     *   network error) occurs (passed through as-is without additional wrapping -- note
     *   that this is one case where {@link DeserializationFeature#WRAP_EXCEPTIONS}
     *   does NOT result in wrapping of exception even if enabled)
     * @throws JsonParseException if underlying input contains invalid content
     *    of type {@link JsonParser} supports (JSON for default case)
     * @throws JsonMappingException if the input JSON structure does not match structure
     *   expected for result type (or has other mismatch issues)
     */
    @SuppressWarnings({ "unchecked" })
    public <T> T readValue(File src, TypeReference<T> valueTypeRef)
        throws IOException, JsonParseException, JsonMappingException
    {
        return (T) _readMapAndClose(_jsonFactory.createParser(src), _typeFactory.constructType(valueTypeRef));
    } 

    /**
     * Method to deserialize JSON content from given file into given Java type.
     * 
     * @throws IOException if a low-level I/O problem (unexpected end-of-input,
     *   network error) occurs (passed through as-is without additional wrapping -- note
     *   that this is one case where {@link DeserializationFeature#WRAP_EXCEPTIONS}
     *   does NOT result in wrapping of exception even if enabled)
     * @throws JsonParseException if underlying input contains invalid content
     *    of type {@link JsonParser} supports (JSON for default case)
     * @throws JsonMappingException if the input JSON structure does not match structure
     *   expected for result type (or has other mismatch issues)
     */
    @SuppressWarnings("unchecked")
    public <T> T readValue(File src, JavaType valueType)
        throws IOException, JsonParseException, JsonMappingException
    {
        return (T) _readMapAndClose(_jsonFactory.createParser(src), valueType);
    }

    /**
     * Method to deserialize JSON content from given resource into given Java type.
     *<p>
     * NOTE: handling of {@link java.net.URL} is delegated to
     * {@link JsonFactory#createParser(java.net.URL)} and usually simply
     * calls {@link java.net.URL#openStream()}, meaning no special handling
     * is done. If different HTTP connection options are needed you will need
     * to create {@link java.io.InputStream} separately.
     * 
     * @throws IOException if a low-level I/O problem (unexpected end-of-input,
     *   network error) occurs (passed through as-is without additional wrapping -- note
     *   that this is one case where {@link DeserializationFeature#WRAP_EXCEPTIONS}
     *   does NOT result in wrapping of exception even if enabled)
     * @throws JsonParseException if underlying input contains invalid content
     *    of type {@link JsonParser} supports (JSON for default case)
     * @throws JsonMappingException if the input JSON structure does not match structure
     *   expected for result type (or has other mismatch issues)
     */
    @SuppressWarnings("unchecked")
    public <T> T readValue(URL src, Class<T> valueType)
        throws IOException, JsonParseException, JsonMappingException
    {
        return (T) _readMapAndClose(_jsonFactory.createParser(src), _typeFactory.constructType(valueType));
    } 

    /**
     * Same as {@link #readValue(java.net.URL, Class)} except that target specified by {@link TypeReference}.
     */
    @SuppressWarnings({ "unchecked" })
    public <T> T readValue(URL src, TypeReference<T> valueTypeRef)
        throws IOException, JsonParseException, JsonMappingException
    {
        return (T) _readMapAndClose(_jsonFactory.createParser(src), _typeFactory.constructType(valueTypeRef));
    } 

    /**
     * Same as {@link #readValue(java.net.URL, Class)} except that target specified by {@link JavaType}.
     */
    @SuppressWarnings("unchecked")
    public <T> T readValue(URL src, JavaType valueType)
        throws IOException, JsonParseException, JsonMappingException
    {
        return (T) _readMapAndClose(_jsonFactory.createParser(src), valueType);
    }

    /**
     * Method to deserialize JSON content from given JSON content String.
     *
     * @throws JsonParseException if underlying input contains invalid content
     *    of type {@link JsonParser} supports (JSON for default case)
     * @throws JsonMappingException if the input JSON structure does not match structure
     *   expected for result type (or has other mismatch issues)
     */
    public <T> T readValue(String content, Class<T> valueType)
        throws JsonProcessingException, JsonMappingException
    {
        return readValue(content, _typeFactory.constructType(valueType));
    } 

    /**
     * Method to deserialize JSON content from given JSON content String.
     *
     * @throws JsonParseException if underlying input contains invalid content
     *    of type {@link JsonParser} supports (JSON for default case)
     * @throws JsonMappingException if the input JSON structure does not match structure
     *   expected for result type (or has other mismatch issues)
     */
    public <T> T readValue(String content, TypeReference<T> valueTypeRef)
        throws JsonProcessingException, JsonMappingException
    {
        return readValue(content, _typeFactory.constructType(valueTypeRef));
    } 

    /**
     * Method to deserialize JSON content from given JSON content String.
     *
     * @throws JsonParseException if underlying input contains invalid content
     *    of type {@link JsonParser} supports (JSON for default case)
     * @throws JsonMappingException if the input JSON structure does not match structure
     *   expected for result type (or has other mismatch issues)
     */
    @SuppressWarnings("unchecked")
    public <T> T readValue(String content, JavaType valueType)
        throws JsonProcessingException, JsonMappingException
    {
        try { // since 2.10 remove "impossible" IOException as per [databind#1675]
            return (T) _readMapAndClose(_jsonFactory.createParser(content), valueType);
        } catch (JsonProcessingException e) {
            throw e;
        } catch (IOException e) { // shouldn't really happen but being declared need to
            throw JsonMappingException.fromUnexpectedIOE(e);
        }
    } 

    @SuppressWarnings("unchecked")
    public <T> T readValue(Reader src, Class<T> valueType)
        throws IOException, JsonParseException, JsonMappingException
    {
        return (T) _readMapAndClose(_jsonFactory.createParser(src), _typeFactory.constructType(valueType));
    } 

    @SuppressWarnings({ "unchecked" })
    public <T> T readValue(Reader src, TypeReference<T> valueTypeRef)
        throws IOException, JsonParseException, JsonMappingException
    {
        return (T) _readMapAndClose(_jsonFactory.createParser(src), _typeFactory.constructType(valueTypeRef));
    } 

    @SuppressWarnings("unchecked")
    public <T> T readValue(Reader src, JavaType valueType)
        throws IOException, JsonParseException, JsonMappingException
    {
        return (T) _readMapAndClose(_jsonFactory.createParser(src), valueType);
    } 

    @SuppressWarnings("unchecked")
    public <T> T readValue(InputStream src, Class<T> valueType)
        throws IOException, JsonParseException, JsonMappingException
    {
        return (T) _readMapAndClose(_jsonFactory.createParser(src), _typeFactory.constructType(valueType));
    } 

    @SuppressWarnings({ "unchecked" })
    public <T> T readValue(InputStream src, TypeReference<T> valueTypeRef)
        throws IOException, JsonParseException, JsonMappingException
    {
        return (T) _readMapAndClose(_jsonFactory.createParser(src), _typeFactory.constructType(valueTypeRef));
    } 

    @SuppressWarnings("unchecked")
    public <T> T readValue(InputStream src, JavaType valueType)
        throws IOException, JsonParseException, JsonMappingException
    {
        return (T) _readMapAndClose(_jsonFactory.createParser(src), valueType);
    } 

    @SuppressWarnings("unchecked")
    public <T> T readValue(byte[] src, Class<T> valueType)
        throws IOException, JsonParseException, JsonMappingException
    {
        return (T) _readMapAndClose(_jsonFactory.createParser(src), _typeFactory.constructType(valueType));
    } 
    
    @SuppressWarnings("unchecked")
    public <T> T readValue(byte[] src, int offset, int len, 
                               Class<T> valueType)
        throws IOException, JsonParseException, JsonMappingException
    {
        return (T) _readMapAndClose(_jsonFactory.createParser(src, offset, len), _typeFactory.constructType(valueType));
    } 

    @SuppressWarnings({ "unchecked" })
    public <T> T readValue(byte[] src, TypeReference<T> valueTypeRef)
        throws IOException, JsonParseException, JsonMappingException
    {
        return (T) _readMapAndClose(_jsonFactory.createParser(src), _typeFactory.constructType(valueTypeRef));
    } 
    
    @SuppressWarnings({ "unchecked" })
    public <T> T readValue(byte[] src, int offset, int len,
                           TypeReference<T> valueTypeRef)
        throws IOException, JsonParseException, JsonMappingException
    {
        return (T) _readMapAndClose(_jsonFactory.createParser(src, offset, len), _typeFactory.constructType(valueTypeRef));
    } 

    @SuppressWarnings("unchecked")
    public <T> T readValue(byte[] src, JavaType valueType)
        throws IOException, JsonParseException, JsonMappingException
    {
        return (T) _readMapAndClose(_jsonFactory.createParser(src), valueType);
    } 

    @SuppressWarnings("unchecked")
    public <T> T readValue(byte[] src, int offset, int len,
                           JavaType valueType)
        throws IOException, JsonParseException, JsonMappingException
    {
        return (T) _readMapAndClose(_jsonFactory.createParser(src, offset, len), valueType);
    } 

    @SuppressWarnings("unchecked")
    public <T> T readValue(DataInput src, Class<T> valueType) throws IOException
    {
        return (T) _readMapAndClose(_jsonFactory.createParser(src),
                _typeFactory.constructType(valueType));
    }

    @SuppressWarnings("unchecked")
    public <T> T readValue(DataInput src, JavaType valueType) throws IOException
    {
        return (T) _readMapAndClose(_jsonFactory.createParser(src), valueType);
    }

    /*
    /**********************************************************
    /* Extended Public API: serialization
    /* (mapping from Java types to JSON)
    /**********************************************************
     */

    /**
     * Method that can be used to serialize any Java value as
     * JSON output, written to File provided.
     */
    public void writeValue(File resultFile, Object value)
        throws IOException, JsonGenerationException, JsonMappingException
    {
        _configAndWriteValue(_jsonFactory.createGenerator(resultFile, JsonEncoding.UTF8), value);
    }

    /**
     * Method that can be used to serialize any Java value as
     * JSON output, using output stream provided (using encoding
     * {@link JsonEncoding#UTF8}).
     *<p>
     * Note: method does not close the underlying stream explicitly
     * here; however, {@link JsonFactory} this mapper uses may choose
     * to close the stream depending on its settings (by default,
     * it will try to close it when {@link JsonGenerator} we construct
     * is closed).
     */
    public void writeValue(OutputStream out, Object value)
        throws IOException, JsonGenerationException, JsonMappingException
    {
        _configAndWriteValue(_jsonFactory.createGenerator(out, JsonEncoding.UTF8), value);
    }

    /**
     * @since 2.8
     */
    public void writeValue(DataOutput out, Object value)
        throws IOException
    {
        _configAndWriteValue(_jsonFactory.createGenerator(out, JsonEncoding.UTF8), value);
    }

    /**
     * Method that can be used to serialize any Java value as
     * JSON output, using Writer provided.
     *<p>
     * Note: method does not close the underlying stream explicitly
     * here; however, {@link JsonFactory} this mapper uses may choose
     * to close the stream depending on its settings (by default,
     * it will try to close it when {@link JsonGenerator} we construct
     * is closed).
     */
    public void writeValue(Writer w, Object value)
        throws IOException, JsonGenerationException, JsonMappingException
    {
        _configAndWriteValue(_jsonFactory.createGenerator(w), value);
    }

    /**
     * Method that can be used to serialize any Java value as
     * a String. Functionally equivalent to calling
     * {@link #writeValue(Writer,Object)} with {@link java.io.StringWriter}
     * and constructing String, but more efficient.
     *<p>
     * Note: prior to version 2.1, throws clause included {@link IOException}; 2.1 removed it.
     */
    @SuppressWarnings("resource")
    public String writeValueAsString(Object value)
        throws JsonProcessingException
    {
        // alas, we have to pull the recycler directly here...
        SegmentedStringWriter sw = new SegmentedStringWriter(_jsonFactory._getBufferRecycler());
        try {
            _configAndWriteValue(_jsonFactory.createGenerator(sw), value);
        } catch (JsonProcessingException e) {
            throw e;
        } catch (IOException e) { // shouldn't really happen, but is declared as possibility so:
            throw JsonMappingException.fromUnexpectedIOE(e);
        }
        return sw.getAndClear();
    }

    /**
     * Method that can be used to serialize any Java value as
     * a byte array. Functionally equivalent to calling
     * {@link #writeValue(Writer,Object)} with {@link java.io.ByteArrayOutputStream}
     * and getting bytes, but more efficient.
     * Encoding used will be UTF-8.
     *<p>
     * Note: prior to version 2.1, throws clause included {@link IOException}; 2.1 removed it.
     */
    @SuppressWarnings("resource")
    public byte[] writeValueAsBytes(Object value)
        throws JsonProcessingException
    {
        ByteArrayBuilder bb = new ByteArrayBuilder(_jsonFactory._getBufferRecycler());
        try {
            _configAndWriteValue(_jsonFactory.createGenerator(bb, JsonEncoding.UTF8), value);
        } catch (JsonProcessingException e) { // to support [JACKSON-758]
            throw e;
        } catch (IOException e) { // shouldn't really happen, but is declared as possibility so:
            throw JsonMappingException.fromUnexpectedIOE(e);
        }
        byte[] result = bb.toByteArray();
        bb.release();
        return result;
    }

    /*
    /**********************************************************
    /* Extended Public API: constructing ObjectWriters
    /* for more advanced configuration
    /**********************************************************
     */

    /**
     * Convenience method for constructing {@link ObjectWriter}
     * with default settings.
     */
    public ObjectWriter writer() {
        return _newWriter(getSerializationConfig());
    }

    /**
     * Factory method for constructing {@link ObjectWriter} with
     * specified feature enabled (compared to settings that this
     * mapper instance has).
     */
    public ObjectWriter writer(SerializationFeature feature) {
        return _newWriter(getSerializationConfig().with(feature));
    }

    /**
     * Factory method for constructing {@link ObjectWriter} with
     * specified features enabled (compared to settings that this
     * mapper instance has).
     */
    public ObjectWriter writer(SerializationFeature first,
            SerializationFeature... other) {
        return _newWriter(getSerializationConfig().with(first, other));
    }
    
    /**
     * Factory method for constructing {@link ObjectWriter} that will
     * serialize objects using specified {@link DateFormat}; or, if
     * null passed, using timestamp (64-bit number.
     */
    public ObjectWriter writer(DateFormat df) {
        return _newWriter(getSerializationConfig().with(df));
    }
    
    /**
     * Factory method for constructing {@link ObjectWriter} that will
     * serialize objects using specified JSON View (filter).
     */
    public ObjectWriter writerWithView(Class<?> serializationView) {
        return _newWriter(getSerializationConfig().withView(serializationView));
    }
    
    /**
     * Factory method for constructing {@link ObjectWriter} that will
     * serialize objects using specified root type, instead of actual
     * runtime type of value. Type must be a super-type of runtime type.
     *<p>
     * Main reason for using this method is performance, as writer is able
     * to pre-fetch serializer to use before write, and if writer is used
     * more than once this avoids addition per-value serializer lookups.
     * 
     * @since 2.5
     */
    public ObjectWriter writerFor(Class<?> rootType) {
        return _newWriter(getSerializationConfig(),
                ((rootType == null) ? null :_typeFactory.constructType(rootType)),
                /*PrettyPrinter*/null);
    }

    /**
     * Factory method for constructing {@link ObjectWriter} that will
     * serialize objects using specified root type, instead of actual
     * runtime type of value. Type must be a super-type of runtime type.
     *<p>
     * Main reason for using this method is performance, as writer is able
     * to pre-fetch serializer to use before write, and if writer is used
     * more than once this avoids addition per-value serializer lookups.
     * 
     * @since 2.5
     */
    public ObjectWriter writerFor(TypeReference<?> rootType) {
        return _newWriter(getSerializationConfig(),
                ((rootType == null) ? null : _typeFactory.constructType(rootType)),
                /*PrettyPrinter*/null);
    }

    /**
     * Factory method for constructing {@link ObjectWriter} that will
     * serialize objects using specified root type, instead of actual
     * runtime type of value. Type must be a super-type of runtime type.
     *<p>
     * Main reason for using this method is performance, as writer is able
     * to pre-fetch serializer to use before write, and if writer is used
     * more than once this avoids addition per-value serializer lookups.
     * 
     * @since 2.5
     */
    public ObjectWriter writerFor(JavaType rootType) {
        return _newWriter(getSerializationConfig(), rootType, /*PrettyPrinter*/null);
    }

    /**
     * Factory method for constructing {@link ObjectWriter} that will
     * serialize objects using specified pretty printer for indentation
     * (or if null, no pretty printer)
     */
    public ObjectWriter writer(PrettyPrinter pp) {
        if (pp == null) { // need to use a marker to indicate explicit disabling of pp
            pp = ObjectWriter.NULL_PRETTY_PRINTER;
        }
        return _newWriter(getSerializationConfig(), /*root type*/ null, pp);
    }
    
    /**
     * Factory method for constructing {@link ObjectWriter} that will
     * serialize objects using the default pretty printer for indentation
     */
    public ObjectWriter writerWithDefaultPrettyPrinter() {
        SerializationConfig config = getSerializationConfig();
        return _newWriter(config,
                /*root type*/ null, config.getDefaultPrettyPrinter());
    }
    
    /**
     * Factory method for constructing {@link ObjectWriter} that will
     * serialize objects using specified filter provider.
     */
    public ObjectWriter writer(FilterProvider filterProvider) {
        return _newWriter(getSerializationConfig().withFilters(filterProvider));
    }
    
    /**
     * Factory method for constructing {@link ObjectWriter} that will
     * pass specific schema object to {@link JsonGenerator} used for
     * writing content.
     * 
     * @param schema Schema to pass to generator
     */
    public ObjectWriter writer(FormatSchema schema) {
        _verifySchemaType(schema);
        return _newWriter(getSerializationConfig(), schema);
    }

    /**
     * Factory method for constructing {@link ObjectWriter} that will
     * use specified Base64 encoding variant for Base64-encoded binary data.
     * 
     * @since 2.1
     */
    public ObjectWriter writer(Base64Variant defaultBase64) {
        return _newWriter(getSerializationConfig().with(defaultBase64));
    }

    /**
     * Factory method for constructing {@link ObjectReader} that will
     * use specified character escaping details for output.
     * 
     * @since 2.3
     */
    public ObjectWriter writer(CharacterEscapes escapes) {
        return _newWriter(getSerializationConfig()).with(escapes);
    }

    /**
     * Factory method for constructing {@link ObjectWriter} that will
     * use specified default attributes.
     * 
     * @since 2.3
     */
    public ObjectWriter writer(ContextAttributes attrs) {
        return _newWriter(getSerializationConfig().with(attrs));
    }

    /**
     * @deprecated Since 2.5, use {@link #writerFor(Class)} instead
     */
    @Deprecated
    public ObjectWriter writerWithType(Class<?> rootType) {
        return _newWriter(getSerializationConfig(),
                // 15-Mar-2013, tatu: Important! Indicate that static typing is needed:
                ((rootType == null) ? null :_typeFactory.constructType(rootType)),
                /*PrettyPrinter*/null);
    }

    /**
     * @deprecated Since 2.5, use {@link #writerFor(TypeReference)} instead
     */
    @Deprecated
    public ObjectWriter writerWithType(TypeReference<?> rootType) {
        return _newWriter(getSerializationConfig(),
                // 15-Mar-2013, tatu: Important! Indicate that static typing is needed:
                ((rootType == null) ? null : _typeFactory.constructType(rootType)),
                /*PrettyPrinter*/null);
    }

    /**
     * @deprecated Since 2.5, use {@link #writerFor(JavaType)} instead
     */
    @Deprecated
    public ObjectWriter writerWithType(JavaType rootType) {
        return _newWriter(getSerializationConfig(), rootType, /*PrettyPrinter*/null);
    }
    
    /*
    /**********************************************************
    /* Extended Public API: constructing ObjectReaders
    /* for more advanced configuration
    /**********************************************************
     */

    /**
     * Factory method for constructing {@link ObjectReader} with
     * default settings. Note that the resulting instance is NOT usable as is,
     * without defining expected value type.
     */
    public ObjectReader reader() {
        return _newReader(getDeserializationConfig()).with(_injectableValues);
    }

    /**
     * Factory method for constructing {@link ObjectReader} with
     * specified feature enabled (compared to settings that this
     * mapper instance has).
     * Note that the resulting instance is NOT usable as is,
     * without defining expected value type.
     */
    public ObjectReader reader(DeserializationFeature feature) {
        return _newReader(getDeserializationConfig().with(feature));
    }

    /**
     * Factory method for constructing {@link ObjectReader} with
     * specified features enabled (compared to settings that this
     * mapper instance has).
     * Note that the resulting instance is NOT usable as is,
     * without defining expected value type.
     */
    public ObjectReader reader(DeserializationFeature first,
            DeserializationFeature... other) {
        return _newReader(getDeserializationConfig().with(first, other));
    }
    
    /**
     * Factory method for constructing {@link ObjectReader} that will
     * update given Object (usually Bean, but can be a Collection or Map
     * as well, but NOT an array) with JSON data. Deserialization occurs
     * normally except that the root-level value in JSON is not used for
     * instantiating a new object; instead give updateable object is used
     * as root.
     * Runtime type of value object is used for locating deserializer,
     * unless overridden by other factory methods of {@link ObjectReader}
     */
    public ObjectReader readerForUpdating(Object valueToUpdate) {
        JavaType t = _typeFactory.constructType(valueToUpdate.getClass());
        return _newReader(getDeserializationConfig(), t, valueToUpdate,
                null, _injectableValues);
    }

    /**
     * Factory method for constructing {@link ObjectReader} that will
     * read or update instances of specified type
     * 
     * @since 2.6
     */
    public ObjectReader readerFor(JavaType type) {
        return _newReader(getDeserializationConfig(), type, null,
                null, _injectableValues);
    }

    /**
     * Factory method for constructing {@link ObjectReader} that will
     * read or update instances of specified type
     * 
     * @since 2.6
     */
    public ObjectReader readerFor(Class<?> type) {
        return _newReader(getDeserializationConfig(), _typeFactory.constructType(type), null,
                null, _injectableValues);
    }

    /**
     * Factory method for constructing {@link ObjectReader} that will
     * read or update instances of specified type
     * 
     * @since 2.6
     */
    public ObjectReader readerFor(TypeReference<?> type) {
        return _newReader(getDeserializationConfig(), _typeFactory.constructType(type), null,
                null, _injectableValues);
    }

    /**
     * Factory method for constructing {@link ObjectReader} that will
     * use specified {@link JsonNodeFactory} for constructing JSON trees.
     */
    public ObjectReader reader(JsonNodeFactory f) {
        return _newReader(getDeserializationConfig()).with(f);
    }

    /**
     * Factory method for constructing {@link ObjectReader} that will
     * pass specific schema object to {@link JsonParser} used for
     * reading content.
     * 
     * @param schema Schema to pass to parser
     */
    public ObjectReader reader(FormatSchema schema) {
        _verifySchemaType(schema);
        return _newReader(getDeserializationConfig(), null, null,
                schema, _injectableValues);
    }

    /**
     * Factory method for constructing {@link ObjectReader} that will
     * use specified injectable values.
     * 
     * @param injectableValues Injectable values to use
     */
    public ObjectReader reader(InjectableValues injectableValues) {
        return _newReader(getDeserializationConfig(), null, null,
                null, injectableValues);
    }

    /**
     * Factory method for constructing {@link ObjectReader} that will
     * deserialize objects using specified JSON View (filter).
     */
    public ObjectReader readerWithView(Class<?> view) {
        return _newReader(getDeserializationConfig().withView(view));
    }

    /**
     * Factory method for constructing {@link ObjectReader} that will
     * use specified Base64 encoding variant for Base64-encoded binary data.
     * 
     * @since 2.1
     */
    public ObjectReader reader(Base64Variant defaultBase64) {
        return _newReader(getDeserializationConfig().with(defaultBase64));
    }

    /**
     * Factory method for constructing {@link ObjectReader} that will
     * use specified default attributes.
     * 
     * @since 2.3
     */
    public ObjectReader reader(ContextAttributes attrs) {
        return _newReader(getDeserializationConfig().with(attrs));
    }

    /**
     * @deprecated Since 2.5, use {@link #readerFor(JavaType)} instead
     */
    @Deprecated
    public ObjectReader reader(JavaType type) {
        return _newReader(getDeserializationConfig(), type, null,
                null, _injectableValues);
    }

    /**
     * @deprecated Since 2.5, use {@link #readerFor(Class)} instead
     */
    @Deprecated
    public ObjectReader reader(Class<?> type) {
        return _newReader(getDeserializationConfig(), _typeFactory.constructType(type), null,
                null, _injectableValues);
    }

    /**
     * @deprecated Since 2.5, use {@link #readerFor(TypeReference)} instead
     */
    @Deprecated
    public ObjectReader reader(TypeReference<?> type) {
        return _newReader(getDeserializationConfig(), _typeFactory.constructType(type), null,
                null, _injectableValues);
    }

    /*
    /**********************************************************
    /* Extended Public API: convenience type conversion
    /**********************************************************
     */

    /**
     * Convenience method for doing two-step conversion from given value, into
     * instance of given value type, if (but only if!) conversion is needed.
     * If given value is already of requested type, value is returned as is.
     *<p>
     * This method is functionally similar to first
     * serializing given value into JSON, and then binding JSON data into value
     * of given type, but should be more efficient since full serialization does
     * not (need to) occur.
     * However, same converters (serializers, deserializers) will be used as for
     * data binding, meaning same object mapper configuration works.
     *<p>
     * Note that it is possible that in some cases behavior does differ from
     * full serialize-then-deserialize cycle: in most case differences are
     * unintentional (that is, flaws to fix) and should be reported.
     * It is not guaranteed, however, that the behavior is 100% the same:
     * the goal is just to allow efficient value conversions for structurally
     * compatible Objects, according to standard Jackson configuration.
     *<p>
     * Further note that functianality is not designed to support "advanced" use
     * cases, such as conversion of polymorphic values, or cases where Object Identity
     * is used.
     *      
     * @throws IllegalArgumentException If conversion fails due to incompatible type;
     *    if so, root cause will contain underlying checked exception data binding
     *    functionality threw
     */
    @SuppressWarnings("unchecked")
    public <T> T convertValue(Object fromValue, Class<T> toValueType)
        throws IllegalArgumentException
    {
        return (T) _convert(fromValue, _typeFactory.constructType(toValueType));
    } 

    /**
     * See {@link #convertValue(Object, Class)}
     */
    @SuppressWarnings("unchecked")
    public <T> T convertValue(Object fromValue, TypeReference<T> toValueTypeRef)
        throws IllegalArgumentException
    {
        return (T) _convert(fromValue, _typeFactory.constructType(toValueTypeRef));
    } 

    /**
     * See {@link #convertValue(Object, Class)}
     */
    @SuppressWarnings("unchecked")
    public <T> T convertValue(Object fromValue, JavaType toValueType)
        throws IllegalArgumentException
    {
        return (T) _convert(fromValue, toValueType);
    } 

    /**
     * Actual conversion implementation: instead of using existing read
     * and write methods, much of code is inlined. Reason for this is
     * that we must avoid root value wrapping/unwrapping both for efficiency and
     * for correctness. If root value wrapping/unwrapping is actually desired,
     * caller must use explicit <code>writeValue</code> and
     * <code>readValue</code> methods.
     */
    @SuppressWarnings("resource")
    protected Object _convert(Object fromValue, JavaType toValueType)
        throws IllegalArgumentException
    {
        // 25-Jan-2019, tatu: [databind#2220] Let's NOT try to short-circuit anything
        
        // Then use TokenBuffer, which is a JsonGenerator:
        TokenBuffer buf = new TokenBuffer(this, false);
        if (isEnabled(DeserializationFeature.USE_BIG_DECIMAL_FOR_FLOATS)) {
            buf = buf.forceUseOfBigDecimal(true);
        }
        try {
            // inlined 'writeValue' with minor changes:
            // first: disable wrapping when writing
            SerializationConfig config = getSerializationConfig().without(SerializationFeature.WRAP_ROOT_VALUE);
            // no need to check for closing of TokenBuffer
            _serializerProvider(config).serializeValue(buf, fromValue);

            // then matching read, inlined 'readValue' with minor mods:
            final JsonParser p = buf.asParser();
            Object result;
            // ok to pass in existing feature flags; unwrapping handled by mapper
            final DeserializationConfig deserConfig = getDeserializationConfig();
            JsonToken t = _initForReading(p, toValueType);
            if (t == JsonToken.VALUE_NULL) {
                DeserializationContext ctxt = createDeserializationContext(p, deserConfig);
                result = _findRootDeserializer(ctxt, toValueType).getNullValue(ctxt);
            } else if (t == JsonToken.END_ARRAY || t == JsonToken.END_OBJECT) {
                result = null;
            } else { // pointing to event other than null
                DeserializationContext ctxt = createDeserializationContext(p, deserConfig);
                JsonDeserializer<Object> deser = _findRootDeserializer(ctxt, toValueType);
                // note: no handling of unwrapping
                result = deser.deserialize(p, ctxt);
            }
            p.close();
            return result;
        } catch (IOException e) { // should not occur, no real i/o...
            throw new IllegalArgumentException(e.getMessage(), e);
        }
    }

    /**
     * Convenience method similar to {@link #convertValue(Object, JavaType)} but one
     * in which 
     *<p>
     * Implementation is approximately as follows:
     *<ol>
     * <li>Serialize `updateWithValue` into {@link TokenBuffer}</li>
     * <li>Construct {@link ObjectReader} with `valueToUpdate` (using {@link #readerForUpdating(Object)})
     *   </li>
     * <li>Construct {@link JsonParser} (using {@link TokenBuffer#asParser()})
     *   </li>
     * <li>Update using {@link ObjectReader#readValue(JsonParser)}.
     *   </li>
     * <li>Return `valueToUpdate`
     *   </li>
     *</ol>
     *<p>
     * Note that update is "shallow" in that only first level of properties (or, immediate contents
     * of container to update) are modified, unless properties themselves indicate that
     * merging should be applied for contents. Such merging can be specified using
     * annotations (see <code>JsonMerge</code>) as well as using "config overrides" (see
     * {@link #configOverride(Class)} and {@link #setDefaultMergeable(Boolean)}).
     *
     * @param valueToUpdate Object to update
     * @param overrides Object to conceptually serialize and merge into value to
     *     update; can be thought of as a provider for overrides to apply.
     * 
     * @return Either the first argument (`valueToUpdate`), if it is mutable; or a result of
     *     creating new instance that is result of "merging" values (for example, "updating" a
     *     Java array will create a new array)
     *
     * @throws JsonMappingException if there are structural incompatibilities that prevent update.
     * 
     * @since 2.9
     */
    @SuppressWarnings("resource")
    public <T> T updateValue(T valueToUpdate, Object overrides)
        throws JsonMappingException
    {
        T result = valueToUpdate;
        if ((valueToUpdate != null) && (overrides != null)) {
            TokenBuffer buf = new TokenBuffer(this, false);
            if (isEnabled(DeserializationFeature.USE_BIG_DECIMAL_FOR_FLOATS)) {
                buf = buf.forceUseOfBigDecimal(true);
            }
            try {
                SerializationConfig config = getSerializationConfig().
                        without(SerializationFeature.WRAP_ROOT_VALUE);
                _serializerProvider(config).serializeValue(buf, overrides);
                JsonParser p = buf.asParser();
                result = readerForUpdating(valueToUpdate).readValue(p);
                p.close();
            } catch (IOException e) { // should not occur, no real i/o...
                if (e instanceof JsonMappingException) {
                    throw (JsonMappingException) e;
                }
                // 17-Mar-2017, tatu: Really ought not happen...
                throw JsonMappingException.fromUnexpectedIOE(e);
            }
        }
        return result;
    }

    /*
    /**********************************************************
    /* Extended Public API: JSON Schema generation
    /**********************************************************
     */

    /**
     * Generate <a href="http://json-schema.org/">Json-schema</a>
     * instance for specified class.
     *
     * @param t The class to generate schema for
     * @return Constructed JSON schema.
     * 
     * @deprecated Since 2.6 use external JSON Schema generator (https://github.com/FasterXML/jackson-module-jsonSchema)
     *    (which under the hood calls {@link #acceptJsonFormatVisitor(JavaType, JsonFormatVisitorWrapper)})
     */
    @Deprecated
    public com.fasterxml.jackson.databind.jsonschema.JsonSchema generateJsonSchema(Class<?> t)
            throws JsonMappingException {
        return _serializerProvider(getSerializationConfig()).generateJsonSchema(t);
    }

    /**
     * Method for visiting type hierarchy for given type, using specified visitor.
     *<p>
     * This method can be used for things like
     * generating <a href="http://json-schema.org/">JSON Schema</a>
     * instance for specified type.
     *
     * @param type Type to generate schema for (possibly with generic signature)
     * 
     * @since 2.1
     */
    public void acceptJsonFormatVisitor(Class<?> type, JsonFormatVisitorWrapper visitor)
        throws JsonMappingException
    {
        acceptJsonFormatVisitor(_typeFactory.constructType(type), visitor);
    }

    /**
     * Method for visiting type hierarchy for given type, using specified visitor.
     * Visitation uses <code>Serializer</code> hierarchy and related properties
     *<p>
     * This method can be used for things like
     * generating <a href="http://json-schema.org/">JSON Schema</a>
     * instance for specified type.
     *
     * @param type Type to generate schema for (possibly with generic signature)
     * 
     * @since 2.1
     */
    public void acceptJsonFormatVisitor(JavaType type, JsonFormatVisitorWrapper visitor)
        throws JsonMappingException
    {
        if (type == null) {
            throw new IllegalArgumentException("type must be provided");
        }
        _serializerProvider(getSerializationConfig()).acceptJsonFormatVisitor(type, visitor);
    }

    /*
    /**********************************************************
    /* Internal factory methods for type ids, overridable
    /**********************************************************
     */

    /**
     * Overridable factory method, separate to allow format-specific mappers (and specifically
     * XML-backed one, currently) to offer custom {@link TypeResolverBuilder} subtypes.
     *
     * @since 2.10
     */
    protected TypeResolverBuilder<?> _constructDefaultTypeResolverBuilder(DefaultTyping applicability,
            PolymorphicTypeValidator ptv) {
        return DefaultTypeResolverBuilder.construct(applicability, ptv);
    }

    /*
    /**********************************************************
    /* Internal methods for serialization, overridable
    /**********************************************************
     */

    /**
     * Overridable helper method used for constructing
     * {@link SerializerProvider} to use for serialization.
     */
    protected DefaultSerializerProvider _serializerProvider(SerializationConfig config) {
        return _serializerProvider.createInstance(config, _serializerFactory);
    }

    /**
     * Method called to configure the generator as necessary and then
     * call write functionality
     */
    protected final void _configAndWriteValue(JsonGenerator g, Object value)
        throws IOException
    {
        SerializationConfig cfg = getSerializationConfig();
        cfg.initialize(g); // since 2.5
        if (cfg.isEnabled(SerializationFeature.CLOSE_CLOSEABLE) && (value instanceof Closeable)) {
            _configAndWriteCloseable(g, value, cfg);
            return;
        }
        try {
            _serializerProvider(cfg).serializeValue(g, value);
        } catch (Exception e) {
            ClassUtil.closeOnFailAndThrowAsIOE(g, e);
            return;
        }
        g.close();
    }

    /**
     * Helper method used when value to serialize is {@link Closeable} and its <code>close()</code>
     * method is to be called right after serialization has been called
     */
    private final void _configAndWriteCloseable(JsonGenerator g, Object value, SerializationConfig cfg)
        throws IOException
    {
        Closeable toClose = (Closeable) value;
        try {
            _serializerProvider(cfg).serializeValue(g, value);
            Closeable tmpToClose = toClose;
            toClose = null;
            tmpToClose.close();
        } catch (Exception e) {
            ClassUtil.closeOnFailAndThrowAsIOE(g, toClose, e);
            return;
        }
        g.close();
    }

    /**
     * Helper method used when value to serialize is {@link Closeable} and its <code>close()</code>
     * method is to be called right after serialization has been called
     */
    private final void _writeCloseableValue(JsonGenerator g, Object value, SerializationConfig cfg)
        throws IOException
    {
        Closeable toClose = (Closeable) value;
        try {
            _serializerProvider(cfg).serializeValue(g, value);
            if (cfg.isEnabled(SerializationFeature.FLUSH_AFTER_WRITE_VALUE)) {
                g.flush();
            }
        } catch (Exception e) {
            ClassUtil.closeOnFailAndThrowAsIOE(null, toClose, e);
            return;
        }
        toClose.close();
    }

    /*
    /**********************************************************
    /* Internal methods for deserialization, overridable
    /**********************************************************
     */

    /**
     * Actual implementation of value reading+binding operation.
     */
    protected Object _readValue(DeserializationConfig cfg, JsonParser p,
            JavaType valueType)
        throws IOException
    {
        /* First: may need to read the next token, to initialize
         * state (either before first read from parser, or after
         * previous token has been cleared)
         */
        Object result;
        JsonToken t = _initForReading(p, valueType);
        final DeserializationContext ctxt = createDeserializationContext(p, cfg);
        if (t == JsonToken.VALUE_NULL) {
            // Ask JsonDeserializer what 'null value' to use:
            result = _findRootDeserializer(ctxt, valueType).getNullValue(ctxt);
        } else if (t == JsonToken.END_ARRAY || t == JsonToken.END_OBJECT) {
            result = null;
        } else { // pointing to event other than null
            JsonDeserializer<Object> deser = _findRootDeserializer(ctxt, valueType);
            // ok, let's get the value
            if (cfg.useRootWrapping()) {
                result = _unwrapAndDeserialize(p, ctxt, cfg, valueType, deser);
            } else {
                result = deser.deserialize(p, ctxt);
            }
        }
        // Need to consume the token too
        p.clearCurrentToken();
        if (cfg.isEnabled(DeserializationFeature.FAIL_ON_TRAILING_TOKENS)) {
            _verifyNoTrailingTokens(p, ctxt, valueType);
        }
        return result;
    }

    protected Object _readMapAndClose(JsonParser p0, JavaType valueType)
        throws IOException
    {
        try (JsonParser p = p0) {
            Object result;
            JsonToken t = _initForReading(p, valueType);
            final DeserializationConfig cfg = getDeserializationConfig();
            final DeserializationContext ctxt = createDeserializationContext(p, cfg);
            if (t == JsonToken.VALUE_NULL) {
                // Ask JsonDeserializer what 'null value' to use:
                result = _findRootDeserializer(ctxt, valueType).getNullValue(ctxt);
            } else if (t == JsonToken.END_ARRAY || t == JsonToken.END_OBJECT) {
                result = null;
            } else {
                JsonDeserializer<Object> deser = _findRootDeserializer(ctxt, valueType);
                if (cfg.useRootWrapping()) {
                    result = _unwrapAndDeserialize(p, ctxt, cfg, valueType, deser);
                } else {
                    result = deser.deserialize(p, ctxt);
                }
                ctxt.checkUnresolvedObjectId();
            }
            if (cfg.isEnabled(DeserializationFeature.FAIL_ON_TRAILING_TOKENS)) {
                _verifyNoTrailingTokens(p, ctxt, valueType);
            }
            return result;
        }
    }

    /**
     * Similar to {@link #_readMapAndClose} but specialized for <code>JsonNode</code>
     * reading.
     *
     * @since 2.9
     */
    protected JsonNode _readTreeAndClose(JsonParser p0) throws IOException
    {
        try (JsonParser p = p0) {
            final JavaType valueType = constructType(JsonNode.class);

            DeserializationConfig cfg = getDeserializationConfig();
            // 27-Oct-2016, tatu: Need to inline `_initForReading()` due to
            //   special requirements by tree reading (no fail on eof)
            
            cfg.initialize(p); // since 2.5
            JsonToken t = p.getCurrentToken();
            if (t == null) {
                t = p.nextToken();
                if (t == null) {
                    // [databind#2211]: return `MissingNode` (supercedes [databind#1406] which dictated
                    // returning `null`
                    return cfg.getNodeFactory().missingNode();
                }
            }
            final boolean checkTrailing = cfg.isEnabled(DeserializationFeature.FAIL_ON_TRAILING_TOKENS);
            DeserializationContext ctxt;
            JsonNode resultNode;

            if (t == JsonToken.VALUE_NULL) {
                resultNode = cfg.getNodeFactory().nullNode();
                if (!checkTrailing) {
                    return resultNode;
                }
                ctxt = createDeserializationContext(p, cfg);
            } else {
                ctxt = createDeserializationContext(p, cfg);
                JsonDeserializer<Object> deser = _findRootDeserializer(ctxt, valueType);
                if (cfg.useRootWrapping()) {
                    resultNode = (JsonNode) _unwrapAndDeserialize(p, ctxt, cfg, valueType, deser);
                } else {
                    resultNode = (JsonNode) deser.deserialize(p, ctxt);
                }
            }
            if (checkTrailing) {
                _verifyNoTrailingTokens(p, ctxt, valueType);
            }
            // No ObjectIds so can ignore
//            ctxt.checkUnresolvedObjectId();
            return resultNode;
        }
    }

    protected Object _unwrapAndDeserialize(JsonParser p, DeserializationContext ctxt, 
            DeserializationConfig config,
            JavaType rootType, JsonDeserializer<Object> deser)
        throws IOException
    {
        PropertyName expRootName = config.findRootName(rootType);
        // 12-Jun-2015, tatu: Should try to support namespaces etc but...
        String expSimpleName = expRootName.getSimpleName();
        if (p.getCurrentToken() != JsonToken.START_OBJECT) {
            ctxt.reportWrongTokenException(rootType, JsonToken.START_OBJECT,
                    "Current token not START_OBJECT (needed to unwrap root name '%s'), but %s",
                    expSimpleName, p.getCurrentToken());
        }
        if (p.nextToken() != JsonToken.FIELD_NAME) {
            ctxt.reportWrongTokenException(rootType, JsonToken.FIELD_NAME,
                    "Current token not FIELD_NAME (to contain expected root name '%s'), but %s",
                    expSimpleName, p.getCurrentToken());
        }
        String actualName = p.getCurrentName();
        if (!expSimpleName.equals(actualName)) {
            ctxt.reportInputMismatch(rootType,
                    "Root name '%s' does not match expected ('%s') for type %s",
                    actualName, expSimpleName, rootType);
        }
        // ok, then move to value itself....
        p.nextToken();
        Object result = deser.deserialize(p, ctxt);
        // and last, verify that we now get matching END_OBJECT
        if (p.nextToken() != JsonToken.END_OBJECT) {
            ctxt.reportWrongTokenException(rootType, JsonToken.END_OBJECT,
                    "Current token not END_OBJECT (to match wrapper object with root name '%s'), but %s",
                    expSimpleName, p.getCurrentToken());
        }
        if (config.isEnabled(DeserializationFeature.FAIL_ON_TRAILING_TOKENS)) {
            _verifyNoTrailingTokens(p, ctxt, rootType);
        }
        return result;
    }

    /**
     * Internal helper method called to create an instance of {@link DeserializationContext}
     * for deserializing a single root value.
     * Can be overridden if a custom context is needed.
     */
    protected DefaultDeserializationContext createDeserializationContext(JsonParser p,
            DeserializationConfig cfg) {
        return _deserializationContext.createInstance(cfg, p, _injectableValues);
    }

    /**
     * Method called to ensure that given parser is ready for reading
     * content for data binding.
     *
     * @return First token to be used for data binding after this call:
     *  can never be null as exception will be thrown if parser cannot
     *  provide more tokens.
     *
     * @throws IOException if the underlying input source has problems during
     *   parsing
     * @throws JsonParseException if parser has problems parsing content
     * @throws JsonMappingException if the parser does not have any more
     *   content to map (note: Json "null" value is considered content;
     *   enf-of-stream not)
     */
    protected JsonToken _initForReading(JsonParser p, JavaType targetType) throws IOException
    {
        _deserializationConfig.initialize(p); // since 2.5

        // First: must point to a token; if not pointing to one, advance.
        // This occurs before first read from JsonParser, as well as
        // after clearing of current token.
        JsonToken t = p.getCurrentToken();
        if (t == null) {
            // and then we must get something...
            t = p.nextToken();
            if (t == null) {
                // Throw mapping exception, since it's failure to map,
                //   not an actual parsing problem
                throw MismatchedInputException.from(p, targetType,
                        "No content to map due to end-of-input");
            }
        }
        return t;
    }

    @Deprecated // since 2.9, use method that takes JavaType too
    protected JsonToken _initForReading(JsonParser p) throws IOException {
        return _initForReading(p, null);
    }

    /**
     * @since 2.9
     */
    protected final void _verifyNoTrailingTokens(JsonParser p, DeserializationContext ctxt,
            JavaType bindType)
        throws IOException
    {
        JsonToken t = p.nextToken();
        if (t != null) {
            Class<?> bt = ClassUtil.rawClass(bindType);
            ctxt.reportTrailingTokens(bt, p, t);
        }
    }

    /*
    /**********************************************************
    /* Internal methods, other
    /**********************************************************
     */

    /**
     * Method called to locate deserializer for the passed root-level value.
     */
    protected JsonDeserializer<Object> _findRootDeserializer(DeserializationContext ctxt,
            JavaType valueType)
        throws JsonMappingException
    {
        // First: have we already seen it?
        JsonDeserializer<Object> deser = _rootDeserializers.get(valueType);
        if (deser != null) {
            return deser;
        }
        // Nope: need to ask provider to resolve it
        deser = ctxt.findRootValueDeserializer(valueType);
        if (deser == null) { // can this happen?
            return ctxt.reportBadDefinition(valueType,
                    "Cannot find a deserializer for type "+valueType);
        }
        _rootDeserializers.put(valueType, deser);
        return deser;
    }

    /**
     * @since 2.2
     */
    protected void _verifySchemaType(FormatSchema schema)
    {
        if (schema != null) {
            if (!_jsonFactory.canUseSchema(schema)) {
                    throw new IllegalArgumentException("Cannot use FormatSchema of type "+schema.getClass().getName()
                            +" for format "+_jsonFactory.getFormatName());
            }
        }
    }
}<|MERGE_RESOLUTION|>--- conflicted
+++ resolved
@@ -988,17 +988,10 @@
      *
      * @since 2.9.6
      */
-<<<<<<< HEAD
-    public Set<Object> getRegisteredModuleIds() {
-        return _registeredModuleTypes == null ?
-                Collections.emptySet() :
-                Collections.unmodifiableSet(_registeredModuleTypes);
-=======
     public Set<Object> getRegisteredModuleIds()
     {
         return (_registeredModuleTypes == null) ?
                 Collections.emptySet() : Collections.unmodifiableSet(_registeredModuleTypes);
->>>>>>> 9e2a4a95
     }
 
     /**
