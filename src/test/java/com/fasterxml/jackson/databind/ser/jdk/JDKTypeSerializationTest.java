package com.fasterxml.jackson.databind.ser.jdk;

import java.io.*;
import java.math.BigDecimal;
import java.net.InetAddress;
import java.net.InetSocketAddress;
import java.nio.ByteBuffer;
import java.nio.charset.Charset;
import java.util.*;
import java.util.regex.Pattern;

import com.fasterxml.jackson.annotation.JsonFormat;
import com.fasterxml.jackson.core.JsonGenerator;
import com.fasterxml.jackson.core.json.JsonFactory;
import com.fasterxml.jackson.databind.*;

/**
 * Unit tests for JDK types not covered by other tests (i.e. things
 * that are not Enums, Collections, Maps, or standard Date/Time types)
 */
public class JDKTypeSerializationTest
    extends com.fasterxml.jackson.databind.BaseMapTest
{
    private final ObjectMapper MAPPER = objectMapper();

    static class InetAddressBean {
        public InetAddress value;

        public InetAddressBean(InetAddress i) { value = i; }
    }
    
    public void testBigDecimal() throws Exception
    {
        Map<String, Object> map = new HashMap<String, Object>();
        String PI_STR = "3.14159265";
        map.put("pi", new BigDecimal(PI_STR));
        String str = MAPPER.writeValueAsString(map);
        assertEquals("{\"pi\":3.14159265}", str);
    }
    
    public void testBigDecimalAsPlainString() throws Exception
    {
        final ObjectMapper mapper = new ObjectMapper(JsonFactory.builder()
                .enable(JsonGenerator.Feature.WRITE_BIGDECIMAL_AS_PLAIN)
                .build());
        Map<String, Object> map = new HashMap<String, Object>();
        String PI_STR = "3.00000000";
        map.put("pi", new BigDecimal(PI_STR));
        String str = mapper.writeValueAsString(map);
        assertEquals("{\"pi\":3.00000000}", str);
    }

    public void testFile() throws IOException
    {
        // this may get translated to different representation on Windows, maybe Mac:
        File f = new File(new File("/tmp"), "foo.text");
        String str = MAPPER.writeValueAsString(f);
        // escape backslashes (for portability with windows)
        String escapedAbsPath = f.getAbsolutePath().replaceAll("\\\\", "\\\\\\\\"); 
        assertEquals(quote(escapedAbsPath), str);
    }

    public void testRegexps() throws IOException
    {
        final String PATTERN_STR = "\\s+([a-b]+)\\w?";
        Pattern p = Pattern.compile(PATTERN_STR);
        Map<String,Object> input = new HashMap<String,Object>();
        input.put("p", p);
        Map<String,Object> result = writeAndMap(MAPPER, input);
        assertEquals(p.pattern(), result.get("p"));
    }

    public void testCurrency() throws IOException
    {
        Currency usd = Currency.getInstance("USD");
        assertEquals(quote("USD"), MAPPER.writeValueAsString(usd));
    }

    public void testLocale() throws IOException
    {
        assertEquals(quote("en"), MAPPER.writeValueAsString(new Locale("en")));
        assertEquals(quote("es-ES"), MAPPER.writeValueAsString(new Locale("es", "ES")));
        // 15-Feb-2017, tatu: wrt [databind#1600], can only assume this is expected...
        assertEquals(quote("fi-FI-x-lvariant-savo"), MAPPER.writeValueAsString(new Locale("FI", "fi", "savo")));

        assertEquals(quote("en-US"), MAPPER.writeValueAsString(Locale.US));

        // [databind#1123]
        assertEquals(quote(""), MAPPER.writeValueAsString(Locale.ROOT));
    }

    public void testInetAddress() throws IOException
    {
        assertEquals(quote("127.0.0.1"), MAPPER.writeValueAsString(InetAddress.getByName("127.0.0.1")));
        InetAddress input = InetAddress.getByName("google.com");
        assertEquals(quote("google.com"), MAPPER.writeValueAsString(input));

        ObjectMapper mapper = jsonMapperBuilder()
                .withConfigOverride(InetAddress.class,
                        o -> o.setFormat(JsonFormat.Value.forShape(JsonFormat.Shape.NUMBER)))
                .build();
        String json = mapper.writeValueAsString(input);
        assertEquals(quote(input.getHostAddress()), json);

        assertEquals(String.format("{\"value\":\"%s\"}", input.getHostAddress()),
                mapper.writeValueAsString(new InetAddressBean(input)));
    }

    public void testInetSocketAddress() throws IOException
    {
        assertEquals(quote("127.0.0.1:8080"),
                MAPPER.writeValueAsString(new InetSocketAddress("127.0.0.1", 8080)));
        assertEquals(quote("google.com:6667"),
                MAPPER.writeValueAsString(new InetSocketAddress("google.com", 6667)));
        assertEquals(quote("[2001:db8:85a3:8d3:1319:8a2e:370:7348]:443"),
                MAPPER.writeValueAsString(new InetSocketAddress("2001:db8:85a3:8d3:1319:8a2e:370:7348", 443)));
    }

    // [JACKSON-597]
    public void testClass() throws IOException
    {
        assertEquals(quote("java.lang.String"), MAPPER.writeValueAsString(String.class));
        assertEquals(quote("int"), MAPPER.writeValueAsString(Integer.TYPE));
        assertEquals(quote("boolean"), MAPPER.writeValueAsString(Boolean.TYPE));
        assertEquals(quote("void"), MAPPER.writeValueAsString(Void.TYPE));
    }

    public void testCharset() throws IOException
    {
        assertEquals(quote("UTF-8"), MAPPER.writeValueAsString(Charset.forName("UTF-8")));
    }

    // [databind#239]: Support serialization of ByteBuffer
    public void testByteBuffer() throws IOException
    {
        final byte[] INPUT_BYTES = new byte[] { 1, 2, 3, 4, 5 };
        String exp = MAPPER.writeValueAsString(INPUT_BYTES);
        ByteBuffer bbuf = ByteBuffer.wrap(INPUT_BYTES);
        assertEquals(exp, MAPPER.writeValueAsString(bbuf));

        // so far so good, but must ensure Native buffers also work:
        ByteBuffer bbuf2 = ByteBuffer.allocateDirect(5);
        bbuf2.put(INPUT_BYTES);
        assertEquals(exp, MAPPER.writeValueAsString(bbuf2));
    }

<<<<<<< HEAD
    // [Issue#1662]: Sliced ByteBuffers
=======
    // [databind#1662]: Sliced ByteBuffers
>>>>>>> 44a08a4e
    public void testSlicedByteBuffer() throws IOException
    {
        final byte[] INPUT_BYTES = new byte[] { 1, 2, 3, 4, 5 };
        String exp = MAPPER.writeValueAsString(new byte[] { 3, 4, 5 });
        ByteBuffer bbuf = ByteBuffer.wrap(INPUT_BYTES);

        bbuf.position(2);
        ByteBuffer slicedBuf = bbuf.slice();

        assertEquals(exp, MAPPER.writeValueAsString(slicedBuf));
    }

    // Verify that efficient UUID codec won't mess things up:
    public void testUUIDs() throws IOException
    {
        // first, couple of generated UUIDs:
        for (String value : new String[] {
                "76e6d183-5f68-4afa-b94a-922c1fdb83f8",
                "540a88d1-e2d8-4fb1-9396-9212280d0a7f",
                "2c9e441d-1cd0-472d-9bab-69838f877574",
                "591b2869-146e-41d7-8048-e8131f1fdec5",
                "82994ac2-7b23-49f2-8cc5-e24cf6ed77be",
                "00000007-0000-0000-0000-000000000000"
        }) {
            UUID uuid = UUID.fromString(value);
            String json = MAPPER.writeValueAsString(uuid);
            assertEquals(quote(uuid.toString()), json);

            // Also, wrt [#362], should convert cleanly
            String str = MAPPER.convertValue(uuid, String.class);
            assertEquals(value, str);
        }
        
        // then use templating; note that these are not exactly valid UUIDs
        // wrt spec (type bits etc), but JDK UUID should deal ok
        final String TEMPL = "00000000-0000-0000-0000-000000000000";
        final String chars = "123456789abcdef";

        for (int i = 0; i < chars.length(); ++i) {
            String value = TEMPL.replace('0', chars.charAt(i));
            UUID uuid = UUID.fromString(value);
            String json = MAPPER.writeValueAsString(uuid);
            assertEquals(quote(uuid.toString()), json);
        }
    }
}<|MERGE_RESOLUTION|>--- conflicted
+++ resolved
@@ -144,11 +144,7 @@
         assertEquals(exp, MAPPER.writeValueAsString(bbuf2));
     }
 
-<<<<<<< HEAD
-    // [Issue#1662]: Sliced ByteBuffers
-=======
     // [databind#1662]: Sliced ByteBuffers
->>>>>>> 44a08a4e
     public void testSlicedByteBuffer() throws IOException
     {
         final byte[] INPUT_BYTES = new byte[] { 1, 2, 3, 4, 5 };
