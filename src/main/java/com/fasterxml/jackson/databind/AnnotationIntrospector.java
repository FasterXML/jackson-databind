--- conflicted
+++ resolved
@@ -274,13 +274,9 @@
      * on fully defined set of names ("allow-listing"), as opposed to excluding
      * potential properties by exclusion ("deny-listing").
      *
-<<<<<<< HEAD
-     * @param ac Annotated class to introspect
-=======
      * @param ac Annotated entity (Class, acccessor) to introspect
      *
      * @since 2.12
->>>>>>> cf948c4f
      */
     public JsonIncludeProperties.Value findPropertyInclusionByName(MapperConfig<?> config, Annotated ac) {
         return JsonIncludeProperties.Value.all();
