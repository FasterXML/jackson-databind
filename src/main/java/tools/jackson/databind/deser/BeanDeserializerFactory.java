package tools.jackson.databind.deser;

import java.lang.reflect.Modifier;
import java.util.*;

import com.fasterxml.jackson.annotation.*;

import tools.jackson.databind.*;
import tools.jackson.databind.annotation.JsonPOJOBuilder;
import tools.jackson.databind.cfg.DeserializerFactoryConfig;
import tools.jackson.databind.deser.bean.BeanDeserializer;
import tools.jackson.databind.deser.impl.*;
import tools.jackson.databind.deser.jdk.ThrowableDeserializer;
import tools.jackson.databind.exc.InvalidDefinitionException;
import tools.jackson.databind.introspect.*;
import tools.jackson.databind.jsontype.TypeDeserializer;
import tools.jackson.databind.jsontype.impl.SubTypeValidator;
import tools.jackson.databind.node.ObjectNode;
import tools.jackson.databind.util.BeanUtil;
import tools.jackson.databind.util.ClassUtil;
import tools.jackson.databind.util.IgnorePropertiesUtil;
import tools.jackson.databind.util.SimpleBeanPropertyDefinition;

/**
 * Concrete deserializer factory class that adds full Bean deserializer
 * construction logic using class introspection.
 * Note that factories specifically do not implement any form of caching:
 * aside from configuration they are stateless; caching is implemented
 * by other components.
 *<p>
 * Instances of this class are fully immutable as all configuration is
 * done by using "fluent factories" (methods that construct new factory
 * instances with different configuration, instead of modifying instance).
 */
public class BeanDeserializerFactory
    extends BasicDeserializerFactory
    implements java.io.Serializable // since 2.1
{
    private static final long serialVersionUID = 1;

    /**
     * Signature of <b>Throwable.initCause</b> method.
     */
    private final static Class<?>[] INIT_CAUSE_PARAMS = new Class<?>[] { Throwable.class };

    /*
    /**********************************************************
    /* Life-cycle
    /**********************************************************
     */

    /**
     * Globally shareable thread-safe instance which has no additional custom deserializers
     * registered
     */
    public final static BeanDeserializerFactory instance = new BeanDeserializerFactory(
            new DeserializerFactoryConfig());

    public BeanDeserializerFactory(DeserializerFactoryConfig config) {
        super(config);
    }

    /**
     * Method used by module registration functionality, to construct a new bean
     * deserializer factory
     * with different configuration settings.
     */
    @Override
    public DeserializerFactory withConfig(DeserializerFactoryConfig config)
    {
        if (_factoryConfig == config) {
            return this;
        }
        /* 22-Nov-2010, tatu: Handling of subtypes is tricky if we do immutable-with-copy-ctor;
         *    and we pretty much have to here either choose between losing subtype instance
         *    when registering additional deserializers, or losing deserializers.
         *    Instead, let's actually just throw an error if this method is called when subtype
         *    has not properly overridden this method; this to indicate problem as soon as possible.
         */
        ClassUtil.verifyMustOverride(BeanDeserializerFactory.class, this, "withConfig");
        return new BeanDeserializerFactory(config);
    }

    /*
    /**********************************************************
    /* DeserializerFactory API implementation
    /**********************************************************
     */

    /**
     * Method that called to create a new deserializer for types other than Collections,
     * Maps, arrays, referential types or enums, or "well-known" JDK scalar types.
     */
    @SuppressWarnings("unchecked")
    @Override
    public ValueDeserializer<Object> createBeanDeserializer(DeserializationContext ctxt,
            JavaType type, BeanDescription.Supplier beanDescRef)
    {
        final DeserializationConfig config = ctxt.getConfig();
        // First: we may also have custom overrides:
        ValueDeserializer<?> deser = _findCustomBeanDeserializer(type, config, beanDescRef);
        if (deser != null) {
            // [databind#2392]
            if (_factoryConfig.hasDeserializerModifiers()) {
                for (ValueDeserializerModifier mod : _factoryConfig.deserializerModifiers()) {
                    deser = mod.modifyDeserializer(ctxt.getConfig(), beanDescRef, deser);
                }
            }
            return (ValueDeserializer<Object>) deser;
        }
        // One more thing to check: do we have an exception type (Throwable or its
        // sub-classes)? If so, need slightly different handling.
        if (type.isThrowable()) {
            return buildThrowableDeserializer(ctxt, type, beanDescRef);
        }
        // Or, for abstract types, may have alternate means for resolution
        // (defaulting, materialization)

        // 29-Nov-2015, tatu: Also, filter out calls to primitive types, they are
        //    not something we could materialize anything for
        if (type.isAbstract() && !type.isPrimitive() && !type.isEnumType()) {
            // Let's make it possible to materialize abstract types.
            JavaType concreteType = materializeAbstractType(ctxt, type, beanDescRef);
            if (concreteType != null) {
                // important: introspect actual implementation (abstract class or
                // interface doesn't have constructors, for one)
                beanDescRef = ctxt.lazyIntrospectBeanDescription(concreteType);
                return buildBeanDeserializer(ctxt, concreteType, beanDescRef);
            }
        }
        // Otherwise, may want to check handlers for standard types, from superclass:
        deser = findStdDeserializer(ctxt, type, beanDescRef);
        if (deser != null) {
            return (ValueDeserializer<Object>)deser;
        }

        // Otherwise: could the class be a Bean class? If not, bail out
        if (!isPotentialBeanType(type.getRawClass())) {
            return null;
        }
        // For checks like [databind#1599]
        _validateSubType(ctxt, type, beanDescRef);

        // 05-May-2020, tatu: [databind#2683] Let's actually pre-emptively catch
        //   certain types (for now, java.time.*) to give better error messages
        deser = _findUnsupportedTypeDeserializer(ctxt, type, beanDescRef);
        if (deser != null) {
            return (ValueDeserializer<Object>)deser;
        }

        // Use generic bean introspection to build deserializer
        return buildBeanDeserializer(ctxt, type, beanDescRef);
    }

    @Override
    public ValueDeserializer<Object> createBuilderBasedDeserializer(
            DeserializationContext ctxt, JavaType valueType,
            BeanDescription.Supplier valueBeanDescRef,
            Class<?> builderClass)
    {
        // First: need a BeanDescription for builder class
        JavaType builderType;
        if (ctxt.isEnabled(MapperFeature.INFER_BUILDER_TYPE_BINDINGS)) {
            builderType = ctxt.getTypeFactory().constructParametricType(builderClass, valueType.getBindings());
        } else {
            builderType = ctxt.constructType(builderClass);
        }
        BeanDescription.Supplier builderDescRef = ctxt.lazyIntrospectBeanDescriptionForBuilder(builderType,
                valueBeanDescRef.get());
        // 20-Aug-2020, tatu: May want to change at some point to pass "valueBeanDesc"
        //    too; no urgent need at this point
        return buildBuilderBasedDeserializer(ctxt, valueType, builderDescRef);
    }

    /**
     * Method called by {@link BeanDeserializerFactory} to see if there might be a standard
     * deserializer registered for given type.
     */
    protected ValueDeserializer<?> findStdDeserializer(DeserializationContext ctxt,
            JavaType type, BeanDescription.Supplier beanDescRef)
    {
        // note: we do NOT check for custom deserializers here, caller has already
        // done that
        ValueDeserializer<?> deser = findDefaultDeserializer(ctxt, type, beanDescRef);
        // Also: better ensure these are post-processable?
        if (deser != null) {
            if (_factoryConfig.hasDeserializerModifiers()) {
                for (ValueDeserializerModifier mod : _factoryConfig.deserializerModifiers()) {
                    deser = mod.modifyDeserializer(ctxt.getConfig(), beanDescRef, deser);
                }
            }
        }
        return deser;
    }

    /**
     * Helper method called to see if given type, otherwise to be taken as POJO type,
     * is "known but not supported" JDK type, and if so, return alternate handler
     * (deserializer).
     * Initially added to support more meaningful error messages when "Java 8 date/time"
     * support module not registered.
     */
    protected ValueDeserializer<Object> _findUnsupportedTypeDeserializer(DeserializationContext ctxt,
            JavaType type, BeanDescription.Supplier beanDescRef)
    {
        // 05-May-2020, tatu: Should we check for possible Shape override to "POJO"?
        //   (to let users force 'serialize-as-POJO'? Or not?
        final String errorMsg = BeanUtil.checkUnsupportedType(ctxt.getConfig(), type);
        if (errorMsg != null) {
            // 30-Sep-2020, tatu: [databind#2867] Avoid checks if there is a mix-in
            //    which likely providers a handler...
            if (ctxt.getConfig().findMixInClassFor(type.getRawClass()) == null) {
                return new UnsupportedTypeDeserializer(type, errorMsg);
            }
        }
        return null;
    }

    protected JavaType materializeAbstractType(DeserializationContext ctxt,
            JavaType type, BeanDescription.Supplier beanDescRef)
    {
        final DeserializationConfig config = ctxt.getConfig();
        // May have multiple resolvers, call in precedence order until one returns non-null
        for (AbstractTypeResolver r : config.abstractTypeResolvers()) {
            JavaType concrete = r.resolveAbstractType(config, beanDescRef);
            if (concrete != null) {
                return concrete;
            }
        }
        return null;
    }

    /*
    /**********************************************************
    /* Public construction method beyond DeserializerFactory API:
    /* can be called from outside as well as overridden by
    /* sub-classes
    /**********************************************************
     */

    /**
     * Method that is to actually build a bean deserializer instance.
     * All basic sanity checks have been done to know that what we have
     * may be a valid bean type, and that there are no default simple
     * deserializers.
     */
    @SuppressWarnings("unchecked")
    public ValueDeserializer<Object> buildBeanDeserializer(DeserializationContext ctxt,
            JavaType type, BeanDescription.Supplier beanDescRef)
    {
        // First: check what creators we can use, if any
        ValueInstantiator valueInstantiator;
        /* 04-Jun-2015, tatu: To work around [databind#636], need to catch the
         *    issue, defer; this seems like a reasonable good place for now.
         *   Note, however, that for non-Bean types (Collections, Maps) this
         *   probably won't work and needs to be added elsewhere.
         */
        try {
            valueInstantiator = findValueInstantiator(ctxt, beanDescRef);
        } catch (NoClassDefFoundError error) {
            return new ErrorThrowingDeserializer(error);
        } catch (IllegalArgumentException e0) {
            // 05-Apr-2017, tatu: Although it might appear cleaner to require collector
            //   to throw proper exception, it doesn't actually have reference to this
            //   instance so...
            throw InvalidDefinitionException.from(ctxt.getParser(),
                    ClassUtil.exceptionMessage(e0),
                    beanDescRef, null)
                .withCause(e0);
        }
        BeanDeserializerBuilder builder = constructBeanDeserializerBuilder(ctxt, beanDescRef);
        builder.setValueInstantiator(valueInstantiator);
         // And then setters for deserializing from JSON Object
        addBeanProps(ctxt, beanDescRef, builder);
        addObjectIdReader(ctxt, beanDescRef, builder);

        // managed/back reference fields/setters need special handling... first part
        addBackReferenceProperties(ctxt, beanDescRef, builder);
        addInjectables(ctxt, beanDescRef, builder);

        final DeserializationConfig config = ctxt.getConfig();
        if (_factoryConfig.hasDeserializerModifiers()) {
            for (ValueDeserializerModifier mod : _factoryConfig.deserializerModifiers()) {
                builder = mod.updateBuilder(config, beanDescRef, builder);
            }
        }
        ValueDeserializer<?> deserializer;

        if (type.isAbstract() && !valueInstantiator.canInstantiate()) {
            deserializer = builder.buildAbstract();
        } else {
            deserializer = builder.build();
        }
        // may have modifier(s) that wants to modify or replace serializer we just built
        // (note that `resolve()` and `createContextual()` called later on)
        if (_factoryConfig.hasDeserializerModifiers()) {
            for (ValueDeserializerModifier mod : _factoryConfig.deserializerModifiers()) {
                deserializer = mod.modifyDeserializer(config, beanDescRef, deserializer);
            }
        }
        return (ValueDeserializer<Object>) deserializer;
    }

    /**
     * Method for constructing a bean deserializer that uses specified
     * intermediate Builder for binding data, and construction of the
     * value instance.
     * Note that implementation is mostly copied from the regular
     * BeanDeserializer build method.
     */
    @SuppressWarnings("unchecked")
    protected ValueDeserializer<Object> buildBuilderBasedDeserializer(
    		DeserializationContext ctxt, JavaType valueType,
    		BeanDescription.Supplier builderDescRef)
    {
        // Creators, anyone? (to create builder itself)
        ValueInstantiator valueInstantiator;
        try {
            valueInstantiator = findValueInstantiator(ctxt, builderDescRef);
        } catch (NoClassDefFoundError error) {
            return new ErrorThrowingDeserializer(error);
        } catch (IllegalArgumentException e) {
            // 05-Apr-2017, tatu: Although it might appear cleaner to require collector
            //   to throw proper exception, it doesn't actually have reference to this
            //   instance so...
            throw InvalidDefinitionException.from(ctxt.getParser(),
                    ClassUtil.exceptionMessage(e),
                    builderDescRef, null);
        }
        final DeserializationConfig config = ctxt.getConfig();
        BeanDeserializerBuilder builder = constructBeanDeserializerBuilder(ctxt, builderDescRef);
        builder.setValueInstantiator(valueInstantiator);
         // And then "with methods" for deserializing from JSON Object
        addBeanProps(ctxt, builderDescRef, builder);
        addObjectIdReader(ctxt, builderDescRef, builder);

        // managed/back reference fields/setters need special handling... first part
        addBackReferenceProperties(ctxt, builderDescRef, builder);
        addInjectables(ctxt, builderDescRef, builder);

        JsonPOJOBuilder.Value builderConfig = builderDescRef.get().findPOJOBuilderConfig();
        final String buildMethodName = (builderConfig == null) ?
                JsonPOJOBuilder.DEFAULT_BUILD_METHOD : builderConfig.buildMethodName;

        // and lastly, find build method to use:
        AnnotatedMethod buildMethod = builderDescRef.get().findMethod(buildMethodName, null);
        if (buildMethod != null) { // note: can't yet throw error; may be given build method
            if (config.canOverrideAccessModifiers()) {
            	ClassUtil.checkAndFixAccess(buildMethod.getMember(), config.isEnabled(MapperFeature.OVERRIDE_PUBLIC_ACCESS_MODIFIERS));
            }
        }
        builder.setPOJOBuilder(buildMethod, builderConfig);
        // this may give us more information...
        if (_factoryConfig.hasDeserializerModifiers()) {
            for (ValueDeserializerModifier mod : _factoryConfig.deserializerModifiers()) {
                builder = mod.updateBuilder(config, builderDescRef, builder);
            }
        }
        ValueDeserializer<?> deserializer = builder.buildBuilderBased(
        		valueType, buildMethodName);

        // [JACKSON-440]: may have modifier(s) that wants to modify or replace serializer we just built:
        if (_factoryConfig.hasDeserializerModifiers()) {
            for (ValueDeserializerModifier mod : _factoryConfig.deserializerModifiers()) {
                deserializer = mod.modifyDeserializer(config, builderDescRef, deserializer);
            }
        }
        return (ValueDeserializer<Object>) deserializer;
    }

    protected void addObjectIdReader(DeserializationContext ctxt,
            BeanDescription.Supplier beanDescRef, BeanDeserializerBuilder builder)
    {
        ObjectIdInfo objectIdInfo = beanDescRef.get().getObjectIdInfo();
        if (objectIdInfo == null) {
            return;
        }
        Class<?> implClass = objectIdInfo.getGeneratorType();
        JavaType idType;
        SettableBeanProperty idProp;
        ObjectIdGenerator<?> gen;

        ObjectIdResolver resolver = ctxt.objectIdResolverInstance(beanDescRef.getClassInfo(), objectIdInfo);

        // Just one special case: Property-based generator is trickier
        if (implClass == ObjectIdGenerators.PropertyGenerator.class) { // most special one, needs extra work
            PropertyName propName = objectIdInfo.getPropertyName();
            idProp = builder.findProperty(propName);
            if (idProp == null) {
                throw new IllegalArgumentException(String.format(
"Invalid Object Id definition for %s: cannot find property with name %s",
ClassUtil.getTypeDescription(beanDescRef.getType()),
ClassUtil.name(propName)));
            }
            idType = idProp.getType();
            gen = new PropertyBasedObjectIdGenerator(objectIdInfo.getScope());
        } else {
            JavaType type = ctxt.constructType(implClass);
            idType = ctxt.getTypeFactory().findTypeParameters(type, ObjectIdGenerator.class)[0];
            idProp = null;
            gen = ctxt.objectIdGeneratorInstance(beanDescRef.getClassInfo(), objectIdInfo);
        }
        // also: unlike with value deserializers, let's just resolve one we need here
        ValueDeserializer<?> deser = ctxt.findRootValueDeserializer(idType);
        builder.setObjectIdReader(ObjectIdReader.construct(idType,
                objectIdInfo.getPropertyName(), gen, deser, idProp, resolver));
    }

    @SuppressWarnings("unchecked")
    public ValueDeserializer<Object> buildThrowableDeserializer(DeserializationContext ctxt,
            JavaType type, BeanDescription.Supplier beanDescRef)
    {
        final DeserializationConfig config = ctxt.getConfig();
        // first: construct like a regular bean deserializer...
        BeanDeserializerBuilder builder = constructBeanDeserializerBuilder(ctxt, beanDescRef);
        builder.setValueInstantiator(findValueInstantiator(ctxt, beanDescRef));

        addBeanProps(ctxt, beanDescRef, builder);
        // (and assume there won't be any back references)

        // But then let's decorate things a bit
        // Need to add "initCause" as setter for exceptions (sub-classes of Throwable).
        // 26-May-2022, tatu: [databind#3275] Looks like JDK 12 added "setCause()"
        //    which can wreak havoc, at least with NamingStrategy
        Iterator<SettableBeanProperty> it = builder.getProperties();
        while (it.hasNext()) {
            SettableBeanProperty prop = it.next();
            if ("setCause".equals(prop.getMember().getName())) {
                // For now this is allowed as we are returned "live" Iterator...
                it.remove();
                break;
            }
        }
        AnnotatedMethod am = beanDescRef.get().findMethod("initCause", INIT_CAUSE_PARAMS);
        if (am != null) { // should never be null
            SettableBeanProperty causeCreatorProp = builder.findProperty(PropertyName.construct("cause"));
            // [databind#4827] : Consider case where sub-classed `Exception` has `JsonCreator` with `cause` parameter
            if (causeCreatorProp instanceof CreatorProperty) {
                // Set fallback-setter as null, so `fixAccess()` does not happen during build
                ((CreatorProperty) causeCreatorProp).setFallbackSetter(null);
            } else {
                // [databind#3497]: must consider possible PropertyNamingStrategy
                String name = "cause";
                PropertyNamingStrategy pts = config.getPropertyNamingStrategy();
                if (pts != null) {
                    name = pts.nameForSetterMethod(config, am, "cause");
                }
                SimpleBeanPropertyDefinition propDef = SimpleBeanPropertyDefinition.construct(ctxt.getConfig(), am,
                        new PropertyName(name));
                SettableBeanProperty prop = constructSettableProperty(ctxt, beanDescRef, propDef,
                        am.getParameterType(0));
                if (prop != null) {
                    // 21-Aug-2011, tatus: We may actually have found 'cause' property
                    //   to set... but let's replace it just in case, otherwise can end up with odd errors.
                    builder.addOrReplaceProperty(prop, true);
                }
            }
        }
        // update builder now that all information is in?
        if (_factoryConfig.hasDeserializerModifiers()) {
            for (ValueDeserializerModifier mod : _factoryConfig.deserializerModifiers()) {
                builder = mod.updateBuilder(config, beanDescRef, builder);
            }
        }
        ValueDeserializer<?> deserializer = builder.build();

        // At this point it ought to be a BeanDeserializer; if not, must assume
        // it's some other thing that can handle deserialization ok...
        if (deserializer instanceof BeanDeserializer) {
            deserializer = ThrowableDeserializer.construct(ctxt, (BeanDeserializer) deserializer);
        }

        // may have modifier(s) that wants to modify or replace serializer we just built:
        if (_factoryConfig.hasDeserializerModifiers()) {
            for (ValueDeserializerModifier mod : _factoryConfig.deserializerModifiers()) {
                deserializer = mod.modifyDeserializer(config, beanDescRef, deserializer);
            }
        }
        return (ValueDeserializer<Object>) deserializer;
    }

    /*
    /**********************************************************************
    /* Helper methods for Bean deserializer construction
    /**********************************************************************
     */

    /**
     * Overridable method that constructs a {@link BeanDeserializerBuilder}
     * which is used to accumulate information needed to create deserializer
     * instance.
     */
    protected BeanDeserializerBuilder constructBeanDeserializerBuilder(DeserializationContext ctxt,
            BeanDescription.Supplier beanDescRef) {
        return new BeanDeserializerBuilder(beanDescRef, ctxt);
    }

    /**
     * Method called to figure out settable properties for the
     * bean deserializer to use.
     *<p>
     * Note: designed to be overridable, and effort is made to keep interface
     * similar between versions.
     */
    protected void addBeanProps(DeserializationContext ctxt,
            BeanDescription.Supplier beanDescRef, BeanDeserializerBuilder builder)
    {
        final BeanDescription beanDesc = beanDescRef.get();
        final ValueInstantiator valueInstantiator = builder.getValueInstantiator();
        final SettableBeanProperty[] creatorProps = (valueInstantiator != null)
                ? valueInstantiator.getFromObjectArguments(ctxt.getConfig())
                : null;
        final boolean hasCreatorProps = (creatorProps != null);

        // 01-May-2016, tatu: Which base type to use here gets tricky, since
        //   it may often make most sense to use general type for overrides,
        //   but what we have here may be more specific impl type. But for now
        //   just use it as is.
        JsonIgnoreProperties.Value ignorals = ctxt.getConfig()
                .getDefaultPropertyIgnorals(beanDesc.getBeanClass(),
                        beanDesc.getClassInfo());
        Set<String> ignored;
        if (ignorals != null) {
            boolean ignoreAny = ignorals.getIgnoreUnknown();
            builder.setIgnoreUnknownProperties(ignoreAny);
            // Or explicit/implicit definitions?
            ignored = ignorals.findIgnoredForDeserialization();
            for (String propName : ignored) {
                builder.addIgnorable(propName);
            }
        } else {
            ignored = Collections.emptySet();
        }
        JsonIncludeProperties.Value inclusions = ctxt.getConfig()
                .getDefaultPropertyInclusions(beanDesc.getBeanClass(),
                        beanDesc.getClassInfo());
        Set<String> included = null;
        if (inclusions != null) {
            included = inclusions.getIncluded();
            if (included != null) {
                for(String propName : included) {
                    builder.addIncludable(propName);
                }
            }
        }

        // Also, do we have a fallback "any" setter?
        SettableAnyProperty anySetter = _resolveAnySetter(ctxt, beanDescRef, creatorProps);
        if (anySetter != null) {
            builder.setAnySetter(anySetter);
        } else {
            // 23-Jan-2018, tatu: although [databind#1805] would suggest we should block
            //   properties regardless, for now only consider unless there's any setter...
            Collection<String> ignored2 = beanDesc.getIgnoredPropertyNames();
            if (ignored2 != null) {
                for (String propName : ignored2) {
                    // allow ignoral of similarly named JSON property, but do not force;
                    // latter means NOT adding this to 'ignored':
                    builder.addIgnorable(propName);
                }
            }
        }
        final boolean useGettersAsSetters = ctxt.isEnabled(MapperFeature.USE_GETTERS_AS_SETTERS);
        // 24-Sep-2017, tatu: Legacy setting removed from 3.x, not sure if other visibility checks
        //    should be checked?
        // && ctxt.isEnabled(MapperFeature.AUTO_DETECT_GETTERS);

        // Ok: let's then filter out property definitions
        List<BeanPropertyDefinition> propDefs = filterBeanProps(ctxt,
                beanDescRef, builder, beanDesc.findProperties(), ignored, included);
        // After which we can let custom code change the set
        if (_factoryConfig.hasDeserializerModifiers()) {
            for (ValueDeserializerModifier mod : _factoryConfig.deserializerModifiers()) {
                propDefs = mod.updateProperties(ctxt.getConfig(), beanDescRef, propDefs);
            }
        }

        // At which point we still have all kinds of properties; not all with mutators:
        for (BeanPropertyDefinition propDef : propDefs) {
            SettableBeanProperty prop = null;

            // 18-Oct-2013, tatu: Although constructor parameters have highest precedence,
            //   we need to do linkage (as per [databind#318]), and so need to start with
            //   other types, and only then create constructor parameter, if any.
            if (propDef.hasSetter()) {
                AnnotatedMethod setter = propDef.getSetter();
                JavaType propertyType = setter.getParameterType(0);
                prop = constructSettableProperty(ctxt, beanDescRef, propDef, propertyType);
            } else if (propDef.hasField()) {
                AnnotatedField field = propDef.getField();
                JavaType propertyType = field.getType();
                prop = constructSettableProperty(ctxt, beanDescRef, propDef, propertyType);
            } else {
                // NOTE: specifically getter, since field was already checked above
                AnnotatedMethod getter = propDef.getGetter();
                if (getter != null) {
                    if (useGettersAsSetters && _isSetterlessType(getter.getRawType())) {
                        // 23-Jan-2018, tatu: As per [databind#1805], need to ensure we don't
                        //   accidentally sneak in getter-as-setter for `READ_ONLY` properties
                        if (builder.hasIgnorable(propDef.getName())) {
                            ; // skip
                        } else {
                            prop = constructSetterlessProperty(ctxt, beanDesc, propDef);
                        }
                    } else if (!propDef.hasConstructorParameter()) {
                        PropertyMetadata md = propDef.getMetadata();
                        // 25-Oct-2016, tatu: If merging enabled, might not need setter.
                        //   We cannot quite support this with creator parameters; in theory
                        //   possibly, but right not now due to complexities of routing, so
                        //   just prevent
                        if (md.getMergeInfo() != null) {
                            prop = constructSetterlessProperty(ctxt, beanDesc, propDef);
                        }
                    }
                }
            }

            // 25-Sep-2014, tatu: No point in finding constructor parameters for abstract types
            //   (since they are never used anyway)
            if (hasCreatorProps && propDef.hasConstructorParameter()) {
                /* If property is passed via constructor parameter, we must
                 * handle things in special way. Not sure what is the most optimal way...
                 * for now, let's just call a (new) method in builder, which does nothing.
                 */
                // but let's call a method just to allow custom builders to be aware...
                final String name = propDef.getName();
                CreatorProperty cprop = null;

                for (SettableBeanProperty cp : creatorProps) {
                    if (name.equals(cp.getName()) && (cp instanceof CreatorProperty)) {
                        cprop = (CreatorProperty) cp;
                        break;
                    }
                }
                if (cprop == null) {
                    List<String> n = new ArrayList<>();
                    for (SettableBeanProperty cp : creatorProps) {
                        n.add(cp.getName());
                    }
                    ctxt.reportBadPropertyDefinition(beanDesc, propDef,
"Could not find creator property with name %s (known Creator properties: %s)",
                            ClassUtil.name(name), n);
                    continue;
                }
                if (prop != null) {
                    cprop.setFallbackSetter(prop);
                }
                Class<?>[] views = propDef.findViews();
                if (views == null) {
                    views = beanDesc.findDefaultViews();
                }
                cprop.setViews(views);
                builder.addCreatorProperty(cprop);
                continue;
            }
            if (prop != null) {
                // one more thing before adding to builder: copy any metadata
                Class<?>[] views = propDef.findViews();
                if (views == null) {
                    views = beanDesc.findDefaultViews();
                }
                prop.setViews(views);
                builder.addProperty(prop);
            }
        }
    }

    // since 2.18
    private SettableAnyProperty _resolveAnySetter(DeserializationContext ctxt,
            BeanDescription.Supplier beanDescRef, SettableBeanProperty[] creatorProps)
    {
        // Look for any-setter via @JsonCreator
        if (creatorProps != null) {
            for (SettableBeanProperty prop : creatorProps) {
                AnnotatedMember member = prop.getMember();
                if (member != null && Boolean.TRUE.equals(ctxt.getAnnotationIntrospector().hasAnySetter(ctxt.getConfig(), member))) {
                    return constructAnySetter(ctxt, beanDescRef, member);
                }
            }
        }
        // else find the regular method/field level any-setter
        AnnotatedMember anySetter = beanDescRef.get().findAnySetterAccessor();
        if (anySetter != null) {
            return constructAnySetter(ctxt, beanDescRef, anySetter);
        }
        // not found, that's fine, too
        return null;
    }

    private boolean _isSetterlessType(Class<?> rawType) {
        // May also need to consider getters
        // for Map/Collection properties; but with lowest precedence
        // should only consider Collections and Maps, for now?
        return Collection.class.isAssignableFrom(rawType)
                || Map.class.isAssignableFrom(rawType);
    }

    /**
     * Helper method called to filter out explicit ignored properties,
     * as well as properties that have "ignorable types".
     * Note that this will not remove properties that have no setters.
     */
    protected List<BeanPropertyDefinition> filterBeanProps(DeserializationContext ctxt,
            BeanDescription.Supplier beanDescRef, BeanDeserializerBuilder builder,
            List<BeanPropertyDefinition> propDefsIn,
            Set<String> ignored,
            Set<String> included)
    {
        ArrayList<BeanPropertyDefinition> result = new ArrayList<BeanPropertyDefinition>(
                Math.max(4, propDefsIn.size()));
        HashMap<Class<?>,Boolean> ignoredTypes = new HashMap<Class<?>,Boolean>();
        // These are all valid setters, but we do need to introspect bit more
        for (BeanPropertyDefinition property : propDefsIn) {
            String name = property.getName();
            // explicit ignoral using @JsonIgnoreProperties of @JsonIncludeProperties needs to block entries
            if (IgnorePropertiesUtil.shouldIgnore(name, ignored, included)) {
                continue;
            }
            if (!property.hasConstructorParameter()) { // never skip constructor params
                Class<?> rawPropertyType = property.getRawPrimaryType();
                // Some types are declared as ignorable as well
                if ((rawPropertyType != null)
                        && isIgnorableType(ctxt, property, rawPropertyType, ignoredTypes)) {
                    // important: make ignorable, to avoid errors if value is actually seen
                    builder.addIgnorable(name);
                    continue;
                }
            }
            result.add(property);
        }
        return result;
    }

    /**
     * Method that will find if bean has any managed- or back-reference properties,
     * and if so add them to bean, to be linked during resolution phase.
     */
    protected void addBackReferenceProperties(DeserializationContext ctxt,
            BeanDescription.Supplier beanDescRef, BeanDeserializerBuilder builder)
    {
        // and then back references, not necessarily found as regular properties
        List<BeanPropertyDefinition> refProps = beanDescRef.get().findBackReferences();
        if (refProps != null) {
            for (BeanPropertyDefinition refProp : refProps) {
                /*
                AnnotatedMember m = refProp.getMutator();
                JavaType type;
                if (m instanceof AnnotatedMethod) {
                    type = ((AnnotatedMethod) m).getParameterType(0);
                } else {
                    type = m.getType();
                    // 30-Mar-2017, tatu: Unfortunately it is not yet possible to make back-refs
                    //    work through constructors; but let's at least indicate the issue for now
                    if (m instanceof AnnotatedParameter) {
                        ctxt.reportBadTypeDefinition(beanDesc,
"Cannot bind back reference using Creator parameter (reference %s, parameter index #%d)",
ClassUtil.name(name), ((AnnotatedParameter) m).getIndex());
                    }
                }
                */
                String refName = refProp.findReferenceName();
                builder.addBackReferenceProperty(refName, constructSettableProperty(ctxt,
                        beanDescRef, refProp, refProp.getPrimaryType()));
            }
        }
    }

    /**
     * Method called locate all members used for value injection (if any),
     * constructor {@link tools.jackson.databind.deser.impl.ValueInjector} instances, and add them to builder.
     */
    protected void addInjectables(DeserializationContext ctxt,
            BeanDescription.Supplier beanDescRef, BeanDeserializerBuilder builder)
    {
        Map<Object, AnnotatedMember> raw = beanDescRef.get().findInjectables();
        if (raw != null) {
            for (Map.Entry<Object, AnnotatedMember> entry : raw.entrySet()) {
                AnnotatedMember m = entry.getValue();
                builder.addInjectable(PropertyName.construct(m.getName()),
                        m.getType(),
                        beanDescRef.getClassAnnotations(), m, entry.getKey());
            }
        }
    }

    /**
     * Method called to construct fallback {@link SettableAnyProperty}
     * for handling unknown bean properties, given a method that
     * has been designated as such setter.
     *
     * @param mutator Either a 2-argument method (setter, with key and value),
     *    or a Field or (as of 2.18) Constructor Parameter of type Map or JsonNode/Object;
     *    either way accessor used for passing "any values"
     */
    @SuppressWarnings("unchecked")
    protected SettableAnyProperty constructAnySetter(DeserializationContext ctxt,
            BeanDescription.Supplier beanDescRef, AnnotatedMember mutator)
    {
        // find the java type based on the annotated setter method or setter field
        BeanProperty prop;
        JavaType keyType;
        JavaType valueType;
        final boolean isField = mutator instanceof AnnotatedField;
        // [databind#562] Allow @JsonAnySetter on Creator constructor
        final boolean isParameter = mutator instanceof AnnotatedParameter;
        int parameterIndex = -1;

        if (mutator instanceof AnnotatedMethod) {
            // we know it's a 2-arg method, second arg is the value
            AnnotatedMethod am = (AnnotatedMethod) mutator;
            keyType = am.getParameterType(0);
            valueType = am.getParameterType(1);
            // Need to resolve for possible generic types (like Maps, Collections)
            valueType = resolveMemberAndTypeAnnotations(ctxt, mutator, valueType);
            prop = new BeanProperty.Std(PropertyName.construct(mutator.getName()),
                    valueType, null, mutator,
                    PropertyMetadata.STD_OPTIONAL);

        } else if (isField) {
            AnnotatedField af = (AnnotatedField) mutator;
            // get the type from the content type of the map object
            JavaType fieldType = af.getType();
            // 31-Jul-2022, tatu: Not just Maps any more but also JsonNode, so:
            if (fieldType.isMapLikeType()) {
                fieldType = resolveMemberAndTypeAnnotations(ctxt, mutator, fieldType);
                keyType = fieldType.getKeyType();
                valueType = fieldType.getContentType();
                prop = new BeanProperty.Std(PropertyName.construct(mutator.getName()),
                        fieldType, null, mutator, PropertyMetadata.STD_OPTIONAL);
            } else if (fieldType.hasRawClass(JsonNode.class)
                    || fieldType.hasRawClass(ObjectNode.class)) {
                fieldType = resolveMemberAndTypeAnnotations(ctxt, mutator, fieldType);
                // Deserialize is individual values of ObjectNode, not full ObjectNode, so:
                valueType = ctxt.constructType(JsonNode.class);
                prop = new BeanProperty.Std(PropertyName.construct(mutator.getName()),
                        fieldType, null, mutator, PropertyMetadata.STD_OPTIONAL);

                // Unlike with more complicated types, here we do not allow any annotation
                // overrides etc but instead short-cut handling:
                return SettableAnyProperty.constructForJsonNodeField(ctxt,
                        prop, mutator, valueType,
                        ctxt.findRootValueDeserializer(valueType));
            } else {
                return ctxt.reportBadDefinition(beanDescRef.getType(), String.format(
                        "Unsupported type for any-setter: %s -- only support `Map`s, `JsonNode` and `ObjectNode` ",
                        ClassUtil.getTypeDescription(fieldType)));
            }
        } else if (isParameter) {
            AnnotatedParameter af = (AnnotatedParameter) mutator;
            JavaType paramType = af.getType();
            parameterIndex = af.getIndex();

            if (paramType.isMapLikeType()) {
                paramType = resolveMemberAndTypeAnnotations(ctxt, mutator, paramType);
                keyType = paramType.getKeyType();
                valueType = paramType.getContentType();
                prop = new BeanProperty.Std(PropertyName.construct(mutator.getName()),
                        paramType, null, mutator, PropertyMetadata.STD_OPTIONAL);
            } else if (paramType.hasRawClass(JsonNode.class) || paramType.hasRawClass(ObjectNode.class)) {
                paramType = resolveMemberAndTypeAnnotations(ctxt, mutator, paramType);
                // Deserialize is individual values of ObjectNode, not full ObjectNode, so:
                valueType = ctxt.constructType(JsonNode.class);
                prop = new BeanProperty.Std(PropertyName.construct(mutator.getName()),
                        paramType, null, mutator, PropertyMetadata.STD_OPTIONAL);

                // Unlike with more complicated types, here we do not allow any annotation
                // overrides etc but instead short-cut handling:
                return SettableAnyProperty.constructForJsonNodeParameter(ctxt, prop, mutator, valueType,
                        ctxt.findRootValueDeserializer(valueType), parameterIndex);
            } else {
                return ctxt.reportBadDefinition(beanDescRef.getType(), String.format(
                    "Unsupported type for any-setter: %s -- only support `Map`s, `JsonNode` and `ObjectNode` ",
                    ClassUtil.getTypeDescription(paramType)));
            }
        } else {
            return ctxt.reportBadDefinition(beanDescRef.getType(), String.format(
                    "Unrecognized mutator type for any-setter: %s",
                    ClassUtil.nameOf(mutator.getClass())));
        }

        // NOTE: code from now on is for `Map` valued Any properties (JsonNode/ObjectNode
        // already returned; unsupported types threw Exception), if we have Field/Ctor-Parameter
        // any-setter -- or, basically Any supported type (if Method)

        // First: see if there are explicitly specified
        // and then possible direct deserializer override on accessor
        KeyDeserializer keyDeser = findKeyDeserializerFromAnnotation(ctxt, mutator);
        if (keyDeser == null) {
            keyDeser = (KeyDeserializer) keyType.getValueHandler();
        }
        if (keyDeser == null) {
            keyDeser = ctxt.findKeyDeserializer(keyType, prop);
        } else {
            if (keyDeser instanceof ContextualKeyDeserializer) {
                keyDeser = ((ContextualKeyDeserializer) keyDeser)
                        .createContextual(ctxt, prop);
            }
        }
        ValueDeserializer<Object> deser = findContentDeserializerFromAnnotation(ctxt, mutator);
        if (deser == null) {
            deser = (ValueDeserializer<Object>) valueType.getValueHandler();
        }
        if (deser != null) {
            // As per [databind#462] need to ensure we contextualize deserializer before passing it on
            deser = (ValueDeserializer<Object>) ctxt.handlePrimaryContextualization(deser, prop, valueType);
        }
        TypeDeserializer typeDeser = (TypeDeserializer) valueType.getTypeHandler();
        if (isField) {
            return SettableAnyProperty.constructForMapField(ctxt,
                    prop, mutator, valueType, keyDeser, deser, typeDeser);
        }
        if (isParameter) {
            return SettableAnyProperty.constructForMapParameter(ctxt,
                    prop, mutator, valueType, keyDeser, deser, typeDeser, parameterIndex);
        }
        return SettableAnyProperty.constructForMethod(ctxt,
                prop, mutator, valueType, keyDeser, deser, typeDeser);
    }

    /**
     * Method that will construct a regular bean property setter using
     * the given setter method.
     *
     * @return Property constructed, if any; or null to indicate that
     *   there should be no property based on given definitions.
     */
    protected SettableBeanProperty constructSettableProperty(DeserializationContext ctxt,
            BeanDescription.Supplier beanDescRef, BeanPropertyDefinition propDef,
            JavaType propType0)
    {
        // need to ensure method is callable (for non-public)
        AnnotatedMember mutator = propDef.getNonConstructorMutator();
        // 08-Sep-2016, tatu: issues like [databind#1342] suggest something fishy
        //   going on; add sanity checks to try to pin down actual problem...
        //   Possibly passing creator parameter?
        if (mutator == null) {
            ctxt.reportBadPropertyDefinition(beanDescRef, propDef, "No non-constructor mutator available");
        }
        JavaType type = resolveMemberAndTypeAnnotations(ctxt, mutator, propType0);
        // Does the Method specify the deserializer to use? If so, let's use it.
        TypeDeserializer typeDeser = (TypeDeserializer) type.getTypeHandler();
        SettableBeanProperty prop;
<<<<<<< HEAD
        if (isFinalField(mutator)) {
            return null;
=======
        if (mutator instanceof AnnotatedMethod) {
            prop = new MethodProperty(propDef, type, typeDeser,
                    beanDescRef.getClassAnnotations(), (AnnotatedMethod) mutator);
        } else {
            // 08-Sep-2016, tatu: wonder if we should verify it is `AnnotatedField` to be safe?
            prop = new FieldProperty(propDef, type, typeDeser,
                    beanDescRef.getClassAnnotations(), (AnnotatedField) mutator);
>>>>>>> 4cd512d2
        }
        prop = new MethodProperty(propDef, type, typeDeser, beanDesc.getClassAnnotations(), mutator);
        ValueDeserializer<?> deser = findDeserializerFromAnnotation(ctxt, mutator);
        if (deser == null) {
            deser = (ValueDeserializer<?>) type.getValueHandler();
        }
        if (deser != null) {
            deser = ctxt.handlePrimaryContextualization(deser, prop, type);
            prop = prop.withValueDeserializer(deser);
        }
        // need to retain name of managed forward references:
        AnnotationIntrospector.ReferenceProperty ref = propDef.findReferenceType();
        if (ref != null && ref.isManagedReference()) {
            prop.setManagedReferenceName(ref.getName());
        }
        ObjectIdInfo objectIdInfo = propDef.findObjectIdInfo();
        if (objectIdInfo != null){
            prop.setObjectIdInfo(objectIdInfo);
        }
        return prop;
    }

    private boolean isFinalField(AnnotatedMember am) {
        return am instanceof AnnotatedField
                && Modifier.isFinal(am.getMember().getModifiers());
    }

    /**
     * Method that will construct a regular bean property setter using
     * the given setter method.
     */
    protected SettableBeanProperty constructSetterlessProperty(DeserializationContext ctxt,
            BeanDescription beanDesc, BeanPropertyDefinition propDef)
    {
        final AnnotatedMethod getter = propDef.getGetter();
        JavaType type = resolveMemberAndTypeAnnotations(ctxt, getter, getter.getType());
        TypeDeserializer typeDeser = (TypeDeserializer) type.getTypeHandler();
        SettableBeanProperty prop = new SetterlessProperty(propDef, type, typeDeser,
                beanDesc.getClassAnnotations(), getter);
        ValueDeserializer<?> deser = findDeserializerFromAnnotation(ctxt, getter);
        if (deser == null) {
            deser = (ValueDeserializer<?>) type.getValueHandler();
        }
        if (deser != null) {
            deser = ctxt.handlePrimaryContextualization(deser, prop, type);
            prop = prop.withValueDeserializer(deser);
        }
        return prop;
    }

    /*
    /**********************************************************
    /* Helper methods for Bean deserializer, other
    /**********************************************************
     */

    /**
     * Helper method used to skip processing for types that we know
     * cannot be (i.e. are never consider to be) beans:
     * things like primitives, Arrays, Enums, and proxy types.
     *<p>
     * Note that usually we shouldn't really be getting these sort of
     * types anyway; but better safe than sorry.
     */
    protected boolean isPotentialBeanType(Class<?> type)
    {
        String typeStr = ClassUtil.canBeABeanType(type);
        if (typeStr != null) {
            throw new IllegalArgumentException("Cannot deserialize Class "+type.getName()+" (of type "+typeStr+") as a Bean");
        }
        if (ClassUtil.isProxyType(type)) {
            throw new IllegalArgumentException("Cannot deserialize Proxy class "+type.getName()+" as a Bean");
        }
        // also: can't deserialize some local classes: static are ok; in-method not;
        // other non-static inner classes are ok
        typeStr = ClassUtil.isLocalType(type, true);
        if (typeStr != null) {
            throw new IllegalArgumentException("Cannot deserialize Class "+type.getName()+" (of type "+typeStr+") as a Bean");
        }
        return true;
    }

    /**
     * Helper method that will check whether given raw type is marked as always ignorable
     * (for purpose of ignoring properties with type)
     */
    protected boolean isIgnorableType(DeserializationContext ctxt, BeanPropertyDefinition propDef,
            Class<?> type, Map<Class<?>,Boolean> ignoredTypes)
    {
        Boolean status = ignoredTypes.get(type);
        if (status != null) {
            return status.booleanValue();
        }
        // 22-Oct-2016, tatu: Slight check to skip primitives, String
        if ((type == String.class) || type.isPrimitive()) {
            status = Boolean.FALSE;
        } else {
            // 21-Apr-2016, tatu: For 2.8, can specify config overrides
            final DeserializationConfig config = ctxt.getConfig();
            status = config.getConfigOverride(type).getIsIgnoredType();
            if (status == null) {
                AnnotatedClass classAnnotations = ctxt.introspectClassAnnotations(type);
                status = ctxt.getAnnotationIntrospector().isIgnorableType(config, classAnnotations);
                // We default to 'false', i.e. not ignorable
                if (status == null) {
                    status = Boolean.FALSE;
                }
            }
        }
        ignoredTypes.put(type, status);
        return status.booleanValue();
    }

    // @since 2.8.11
    protected void _validateSubType(DeserializationContext ctxt, JavaType type,
            BeanDescription.Supplier beanDescRef)
    {
        SubTypeValidator.instance().validateSubType(ctxt, type, beanDescRef);
    }
}<|MERGE_RESOLUTION|>--- conflicted
+++ resolved
@@ -940,20 +940,10 @@
         // Does the Method specify the deserializer to use? If so, let's use it.
         TypeDeserializer typeDeser = (TypeDeserializer) type.getTypeHandler();
         SettableBeanProperty prop;
-<<<<<<< HEAD
         if (isFinalField(mutator)) {
             return null;
-=======
-        if (mutator instanceof AnnotatedMethod) {
-            prop = new MethodProperty(propDef, type, typeDeser,
-                    beanDescRef.getClassAnnotations(), (AnnotatedMethod) mutator);
-        } else {
-            // 08-Sep-2016, tatu: wonder if we should verify it is `AnnotatedField` to be safe?
-            prop = new FieldProperty(propDef, type, typeDeser,
-                    beanDescRef.getClassAnnotations(), (AnnotatedField) mutator);
->>>>>>> 4cd512d2
-        }
-        prop = new MethodProperty(propDef, type, typeDeser, beanDesc.getClassAnnotations(), mutator);
+        }
+        prop = new MethodProperty(propDef, type, typeDeser, beanDescRef.getClassAnnotations(), mutator);
         ValueDeserializer<?> deser = findDeserializerFromAnnotation(ctxt, mutator);
         if (deser == null) {
             deser = (ValueDeserializer<?>) type.getValueHandler();
