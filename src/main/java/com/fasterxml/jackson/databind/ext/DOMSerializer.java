package com.fasterxml.jackson.databind.ext;

<<<<<<< HEAD
import org.w3c.dom.Node;
import org.w3c.dom.bootstrap.DOMImplementationRegistry;
import org.w3c.dom.ls.DOMImplementationLS;
import org.w3c.dom.ls.LSSerializer;

import com.fasterxml.jackson.core.*;

=======
import java.io.IOException;
import java.io.StringWriter;

import javax.xml.XMLConstants;
import javax.xml.transform.*;
import javax.xml.transform.dom.DOMSource;
import javax.xml.transform.stream.StreamResult;

import org.w3c.dom.Node;

import com.fasterxml.jackson.core.JsonGenerator;
>>>>>>> 8ce56fcb
import com.fasterxml.jackson.databind.JavaType;
import com.fasterxml.jackson.databind.SerializerProvider;
import com.fasterxml.jackson.databind.jsonFormatVisitors.JsonFormatVisitorWrapper;
import com.fasterxml.jackson.databind.ser.std.StdSerializer;

public class DOMSerializer extends StdSerializer<Node>
{
    protected final TransformerFactory transformerFactory;

    public DOMSerializer() {
        super(Node.class);
        try {
            transformerFactory = TransformerFactory.newInstance();
            transformerFactory.setFeature(XMLConstants.FEATURE_SECURE_PROCESSING, true);
        } catch (Exception e) {
            throw new IllegalStateException("Could not instantiate `TransformerFactory`: "+e.getMessage(), e);
        }
    }

    @Override
<<<<<<< HEAD
    public void serialize(Node value, JsonGenerator jgen, SerializerProvider provider)
        throws JacksonException
=======
    public void serialize(Node value, JsonGenerator g, SerializerProvider provider)
        throws IOException
>>>>>>> 8ce56fcb
    {
        try {
            Transformer transformer = transformerFactory.newTransformer();
            transformer.setOutputProperty(OutputKeys.OMIT_XML_DECLARATION, "yes");
            transformer.setOutputProperty(OutputKeys.INDENT, "no");
            StreamResult result = new StreamResult(new StringWriter());
            transformer.transform(new DOMSource(value), result);
            g.writeString(result.getWriter().toString());
        } catch (TransformerConfigurationException e) {
            throw new IllegalStateException("Could not create XML Transformer for writing DOM `Node` value: "+e.getMessage(), e);
        } catch (TransformerException e) {
            provider.reportMappingProblem(e, "DOM `Node` value serialization failed: %s", e.getMessage());
        }
    }

<<<<<<< HEAD
=======
    @Override
    public JsonNode getSchema(SerializerProvider provider, java.lang.reflect.Type typeHint) {
        // Well... it is serialized as String
        return createSchemaNode("string", true);
    }

>>>>>>> 8ce56fcb
    @Override
    public void acceptJsonFormatVisitor(JsonFormatVisitorWrapper visitor, JavaType typeHint) {
        if (visitor != null) visitor.expectAnyFormat(typeHint);
    }
}<|MERGE_RESOLUTION|>--- conflicted
+++ resolved
@@ -1,15 +1,5 @@
 package com.fasterxml.jackson.databind.ext;
 
-<<<<<<< HEAD
-import org.w3c.dom.Node;
-import org.w3c.dom.bootstrap.DOMImplementationRegistry;
-import org.w3c.dom.ls.DOMImplementationLS;
-import org.w3c.dom.ls.LSSerializer;
-
-import com.fasterxml.jackson.core.*;
-
-=======
-import java.io.IOException;
 import java.io.StringWriter;
 
 import javax.xml.XMLConstants;
@@ -19,8 +9,8 @@
 
 import org.w3c.dom.Node;
 
-import com.fasterxml.jackson.core.JsonGenerator;
->>>>>>> 8ce56fcb
+import com.fasterxml.jackson.core.*;
+
 import com.fasterxml.jackson.databind.JavaType;
 import com.fasterxml.jackson.databind.SerializerProvider;
 import com.fasterxml.jackson.databind.jsonFormatVisitors.JsonFormatVisitorWrapper;
@@ -41,13 +31,8 @@
     }
 
     @Override
-<<<<<<< HEAD
-    public void serialize(Node value, JsonGenerator jgen, SerializerProvider provider)
+    public void serialize(Node value, JsonGenerator g, SerializerProvider provider)
         throws JacksonException
-=======
-    public void serialize(Node value, JsonGenerator g, SerializerProvider provider)
-        throws IOException
->>>>>>> 8ce56fcb
     {
         try {
             Transformer transformer = transformerFactory.newTransformer();
@@ -63,15 +48,6 @@
         }
     }
 
-<<<<<<< HEAD
-=======
-    @Override
-    public JsonNode getSchema(SerializerProvider provider, java.lang.reflect.Type typeHint) {
-        // Well... it is serialized as String
-        return createSchemaNode("string", true);
-    }
-
->>>>>>> 8ce56fcb
     @Override
     public void acceptJsonFormatVisitor(JsonFormatVisitorWrapper visitor, JavaType typeHint) {
         if (visitor != null) visitor.expectAnyFormat(typeHint);
