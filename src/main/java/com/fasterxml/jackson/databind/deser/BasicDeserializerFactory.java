--- conflicted
+++ resolved
@@ -399,11 +399,7 @@
             for (int i = 0; i < argCount; ++i) {
                 final AnnotatedParameter param = ctor.getParameter(i);
                 BeanPropertyDefinition propDef = candidate.propertyDef(i);
-<<<<<<< HEAD
-                JacksonInject.Value injectId = intr.findInjectableValue(config, param);
-=======
-                JacksonInject.Value injectable = intr.findInjectableValue(param);
->>>>>>> 20443e22
+                JacksonInject.Value injectable = intr.findInjectableValue(config, param);
                 final PropertyName name = (propDef == null) ? null : propDef.getFullName();
 
                 if (propDef != null && propDef.isExplicitlyNamed()) {
