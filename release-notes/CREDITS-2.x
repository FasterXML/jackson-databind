--- conflicted
+++ resolved
@@ -1013,7 +1013,11 @@
   * Reported #2560: Check `WRAP_EXCEPTIONS` in `CollectionDeserializer.handleNonArray()`
   (2.10.2)
 
-<<<<<<< HEAD
+Greg Arakelian (arakelian@github)
+  * Reported #2566: `MissingNode.toString()` returns `null` (4 character token) instead
+    of empty string
+  (2.10.2)
+
 Máté Rédecsi (rmatesz@github)
   * Reported #953: i-I case convertion problem in Turkish locale with case-insensitive deserialization
  (2.11.0)
@@ -1041,10 +1045,4 @@
 
 Haowei Wen (yushijinhun@github)
   * Reported #2565: Java 8 `Optional` not working with `@JsonUnwrapped` on unwrappable type
- (2.11.0)
-=======
-Greg Arakelian (arakelian@github)
-  * Reported #2566: `MissingNode.toString()` returns `null` (4 character token) instead
-    of empty string
-  (2.10.2)
->>>>>>> ae7808ee
+ (2.11.0)