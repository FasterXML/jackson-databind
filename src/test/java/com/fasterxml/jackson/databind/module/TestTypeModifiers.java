package com.fasterxml.jackson.databind.module;

import java.io.IOException;
import java.lang.reflect.Type;

import com.fasterxml.jackson.annotation.JsonFormat;
import com.fasterxml.jackson.core.*;
import com.fasterxml.jackson.databind.*;
import com.fasterxml.jackson.databind.annotation.JsonSerialize;
import com.fasterxml.jackson.databind.json.JsonMapper;
import com.fasterxml.jackson.databind.jsontype.TypeDeserializer;
import com.fasterxml.jackson.databind.jsontype.TypeSerializer;
import com.fasterxml.jackson.databind.module.SimpleDeserializers;
import com.fasterxml.jackson.databind.module.SimpleModule;
import com.fasterxml.jackson.databind.ser.Serializers;
import com.fasterxml.jackson.databind.ser.std.StdSerializer;
import com.fasterxml.jackson.databind.type.*;

@SuppressWarnings("serial")
public class TestTypeModifiers extends BaseMapTest
{
    private static class ModifierModule extends SimpleModule
    {
        public ModifierModule() {
            super("test", Version.unknownVersion());
        }

        @Override
        public void setupModule(SetupContext context)
        {
            context.addSerializers(new Serializers.Base() {
                @Override
                public JsonSerializer<?> findMapLikeSerializer(SerializationConfig config,
                        MapLikeType type, BeanDescription beanDesc, JsonFormat.Value format,
                        JsonSerializer<Object> keySerializer,
                        TypeSerializer elementTypeSerializer, JsonSerializer<Object> elementValueSerializer)
                {
                    if (MapMarker.class.isAssignableFrom(type.getRawClass())) {
                        return new MyMapSerializer(keySerializer, elementValueSerializer);
                    }
                    return null;
                }

                @Override
                public JsonSerializer<?> findCollectionLikeSerializer(SerializationConfig config,
                        CollectionLikeType type, BeanDescription beanDesc, JsonFormat.Value format,
                        TypeSerializer elementTypeSerializer, JsonSerializer<Object> elementValueSerializer)
                {
                    if (CollectionMarker.class.isAssignableFrom(type.getRawClass())) {
                        return new MyCollectionSerializer();
                    }
                    return null;
                }
            });
            context.addDeserializers(new SimpleDeserializers() {
                @Override
                public JsonDeserializer<?> findCollectionLikeDeserializer(CollectionLikeType type, DeserializationConfig config,
                        BeanDescription beanDesc, TypeDeserializer elementTypeDeserializer, JsonDeserializer<?> elementDeserializer)
                    throws JsonMappingException
                {
                    if (CollectionMarker.class.isAssignableFrom(type.getRawClass())) {
                        return new MyCollectionDeserializer();
                    }
                    return null;
                }
                @Override
                public JsonDeserializer<?> findMapLikeDeserializer(MapLikeType type, DeserializationConfig config,
                        BeanDescription beanDesc, KeyDeserializer keyDeserializer,
                        TypeDeserializer elementTypeDeserializer, JsonDeserializer<?> elementDeserializer)
                    throws JsonMappingException
                {
                    if (MapMarker.class.isAssignableFrom(type.getRawClass())) {
                        return new MyMapDeserializer();
                    }
                    return null;
                }
            });
        }
    }

    static class XxxSerializer extends StdSerializer<Object>
    {
        public XxxSerializer() { super(Object.class); }
        @Override
        public void serialize(Object value, JsonGenerator jgen, SerializerProvider provider) throws IOException {
            jgen.writeString("xxx:"+value);
        }
    }
    
    interface MapMarker<K,V> {
        public K getKey();
        public V getValue();
    }
    interface CollectionMarker<V> {
        public V getValue();
    }

    @JsonSerialize(contentUsing=XxxSerializer.class)
    static class MyMapLikeType implements MapMarker<String,Integer> {
        public String key;
        public int value;

        public MyMapLikeType() { }
        public MyMapLikeType(String k, int v) {
            key = k;
            value = v;
        }

        @Override
        public String getKey() { return key; }
        @Override
        public Integer getValue() { return value; }
    }

    static class MyCollectionLikeType implements CollectionMarker<Integer>
    {
        public int value;

        public MyCollectionLikeType() { }
        public MyCollectionLikeType(int v) {
            value = v;
        }

        @Override
        public Integer getValue() { return value; }
    }

    static class MyMapSerializer extends StdSerializer<MapMarker<?,?>>
    {
        protected final JsonSerializer<Object> _keySerializer;
        protected final JsonSerializer<Object> _valueSerializer;

        public MyMapSerializer(JsonSerializer<Object> keySer, JsonSerializer<Object> valueSer) {
            super(MapMarker.class);
            _keySerializer = keySer;
            _valueSerializer = valueSer;
        }
        
        @Override
        public void serialize(MapMarker<?,?> value, JsonGenerator jgen, SerializerProvider provider) throws IOException {
            jgen.writeStartObject();
            if (_keySerializer == null) {
                jgen.writeFieldName((String) value.getKey());
            } else {
                _keySerializer.serialize(value.getKey(), jgen, provider);
            }
            if (_valueSerializer == null) {
                jgen.writeNumber(((Number) value.getValue()).intValue());
            } else {
                _valueSerializer.serialize(value.getValue(), jgen, provider);
            }
            jgen.writeEndObject();
        }
    }
    static class MyMapDeserializer extends JsonDeserializer<MapMarker<?,?>>
    {
        @Override
        public MapMarker<?,?> deserialize(JsonParser p, DeserializationContext ctxt) throws IOException {
            if (p.currentToken() != JsonToken.START_OBJECT) throw new IOException("Wrong token: "+p.currentToken());
            if (p.nextToken() != JsonToken.FIELD_NAME) throw new IOException("Wrong token: "+p.currentToken());
            String key = p.currentName();
            if (p.nextToken() != JsonToken.VALUE_NUMBER_INT) throw new IOException("Wrong token: "+p.currentToken());
            int value = p.getIntValue();
            if (p.nextToken() != JsonToken.END_OBJECT) throw new IOException("Wrong token: "+p.currentToken());
            return new MyMapLikeType(key, value);
        }        
    }

    static class MyCollectionSerializer extends StdSerializer<MyCollectionLikeType>
    {
        public MyCollectionSerializer() { super(MyCollectionLikeType.class); }
        @Override
        public void serialize(MyCollectionLikeType value, JsonGenerator g, SerializerProvider provider) throws IOException {
            g.writeStartArray();
            g.writeNumber(value.value);
            g.writeEndArray();
        }
    }
    static class MyCollectionDeserializer extends JsonDeserializer<MyCollectionLikeType>
    {
        @Override
        public MyCollectionLikeType deserialize(JsonParser p, DeserializationContext ctxt) throws IOException {
            if (p.currentToken() != JsonToken.START_ARRAY) throw new IOException("Wrong token: "+p.currentToken());
            if (p.nextToken() != JsonToken.VALUE_NUMBER_INT) throw new IOException("Wrong token: "+p.currentToken());
            int value = p.getIntValue();
            if (p.nextToken() != JsonToken.END_ARRAY) throw new IOException("Wrong token: "+p.currentToken());
            return new MyCollectionLikeType(value);
        }        
    }

    private static class MyTypeModifier extends TypeModifier
    {
        @Override
        public JavaType modifyType(JavaType type, Type jdkType, TypeBindings bindings, TypeFactory typeFactory)
        {
            if (!type.isContainerType()) { // not 100% required, minor optimization
                Class<?> raw = type.getRawClass();
                if (raw == MapMarker.class) {
                    return MapLikeType.upgradeFrom(type, type.containedType(0), type.containedType(1));
                }
                if (raw == CollectionMarker.class) {
                    return CollectionLikeType.upgradeFrom(type, type.containedType(0));
                }
            }
            return type;
        }
    }

    /*
    /**********************************************************
    /* Unit tests
    /**********************************************************
     */

<<<<<<< HEAD
    private final ObjectMapper MY_TYPE_MAPPER = jsonMapperBuilder()
            .typeFactory(TypeFactory.defaultInstance().withModifier(new MyTypeModifier()))
            .build();

    private final ObjectMapper MAPPER_WITH_MODIFIER = jsonMapperBuilder()
            .typeFactory(TypeFactory.defaultInstance().withModifier(new MyTypeModifier()))
            .addModule(new ModifierModule())
            .build();

=======
    private final ObjectMapper MAPPER_WITH_MODIFIER = JsonMapper.builder()
            .typeFactory(TypeFactory.defaultInstance().withModifier(new MyTypeModifier()))
            .build();

>>>>>>> 4250c00a
    /**
     * Basic test for ensuring that we can get "xxx-like" types recognized.
     */
    public void testMapLikeTypeConstruction() throws Exception
    {
<<<<<<< HEAD
        JavaType type = MY_TYPE_MAPPER.constructType(MyMapLikeType.class);
=======
        JavaType type = MAPPER_WITH_MODIFIER.constructType(MyMapLikeType.class);
>>>>>>> 4250c00a
        assertTrue(type.isMapLikeType());
        // also, must have resolved type info
        JavaType param = ((MapLikeType) type).getKeyType();
        assertNotNull(param);
        assertSame(String.class, param.getRawClass());
        param = ((MapLikeType) type).getContentType();
        assertNotNull(param);
        assertSame(Integer.class, param.getRawClass());
    }

    public void testMapLikeTypeViaParametric() throws Exception
    {
        // [databind#2796]: should refine with another call too
        JavaType type = MAPPER_WITH_MODIFIER.getTypeFactory().constructParametricType(MapMarker.class,
                new Class<?>[] { String.class, Double.class });
        assertTrue(type.isMapLikeType());
        JavaType param = ((MapLikeType) type).getKeyType();
        assertNotNull(param);
        assertSame(String.class, param.getRawClass());

        param = ((MapLikeType) type).getContentType();
        assertNotNull(param);
        assertSame(Double.class, param.getRawClass());
    }

    // [databind#2395] Can trigger problem this way too
    // NOTE: oddly enough, seems to ONLY fail 
    public void testTypeResolutionForRecursive() throws Exception
    {
        final ObjectMapper mapper = jsonMapperBuilder()
                .typeFactory(TypeFactory.defaultInstance().withModifier(new MyTypeModifier()))
                .build();
        assertNotNull(mapper.readTree("{}"));
    }

    public void testCollectionLikeTypeConstruction() throws Exception
    {
<<<<<<< HEAD
        JavaType type = MY_TYPE_MAPPER.constructType(MyCollectionLikeType.class);
=======
        JavaType type = MAPPER_WITH_MODIFIER.constructType(MyCollectionLikeType.class);
>>>>>>> 4250c00a
        assertTrue(type.isCollectionLikeType());
        JavaType param = ((CollectionLikeType) type).getContentType();
        assertNotNull(param);
        assertSame(Integer.class, param.getRawClass());
    }

    public void testCollectionLikeSerialization() throws Exception
    {
        assertEquals("[19]", MAPPER_WITH_MODIFIER.writeValueAsString(new MyCollectionLikeType(19)));
    }

    public void testMapLikeSerialization() throws Exception
    {
        // Due to custom serializer, should get:
        assertEquals("{\"x\":\"xxx:3\"}", MAPPER_WITH_MODIFIER.writeValueAsString(new MyMapLikeType("x", 3)));
    }

    public void testCollectionLikeDeserialization() throws Exception
    {
        MyMapLikeType result = MAPPER_WITH_MODIFIER.readValue("{\"a\":13}", MyMapLikeType.class);
        assertEquals("a", result.getKey());
        assertEquals(Integer.valueOf(13), result.getValue());
    }

    public void testMapLikeDeserialization() throws Exception
    {
        MyCollectionLikeType result = MAPPER_WITH_MODIFIER.readValue("[-37]", MyCollectionLikeType.class);
        assertEquals(Integer.valueOf(-37), result.getValue());
    }
}<|MERGE_RESOLUTION|>--- conflicted
+++ resolved
@@ -7,7 +7,6 @@
 import com.fasterxml.jackson.core.*;
 import com.fasterxml.jackson.databind.*;
 import com.fasterxml.jackson.databind.annotation.JsonSerialize;
-import com.fasterxml.jackson.databind.json.JsonMapper;
 import com.fasterxml.jackson.databind.jsontype.TypeDeserializer;
 import com.fasterxml.jackson.databind.jsontype.TypeSerializer;
 import com.fasterxml.jackson.databind.module.SimpleDeserializers;
@@ -212,7 +211,6 @@
     /**********************************************************
      */
 
-<<<<<<< HEAD
     private final ObjectMapper MY_TYPE_MAPPER = jsonMapperBuilder()
             .typeFactory(TypeFactory.defaultInstance().withModifier(new MyTypeModifier()))
             .build();
@@ -222,22 +220,12 @@
             .addModule(new ModifierModule())
             .build();
 
-=======
-    private final ObjectMapper MAPPER_WITH_MODIFIER = JsonMapper.builder()
-            .typeFactory(TypeFactory.defaultInstance().withModifier(new MyTypeModifier()))
-            .build();
-
->>>>>>> 4250c00a
     /**
      * Basic test for ensuring that we can get "xxx-like" types recognized.
      */
     public void testMapLikeTypeConstruction() throws Exception
     {
-<<<<<<< HEAD
         JavaType type = MY_TYPE_MAPPER.constructType(MyMapLikeType.class);
-=======
-        JavaType type = MAPPER_WITH_MODIFIER.constructType(MyMapLikeType.class);
->>>>>>> 4250c00a
         assertTrue(type.isMapLikeType());
         // also, must have resolved type info
         JavaType param = ((MapLikeType) type).getKeyType();
@@ -275,11 +263,7 @@
 
     public void testCollectionLikeTypeConstruction() throws Exception
     {
-<<<<<<< HEAD
         JavaType type = MY_TYPE_MAPPER.constructType(MyCollectionLikeType.class);
-=======
-        JavaType type = MAPPER_WITH_MODIFIER.constructType(MyCollectionLikeType.class);
->>>>>>> 4250c00a
         assertTrue(type.isCollectionLikeType());
         JavaType param = ((CollectionLikeType) type).getContentType();
         assertNotNull(param);
