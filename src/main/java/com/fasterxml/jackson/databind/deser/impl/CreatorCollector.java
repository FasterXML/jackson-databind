package com.fasterxml.jackson.databind.deser.impl;

import java.lang.reflect.AnnotatedElement;
import java.lang.reflect.Member;
import java.lang.reflect.Type;
import java.util.*;

import com.fasterxml.jackson.databind.*;
import com.fasterxml.jackson.databind.cfg.MapperConfig;
import com.fasterxml.jackson.databind.deser.CreatorProperty;
import com.fasterxml.jackson.databind.deser.SettableBeanProperty;
import com.fasterxml.jackson.databind.deser.ValueInstantiator;
import com.fasterxml.jackson.databind.deser.std.StdValueInstantiator;
import com.fasterxml.jackson.databind.introspect.*;
import com.fasterxml.jackson.databind.util.ClassUtil;

/**
 * Container class for storing information on creators (based on annotations,
 * visibility), to be able to build actual instantiator later on.
 */
public class CreatorCollector {
    // Since 2.5
    protected final static int C_DEFAULT = 0;
    protected final static int C_STRING = 1;
    protected final static int C_INT = 2;
    protected final static int C_LONG = 3;
    protected final static int C_DOUBLE = 4;
    protected final static int C_BOOLEAN = 5;
    protected final static int C_DELEGATE = 6;
    protected final static int C_PROPS = 7;
    protected final static int C_ARRAY_DELEGATE = 8;

    protected final static String[] TYPE_DESCS = new String[] { "default",
            "from-String", "from-int", "from-long", "from-double",
            "from-boolean", "delegate", "property-based" };

    /// Type of bean being created
    final protected BeanDescription _beanDesc;

    final protected boolean _canFixAccess;

    /**
     * @since 2.7
     */
    final protected boolean _forceAccess;

    /**
     * Set of creators we have collected so far
     * 
     * @since 2.5
     */
    protected final AnnotatedWithParams[] _creators = new AnnotatedWithParams[9];

    /**
     * Bitmask of creators that were explicitly marked as creators; false for
     * auto-detected (ones included base on naming and/or visibility, not
     * annotation)
     * 
     * @since 2.5
     */
    protected int _explicitCreators = 0;

    protected boolean _hasNonDefaultCreator = false;

    // when there are injectable values along with delegate:
    protected SettableBeanProperty[] _delegateArgs;

    protected SettableBeanProperty[] _arrayDelegateArgs;

    protected SettableBeanProperty[] _propertyBasedArgs;

    protected AnnotatedParameter _incompleteParameter;

    /*
     * /********************************************************** /* Life-cycle
     * /**********************************************************
     */

    public CreatorCollector(BeanDescription beanDesc, MapperConfig<?> config) {
        _beanDesc = beanDesc;
        _canFixAccess = config.canOverrideAccessModifiers();
        _forceAccess = config
                .isEnabled(MapperFeature.OVERRIDE_PUBLIC_ACCESS_MODIFIERS);
    }

    public ValueInstantiator constructValueInstantiator(
            DeserializationConfig config) {
        final JavaType delegateType = _computeDelegateType(
                _creators[C_DELEGATE], _delegateArgs);
        final JavaType arrayDelegateType = _computeDelegateType(
                _creators[C_ARRAY_DELEGATE], _arrayDelegateArgs);
        final JavaType type = _beanDesc.getType();

        // 11-Jul-2016, tatu: Earlier optimization by replacing the whole
        // instantiator did not
        // work well, so let's replace by lower-level check:
        AnnotatedWithParams defaultCtor = StdTypeConstructor
                .tryToOptimize(_creators[C_DEFAULT]);

        StdValueInstantiator inst = new StdValueInstantiator(config, type);
        inst.configureFromObjectSettings(defaultCtor, _creators[C_DELEGATE],
                delegateType, _delegateArgs, _creators[C_PROPS],
                _propertyBasedArgs);
        inst.configureFromArraySettings(_creators[C_ARRAY_DELEGATE],
                arrayDelegateType, _arrayDelegateArgs);
        inst.configureFromStringCreator(_creators[C_STRING]);
        inst.configureFromIntCreator(_creators[C_INT]);
        inst.configureFromLongCreator(_creators[C_LONG]);
        inst.configureFromDoubleCreator(_creators[C_DOUBLE]);
        inst.configureFromBooleanCreator(_creators[C_BOOLEAN]);
        inst.configureIncompleteParameter(_incompleteParameter);
        return inst;
    }

    /*
     * /********************************************************** /* Setters
     * /**********************************************************
     */

    /**
     * Method called to indicate the default creator: no-arguments constructor
     * or factory method that is called to instantiate a value before populating
     * it with data. Default creator is only used if no other creators are
     * indicated.
     * 
     * @param creator
     *            Creator method; no-arguments constructor or static factory
     *            method.
     */
    public void setDefaultCreator(AnnotatedWithParams creator) {
        _creators[C_DEFAULT] = _fixAccess(creator);
    }

    public void addStringCreator(AnnotatedWithParams creator,
            boolean explicit) {
        verifyNonDup(creator, C_STRING, explicit);
    }

    public void addIntCreator(AnnotatedWithParams creator, boolean explicit) {
        verifyNonDup(creator, C_INT, explicit);
    }

    public void addLongCreator(AnnotatedWithParams creator, boolean explicit) {
        verifyNonDup(creator, C_LONG, explicit);
    }

    public void addDoubleCreator(AnnotatedWithParams creator,
            boolean explicit) {
        verifyNonDup(creator, C_DOUBLE, explicit);
    }

    public void addBooleanCreator(AnnotatedWithParams creator,
            boolean explicit) {
        verifyNonDup(creator, C_BOOLEAN, explicit);
    }

    public void addDelegatingCreator(AnnotatedWithParams creator,
            boolean explicit, SettableBeanProperty[] injectables) {
        if (creator.getParameterType(0).isCollectionLikeType()) {
            if (verifyNonDup(creator, C_ARRAY_DELEGATE, explicit)) {
                _arrayDelegateArgs = injectables;
            }
        } else {
            if (verifyNonDup(creator, C_DELEGATE, explicit)) {
                _delegateArgs = injectables;
            }
        }
    }
<<<<<<< HEAD

    public void addPropertyCreator(AnnotatedWithParams creator,
            boolean explicit, SettableBeanProperty[] properties) {
        verifyNonDup(creator, C_PROPS, explicit);
        // Better ensure we have no duplicate names either...
        if (properties.length > 1) {
            HashMap<String, Integer> names = new HashMap<String, Integer>();
            for (int i = 0, len = properties.length; i < len; ++i) {
                String name = properties[i].getName();
                // Need to consider Injectables, which may not have
                // a name at all, and need to be skipped
                if (name.length() == 0
                        && properties[i].getInjectableValueId() != null) {
                    continue;
                }
                Integer old = names.put(name, Integer.valueOf(i));
                if (old != null) {
                    throw new IllegalArgumentException(String.format(
                            "Duplicate creator property \"%s\" (index %s vs %d)",
                            name, old, i));
=======
    
    public void addPropertyCreator(AnnotatedWithParams creator, boolean explicit,
            SettableBeanProperty[] properties)
    {
        if (verifyNonDup(creator, C_PROPS, explicit)) {
            // Better ensure we have no duplicate names either...
            if (properties.length > 1) {
                HashMap<String,Integer> names = new HashMap<String,Integer>();
                for (int i = 0, len = properties.length; i < len; ++i) {
                    String name = properties[i].getName();
                    /* [Issue-13]: Need to consider Injectables, which may not have
                     *   a name at all, and need to be skipped
                     */
                    if (name.length() == 0 && properties[i].getInjectableValueId() != null) {
                        continue;
                    }
                    Integer old = names.put(name, Integer.valueOf(i));
                    if (old != null) {
                        throw new IllegalArgumentException("Duplicate creator property \""+name+"\" (index "+old+" vs "+i+")");
                    }
>>>>>>> d44600d3
                }
            }
            _propertyBasedArgs = properties;
        }
    }

    public void addIncompeteParameter(AnnotatedParameter parameter) {
        if (_incompleteParameter == null) {
            _incompleteParameter = parameter;
        }
    }

    // Bunch of methods deprecated in 2.5, to be removed from 2.6 or later

    @Deprecated // since 2.5
    public void addStringCreator(AnnotatedWithParams creator) {
        addStringCreator(creator, false);
    }

    @Deprecated // since 2.5
    public void addIntCreator(AnnotatedWithParams creator) {
        addBooleanCreator(creator, false);
    }

    @Deprecated // since 2.5
    public void addLongCreator(AnnotatedWithParams creator) {
        addBooleanCreator(creator, false);
    }

    @Deprecated // since 2.5
    public void addDoubleCreator(AnnotatedWithParams creator) {
        addBooleanCreator(creator, false);
    }

    @Deprecated // since 2.5
    public void addBooleanCreator(AnnotatedWithParams creator) {
        addBooleanCreator(creator, false);
    }

    @Deprecated // since 2.5
    public void addDelegatingCreator(AnnotatedWithParams creator,
            CreatorProperty[] injectables) {
        addDelegatingCreator(creator, false, injectables);
    }

    @Deprecated // since 2.5
    public void addPropertyCreator(AnnotatedWithParams creator,
            CreatorProperty[] properties) {
        addPropertyCreator(creator, false, properties);
    }

    /*
     * /********************************************************** /* Accessors
     * /**********************************************************
     */

    /**
     * @since 2.1
     */
    public boolean hasDefaultCreator() {
        return _creators[C_DEFAULT] != null;
    }

    /**
     * @since 2.6
     */
    public boolean hasDelegatingCreator() {
        return _creators[C_DELEGATE] != null;
    }

    /**
     * @since 2.6
     */
    public boolean hasPropertyBasedCreator() {
        return _creators[C_PROPS] != null;
    }

    /*
     * /********************************************************** /* Helper
     * methods /**********************************************************
     */

    private JavaType _computeDelegateType(AnnotatedWithParams creator,
            SettableBeanProperty[] delegateArgs) {
        if (!_hasNonDefaultCreator || (creator == null)) {
            return null;
        }
        // need to find type...
        int ix = 0;
        if (delegateArgs != null) {
            for (int i = 0, len = delegateArgs.length; i < len; ++i) {
                if (delegateArgs[i] == null) { // marker for delegate itself
                    ix = i;
                    break;
                }
            }
        }
        return creator.getParameterType(ix);
    }

    private <T extends AnnotatedMember> T _fixAccess(T member) {
        if (member != null && _canFixAccess) {
            ClassUtil.checkAndFixAccess((Member) member.getAnnotated(),
                    _forceAccess);
        }
        return member;
    }

<<<<<<< HEAD
    protected void verifyNonDup(AnnotatedWithParams newOne, int typeIndex,
            boolean explicit) {
=======
    /**
     * @return True if specified Creator is to be used
     */
    protected boolean verifyNonDup(AnnotatedWithParams newOne, int typeIndex, boolean explicit)
    {
>>>>>>> d44600d3
        final int mask = (1 << typeIndex);
        _hasNonDefaultCreator = true;
        AnnotatedWithParams oldOne = _creators[typeIndex];
        // already had an explicitly marked one?
        if (oldOne != null) {
            boolean verify;
<<<<<<< HEAD

            if ((_explicitCreators & mask) != 0) { // already had explicitly
                                                   // annotated, leave as-is
=======
            if ((_explicitCreators & mask) != 0) { // already had explicitly annotated, leave as-is
>>>>>>> d44600d3
                // but skip, if new one not annotated
                if (!explicit) {
                    return false;
                }
                // both explicit: verify
                verify = true;
            } else {
                // otherwise only verify if neither explicitly annotated.
                verify = !explicit;
            }

            // one more thing: ok to override in sub-class
            if (verify && (oldOne.getClass() == newOne.getClass())) {
                // [databind#667]: avoid one particular class of bogus problems
                Class<?> oldType = oldOne.getRawParameterType(0);
                Class<?> newType = newOne.getRawParameterType(0);

                if (oldType == newType) {
                    // 13-Jul-2016, tatu: One more thing to check; since Enum
                    // classes always have
                    // implicitly created `valueOf()`, let's resolve in favor of
                    // other implicit
                    // creator (`fromString()`)
                    if (_isEnumValueOf(newOne)) {
                        return; // ignore
                    }
                    if (_isEnumValueOf(oldOne)) {
                        ;
                    } else {
                        throw new IllegalArgumentException(String.format(
                                "Conflicting %s creators: already had %s creator %s, encountered another: %s",
                                TYPE_DESCS[typeIndex],
                                explicit ? "explicitly marked"
                                        : "implicitly discovered",
                                oldOne, newOne));
                    }
                }
                // otherwise, which one to choose?
                else if (newType.isAssignableFrom(oldType)) {
                    // new type more generic, use old
                    return false;
                }
                // new type more specific, use it
            }
        }
        if (explicit) {
            _explicitCreators |= mask;
        }
        _creators[typeIndex] = _fixAccess(newOne);
        return true;
    }

    /**
     * Helper method for recognizing `Enum.valueOf()` factory method
     *
     * @since 2.8.1
     */
    protected boolean _isEnumValueOf(AnnotatedWithParams creator) {
        return creator.getDeclaringClass().isEnum()
                && "valueOf".equals(creator.getName());
    }

    /*
     * /********************************************************** /* Helper
     * class(es) /**********************************************************
     */

    /**
     * Replacement for default constructor to use for a small set of
     * "well-known" types.
     * <p>
     * Note: replaces earlier <code>Vanilla</code>
     * <code>ValueInstantiator</code> implementation
     *
     * @since 2.8.1 (replacing earlier <code>Vanilla</code> instantiator
     */
    protected final static class StdTypeConstructor extends AnnotatedWithParams
            implements java.io.Serializable {
        private static final long serialVersionUID = 1L;

        public final static int TYPE_ARRAY_LIST = 1;
        public final static int TYPE_HASH_MAP = 2;
        public final static int TYPE_LINKED_HASH_MAP = 3;

        private final AnnotatedWithParams _base;

        private final int _type;

        public StdTypeConstructor(AnnotatedWithParams base, int t) {
            super(base, null);
            _base = base;
            _type = t;
        }

        public static AnnotatedWithParams tryToOptimize(
                AnnotatedWithParams src) {
            if (src != null) {
                final Class<?> rawType = src.getDeclaringClass();
                if (rawType == List.class || rawType == ArrayList.class) {
                    return new StdTypeConstructor(src, TYPE_ARRAY_LIST);
                }
                if (rawType == LinkedHashMap.class) {
                    return new StdTypeConstructor(src, TYPE_LINKED_HASH_MAP);
                }
                if (rawType == HashMap.class) {
                    return new StdTypeConstructor(src, TYPE_HASH_MAP);
                }
            }
            return src;
        }

        protected final Object _construct() {
            switch (_type) {
            case TYPE_ARRAY_LIST:
                return new ArrayList<Object>();
            case TYPE_LINKED_HASH_MAP:
                return new LinkedHashMap<String, Object>();
            case TYPE_HASH_MAP:
                return new HashMap<String, Object>();
            }
            throw new IllegalStateException("Unknown type " + _type);
        }

        @Override
        public int getParameterCount() {
            return _base.getParameterCount();
        }

        @Override
        public Class<?> getRawParameterType(int index) {
            return _base.getRawParameterType(index);
        }

        @Override
        public JavaType getParameterType(int index) {
            return _base.getParameterType(index);
        }

        @Override
        @Deprecated
        public Type getGenericParameterType(int index) {
            return _base.getGenericParameterType(index);
        }

        @Override
        public Object call() throws Exception {
            return _construct();
        }

        @Override
        public Object call(Object[] args) throws Exception {
            return _construct();
        }

        @Override
        public Object call1(Object arg) throws Exception {
            return _construct();
        }

        @Override
        public Class<?> getDeclaringClass() {
            return _base.getDeclaringClass();
        }

        @Override
        public Member getMember() {
            return _base.getMember();
        }

        @Override
        public void setValue(Object pojo, Object value)
                throws UnsupportedOperationException, IllegalArgumentException {
            throw new UnsupportedOperationException();
        }

        @Override
        public Object getValue(Object pojo)
                throws UnsupportedOperationException, IllegalArgumentException {
            throw new UnsupportedOperationException();
        }

        @Override
        public Annotated withAnnotations(AnnotationMap fallback) {
            throw new UnsupportedOperationException();
        }

        @Override
        public AnnotatedElement getAnnotated() {
            return _base.getAnnotated();
        }

        @Override
        protected int getModifiers() {
            return _base.getMember().getModifiers();
        }

        @Override
        public String getName() {
            return _base.getName();
        }

        @Override
        public JavaType getType() {
            return _base.getType();
        }

        @Override
        public Class<?> getRawType() {
            return _base.getRawType();
        }

        @Override
        public boolean equals(Object o) {
            return (o == this);
        }

        @Override
        public int hashCode() {
            return _base.hashCode();
        }

        @Override
        public String toString() {
            return _base.toString();
        }
    }
}<|MERGE_RESOLUTION|>--- conflicted
+++ resolved
@@ -166,49 +166,27 @@
             }
         }
     }
-<<<<<<< HEAD
 
     public void addPropertyCreator(AnnotatedWithParams creator,
             boolean explicit, SettableBeanProperty[] properties) {
-        verifyNonDup(creator, C_PROPS, explicit);
-        // Better ensure we have no duplicate names either...
-        if (properties.length > 1) {
-            HashMap<String, Integer> names = new HashMap<String, Integer>();
-            for (int i = 0, len = properties.length; i < len; ++i) {
-                String name = properties[i].getName();
-                // Need to consider Injectables, which may not have
-                // a name at all, and need to be skipped
-                if (name.length() == 0
-                        && properties[i].getInjectableValueId() != null) {
-                    continue;
-                }
-                Integer old = names.put(name, Integer.valueOf(i));
-                if (old != null) {
-                    throw new IllegalArgumentException(String.format(
-                            "Duplicate creator property \"%s\" (index %s vs %d)",
-                            name, old, i));
-=======
-    
-    public void addPropertyCreator(AnnotatedWithParams creator, boolean explicit,
-            SettableBeanProperty[] properties)
-    {
         if (verifyNonDup(creator, C_PROPS, explicit)) {
             // Better ensure we have no duplicate names either...
             if (properties.length > 1) {
-                HashMap<String,Integer> names = new HashMap<String,Integer>();
+                HashMap<String, Integer> names = new HashMap<String, Integer>();
                 for (int i = 0, len = properties.length; i < len; ++i) {
                     String name = properties[i].getName();
-                    /* [Issue-13]: Need to consider Injectables, which may not have
-                     *   a name at all, and need to be skipped
-                     */
-                    if (name.length() == 0 && properties[i].getInjectableValueId() != null) {
+                    // Need to consider Injectables, which may not have
+                    // a name at all, and need to be skipped
+                    if (name.length() == 0
+                            && properties[i].getInjectableValueId() != null) {
                         continue;
                     }
                     Integer old = names.put(name, Integer.valueOf(i));
                     if (old != null) {
-                        throw new IllegalArgumentException("Duplicate creator property \""+name+"\" (index "+old+" vs "+i+")");
+                        throw new IllegalArgumentException(String.format(
+                                "Duplicate creator property \"%s\" (index %s vs %d)",
+                                name, old, i));
                     }
->>>>>>> d44600d3
                 }
             }
             _propertyBasedArgs = properties;
@@ -317,29 +295,18 @@
         return member;
     }
 
-<<<<<<< HEAD
-    protected void verifyNonDup(AnnotatedWithParams newOne, int typeIndex,
-            boolean explicit) {
-=======
     /**
      * @return True if specified Creator is to be used
      */
     protected boolean verifyNonDup(AnnotatedWithParams newOne, int typeIndex, boolean explicit)
     {
->>>>>>> d44600d3
         final int mask = (1 << typeIndex);
         _hasNonDefaultCreator = true;
         AnnotatedWithParams oldOne = _creators[typeIndex];
         // already had an explicitly marked one?
         if (oldOne != null) {
             boolean verify;
-<<<<<<< HEAD
-
-            if ((_explicitCreators & mask) != 0) { // already had explicitly
-                                                   // annotated, leave as-is
-=======
             if ((_explicitCreators & mask) != 0) { // already had explicitly annotated, leave as-is
->>>>>>> d44600d3
                 // but skip, if new one not annotated
                 if (!explicit) {
                     return false;
@@ -364,7 +331,7 @@
                     // other implicit
                     // creator (`fromString()`)
                     if (_isEnumValueOf(newOne)) {
-                        return; // ignore
+                        return false; // ignore
                     }
                     if (_isEnumValueOf(oldOne)) {
                         ;
@@ -403,8 +370,9 @@
     }
 
     /*
-     * /********************************************************** /* Helper
-     * class(es) /**********************************************************
+    /**********************************************************
+    /* Helper class(es)
+    /**********************************************************
      */
 
     /**
