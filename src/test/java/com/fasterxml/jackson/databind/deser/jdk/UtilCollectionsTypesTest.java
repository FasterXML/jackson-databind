package com.fasterxml.jackson.databind.deser.jdk;

import java.util.*;

import com.fasterxml.jackson.annotation.JsonTypeInfo;
import com.fasterxml.jackson.databind.BaseMapTest;
import com.fasterxml.jackson.databind.DefaultTyping;
import com.fasterxml.jackson.databind.ObjectMapper;
import com.fasterxml.jackson.databind.testutil.NoCheckSubTypeValidator;

// Unit tests for [databind#1868], [databind#1880], [databind#2265]
public class UtilCollectionsTypesTest extends BaseMapTest
{
<<<<<<< HEAD
   private final ObjectMapper DEFAULT_MAPPER = jsonMapperBuilder()
           .enableDefaultTyping(NoCheckSubTypeValidator.instance,
                   DefaultTyping.NON_FINAL, JsonTypeInfo.As.PROPERTY)
=======
   private final ObjectMapper DEFAULT_MAPPER = JsonMapper.builder()
           .activateDefaultTyping(NoCheckSubTypeValidator.instance,
                   ObjectMapper.DefaultTyping.NON_FINAL, JsonTypeInfo.As.PROPERTY)
>>>>>>> ac787903
           .build();

   /*
   /**********************************************************
   /* Unit tests, "empty" types
   /**********************************************************
    */

   public void testEmptyList() throws Exception {
       _verifyCollection(Collections.emptyList());
   }

   public void testEmptySet() throws Exception {
       _verifyCollection(Collections.emptySet());
   }

   public void testEmptyMap() throws Exception {
       _verifyMap(Collections.emptyMap());
   }

   /*
   /**********************************************************
   /* Unit tests, "singleton" types
   /**********************************************************
    */

   public void testSingletonList() throws Exception {
       _verifyCollection(Collections.singletonList(Arrays.asList("TheOne")));
   }

   public void testSingletonSet() throws Exception {
       _verifyCollection(Collections.singleton(Arrays.asList("TheOne")));
   }

   public void testSingletonMap() throws Exception {
       _verifyMap(Collections.singletonMap("foo", "bar"));
   }

   /*
   /**********************************************************
   /* Unit tests, "unmodifiable" types
   /**********************************************************
    */

   public void testUnmodifiableList() throws Exception {
       _verifyCollection(Collections.unmodifiableList(Arrays.asList("first", "second")));
   }

   // [databind#2265]
   public void testUnmodifiableListFromLinkedList() throws Exception {
       final List<String> input = new LinkedList<>();
       input.add("first");
       input.add("second");

       // Can't use simple "_verifyCollection" as type may change; instead use
       // bit more flexible check:
       Collection<?> act = _writeReadCollection(Collections.unmodifiableList(input));
       assertEquals(input, act);

       // and this check may be bit fragile (may need to revisit), but is good enough for now:
       assertEquals(Collections.unmodifiableList(new ArrayList<>(input)).getClass(), act.getClass());
   }

   public void testUnmodifiableSet() throws Exception
   {
       Set<String> input = new LinkedHashSet<>(Arrays.asList("first", "second"));
       _verifyCollection(Collections.unmodifiableSet(input));
   }

   public void testUnmodifiableMap() throws Exception
   {
       Map<String,String> input = new LinkedHashMap<>();
       input.put("a", "b");
       input.put("c", "d");
       _verifyMap(Collections.unmodifiableMap(input));
   }

   /*
   /**********************************************************
   /* Unit tests, other
   /**********************************************************
    */

   public void testArraysAsList() throws Exception
   {
       // Here there are no semantics to preserve, so simply check that
       // contents remain the same
       List<String> input = Arrays.asList("a", "bc", "def");
       String json = DEFAULT_MAPPER.writeValueAsString(input);
       List<?> result = DEFAULT_MAPPER.readValue(json, List.class);
       assertEquals(input, result);
   }

   /*
   /**********************************************************
   /* Helper methods
   /**********************************************************
    */

   protected void _verifyCollection(Collection<?> exp) throws Exception {
       Collection<?> act = _writeReadCollection(exp);
       assertEquals(exp, act);
       assertEquals(exp.getClass(), act.getClass());
   }

   protected Collection<?> _writeReadCollection(Collection<?> input) throws Exception {
       final String json = DEFAULT_MAPPER.writeValueAsString(input);
       return DEFAULT_MAPPER.readValue(json, Collection.class);
   }
   
   protected void _verifyMap(Map<?,?> exp) throws Exception
   {
       String json = DEFAULT_MAPPER.writeValueAsString(exp);
       Map<?,?> act = DEFAULT_MAPPER.readValue(json, Map.class);

       assertEquals(exp, act);
       assertEquals(exp.getClass(), act.getClass());
   }
}<|MERGE_RESOLUTION|>--- conflicted
+++ resolved
@@ -11,15 +11,9 @@
 // Unit tests for [databind#1868], [databind#1880], [databind#2265]
 public class UtilCollectionsTypesTest extends BaseMapTest
 {
-<<<<<<< HEAD
    private final ObjectMapper DEFAULT_MAPPER = jsonMapperBuilder()
-           .enableDefaultTyping(NoCheckSubTypeValidator.instance,
+           .activateDefaultTyping(NoCheckSubTypeValidator.instance,
                    DefaultTyping.NON_FINAL, JsonTypeInfo.As.PROPERTY)
-=======
-   private final ObjectMapper DEFAULT_MAPPER = JsonMapper.builder()
-           .activateDefaultTyping(NoCheckSubTypeValidator.instance,
-                   ObjectMapper.DefaultTyping.NON_FINAL, JsonTypeInfo.As.PROPERTY)
->>>>>>> ac787903
            .build();
 
    /*
