package com.fasterxml.jackson.databind.deser.std;

import java.io.IOException;
import java.util.*;

import com.fasterxml.jackson.annotation.JsonFormat;
import com.fasterxml.jackson.annotation.Nulls;

import com.fasterxml.jackson.core.*;
import com.fasterxml.jackson.core.JsonParser.NumberType;
import com.fasterxml.jackson.core.exc.InputCoercionException;
import com.fasterxml.jackson.core.io.NumberInput;

import com.fasterxml.jackson.databind.*;
import com.fasterxml.jackson.databind.annotation.JacksonStdImpl;
import com.fasterxml.jackson.databind.cfg.CoercionAction;
import com.fasterxml.jackson.databind.cfg.CoercionInputShape;
import com.fasterxml.jackson.databind.deser.*;
import com.fasterxml.jackson.databind.deser.impl.NullsAsEmptyProvider;
import com.fasterxml.jackson.databind.deser.impl.NullsConstantProvider;
import com.fasterxml.jackson.databind.deser.impl.NullsFailProvider;
import com.fasterxml.jackson.databind.introspect.AnnotatedMember;
import com.fasterxml.jackson.databind.jsontype.TypeDeserializer;
import com.fasterxml.jackson.databind.type.LogicalType;
import com.fasterxml.jackson.databind.util.AccessPattern;
import com.fasterxml.jackson.databind.util.ClassUtil;
import com.fasterxml.jackson.databind.util.Converter;

/**
 * Base class for common deserializers. Contains shared
 * base functionality for dealing with primitive values, such
 * as (re)parsing from String.
 */
public abstract class StdDeserializer<T>
    extends JsonDeserializer<T>
    implements ValueInstantiator.Gettable
{
    /**
     * Bitmask that covers {@link DeserializationFeature#USE_BIG_INTEGER_FOR_INTS}
     * and {@link DeserializationFeature#USE_LONG_FOR_INTS}, used for more efficient
     * cheks when coercing integral values for untyped deserialization.
     */
    protected final static int F_MASK_INT_COERCIONS =
            DeserializationFeature.USE_BIG_INTEGER_FOR_INTS.getMask()
            | DeserializationFeature.USE_LONG_FOR_INTS.getMask();

    /**
     * Type of values this deserializer handles: sometimes exact types, other times
     * most specific supertype of types deserializer handles (which may be as generic
     * as {@link Object} in some case)
     */
    final protected Class<?> _valueClass;

    final protected JavaType _valueType;

    protected StdDeserializer(Class<?> vc) {
        _valueClass = Objects.requireNonNull(vc, "`null` not accepted as handled type");
        _valueType = null;
    }

    protected StdDeserializer(JavaType valueType) {
        _valueType = Objects.requireNonNull(valueType, "`null` not accepted as value type");
        _valueClass = valueType.getRawClass();
    }

    /**
     * Copy-constructor for sub-classes to use, most often when creating
     * new instances via {@link com.fasterxml.jackson.databind.JsonDeserializer#createContextual}.
     */
    protected StdDeserializer(StdDeserializer<?> src) {
        _valueClass = src._valueClass;
        _valueType = src._valueType;
    }

    /*
    /**********************************************************************
    /* Accessors
    /**********************************************************************
     */

    @Override
    public Class<?> handledType() { return _valueClass; }

    /*
    /**********************************************************************
    /* Extended API
    /**********************************************************************
     */

    /**
     * Exact structured type this deserializer handles, if known.
     */
    public JavaType getValueType() { return _valueType; }

    /**
     * Convenience method for getting handled type as {@link JavaType}, regardless
     * of whether deserializer has one already resolved (and accessible via
     * {@link #getValueType()}) or not: equivalent to:
     *<pre>
     *   if (getValueType() != null) {
     *        return getValueType();
     *   }
     *   return ctxt.constructType(handledType());
     *</pre>
     * 
     * @since 2.10
     */
    public JavaType getValueType(DeserializationContext ctxt) {
        if (_valueType != null) {
            return _valueType;
        }
        return ctxt.constructType(_valueClass);
    }

    /**
     * @since 2.12
     */
    @Override // for ValueInstantiator.Gettable
    public ValueInstantiator getValueInstantiator() { return null; }

    /**
     * Method that can be called to determine if given deserializer is the default
     * deserializer Jackson uses; as opposed to a custom deserializer installed by
     * a module or calling application. Determination is done using
     * {@link JacksonStdImpl} annotation on deserializer class.
     */
    protected boolean isDefaultDeserializer(JsonDeserializer<?> deserializer) {
        return ClassUtil.isJacksonStdImpl(deserializer);
    }

    protected boolean isDefaultKeyDeserializer(KeyDeserializer keyDeser) {
        return ClassUtil.isJacksonStdImpl(keyDeser);
    }

    /*
    /**********************************************************************
    /* Partial deserialize method implementation 
    /**********************************************************************
     */

    /**
     * Base implementation that does not assume specific type
     * inclusion mechanism. Sub-classes are expected to override
     * this method if they are to handle type information.
     */
    @Override
    public Object deserializeWithType(JsonParser p, DeserializationContext ctxt,
            TypeDeserializer typeDeserializer) throws IOException {
        return typeDeserializer.deserializeTypedFromAny(p, ctxt);
    }

    /*
    /**********************************************************************
    /* High-level handling of secondary input shapes (with possible coercion)
    /**********************************************************************
     */

    /**
     * Helper method that allows easy support for array-related coercion features:
     * checks for either empty array, or single-value array-wrapped value (if coercion
     * enabled by {@code CoercionConfigs} (since 2.12), and either reports
     * an exception (if no coercion allowed), or returns appropriate
     * result value using coercion mechanism indicated.
     *<p>
     * This method should NOT be called if Array representation is explicitly supported
     * for type: it should only be called in case it is otherwise unrecognized.
     *<p>
     * NOTE: in case of unwrapped single element, will handle actual decoding
     * by calling {@link #_deserializeWrappedValue}, which by default calls
     * {@link #deserialize(JsonParser, DeserializationContext)}.
     */
    @SuppressWarnings("unchecked")
    protected T _deserializeFromArray(JsonParser p, DeserializationContext ctxt) throws IOException
    {
        final CoercionAction act = _findCoercionFromEmptyArray(ctxt);
        final boolean unwrap = ctxt.isEnabled(DeserializationFeature.UNWRAP_SINGLE_VALUE_ARRAYS);

        if (unwrap || (act != CoercionAction.Fail)) {
            JsonToken t = p.nextToken();
            if (t == JsonToken.END_ARRAY) {
                switch (act) {
                case AsEmpty:
                    return (T) getEmptyValue(ctxt);
                case AsNull:
                case TryConvert:
                    return (T) getNullValue(ctxt);
                default:
                }
            } else if (unwrap) {
                final T parsed = _deserializeWrappedValue(p, ctxt);
                if (p.nextToken() != JsonToken.END_ARRAY) {
                    handleMissingEndArrayForSingle(p, ctxt);
                }
                return parsed;
            }
        }
        return (T) ctxt.handleUnexpectedToken(getValueType(ctxt), JsonToken.START_ARRAY, p, null);
    }

    /**
     * Helper method to call in case deserializer does not support native automatic
     * use of incoming String values, but there may be standard coercions to consider.
     *
     * @since 2.12
     */
    @SuppressWarnings("unchecked")
    protected T _deserializeFromString(JsonParser p, DeserializationContext ctxt)
            throws IOException
    {
        final ValueInstantiator inst = getValueInstantiator();
        final String value = p.getValueAsString();
        final Class<?> rawTargetType = handledType();

        if ((inst != null) && inst.canCreateFromString()) {
            return (T) inst.createFromString(ctxt, value);
        }

        if (value.length() == 0) {
            final CoercionAction act = ctxt.findCoercionAction(logicalType(), rawTargetType,
                    CoercionInputShape.EmptyString);
            return (T) _deserializeFromEmptyString(p, ctxt, act, rawTargetType,
                    "empty String (\"\")");
        }
        if (_isBlank(value)) {
            final CoercionAction act = ctxt.findCoercionFromBlankString(logicalType(), rawTargetType,
                    CoercionAction.Fail);
            return (T) _deserializeFromEmptyString(p, ctxt, act, rawTargetType,
                    "blank String (all whitespace)");
        }

        // 28-Sep-2011, tatu: Ok this is not clean at all; but since there are legacy
        //   systems that expect conversions in some cases, let's just add a minimal
        //   patch (note: same could conceivably be used for numbers too).
        if ((inst != null) && inst.canCreateFromBoolean()) {
            // 29-May-2020, tatu: With 2.12 can and should use CoercionConfig so:
            if (ctxt.findCoercionAction(LogicalType.Boolean, Boolean.class,
                    CoercionInputShape.String) == CoercionAction.TryConvert) {
                String str = value.trim();
                if ("true".equals(str)) {
                    return (T) inst.createFromBoolean(ctxt, true);
                }
                if ("false".equals(str)) {
                    return (T) inst.createFromBoolean(ctxt, false);
                }
            }
        }
        return (T) ctxt.handleMissingInstantiator(rawTargetType, inst, ctxt.getParser(),
                "no String-argument constructor/factory method to deserialize from String value ('%s')",
                value);
    }

    protected Object _deserializeFromEmptyString(JsonParser p, DeserializationContext ctxt,
            CoercionAction act, Class<?> rawTargetType, String desc) throws IOException
    {
        switch (act) {
        case AsEmpty:
            return getEmptyValue(ctxt);
        case TryConvert:
            // hmmmh... empty or null, typically? Assume "as null" for now
        case AsNull:
            return null;
        case Fail:
            break;
        }
        final ValueInstantiator inst = getValueInstantiator();

        // 03-Jun-2020, tatu: Should ideally call `handleUnexpectedToken()` instead, but
        //    since this call was already made, use it.
        return ctxt.handleMissingInstantiator(rawTargetType, inst, p,
"Cannot deserialize value of type %s from %s (no String-argument constructor/factory method; coercion not enabled)",
                ClassUtil.getTypeDescription(getValueType(ctxt)), desc);
    }

    /**
     * Helper called to support {@link DeserializationFeature#UNWRAP_SINGLE_VALUE_ARRAYS}:
     * default implementation simply calls
     * {@link #deserialize(JsonParser, DeserializationContext)},
     * but handling may be overridden.
     */
    protected T _deserializeWrappedValue(JsonParser p, DeserializationContext ctxt) throws IOException
    {
        // 23-Mar-2017, tatu: Let's specifically block recursive resolution to avoid
        //   either supporting nested arrays, or to cause infinite looping.
        if (p.hasToken(JsonToken.START_ARRAY)) {
            String msg = String.format(
"Cannot deserialize value of type %s out of %s token: nested Arrays not allowed with %s",
                    ClassUtil.nameOf(_valueClass), JsonToken.START_ARRAY,
                    "DeserializationFeature.UNWRAP_SINGLE_VALUE_ARRAYS");
            @SuppressWarnings("unchecked")
            T result = (T) ctxt.handleUnexpectedToken(getValueType(ctxt), p.currentToken(), p, msg);
            return result;
        }
        return (T) deserialize(p, ctxt);
    }
    
    /*
    /**********************************************************************
    /* Helper methods for sub-classes, parsing: while mostly
    /* useful for numeric types, can be also useful for dealing
    /* with things serialized as numbers (such as Dates).
    /**********************************************************************
     */

    /**
     * @param ctxt Deserialization context for accessing configuration
     * @param p Underlying parser
     * @param targetType Actual type that is being deserialized, typically
     *    same as {@link #handledType}, and not necessarily {@code boolean}
     *    (may be {@code boolean[]} or {@code AtomicBoolean} for example);
     *    used for coercion config access
     */
    protected final boolean _parseBooleanPrimitive(DeserializationContext ctxt,
            JsonParser p)
        throws IOException
    {
        final JsonToken t = p.currentToken();
        // usually caller should have handled but:
        if (t == JsonToken.VALUE_TRUE) return true;
        if (t == JsonToken.VALUE_FALSE) return false;
        if (t == JsonToken.VALUE_NULL) {
            _verifyNullForPrimitive(ctxt);
            return false;
        }

        // may accept ints too, (0 == false, otherwise true)
        if (t == JsonToken.VALUE_NUMBER_INT) {
            Boolean b = _coerceBooleanFromInt(ctxt, p, Boolean.TYPE);
            // may get `null`, Boolean.TRUE or Boolean.FALSE so:
            return (b == Boolean.TRUE);
        }
        // And finally, let's allow Strings to be converted too
        if (t == JsonToken.VALUE_STRING) {
            String text = p.getText();
            CoercionAction act = _checkFromStringCoercion(ctxt, text,
                    LogicalType.Boolean, Boolean.TYPE);
            if (act == CoercionAction.AsNull) {
                _verifyNullForPrimitive(ctxt);
                return false;
            }
            if (act == CoercionAction.AsEmpty) {
                return false;
            }
            text = text.trim();
            // [databind#422]: Allow aliases
            // 13-Jun-2020, tatu: ... should we consider "lenient" vs "strict" here?
            if ("true".equals(text) || "True".equals(text)) {
                return true;
            }
            if ("false".equals(text) || "False".equals(text)) {
                return false;
            }
            if (_hasTextualNull(text)) {
                _verifyNullForPrimitiveCoercion(ctxt, text);
                return false;
            }
            Boolean b = (Boolean) ctxt.handleWeirdStringValue(Boolean.TYPE, text,
                    "only \"true\" or \"false\" recognized");
            return Boolean.TRUE.equals(b);
        }
        // 12-Jun-2020, tatu: For some reason calling `_deserializeFromArray()` won't work so:
        if (t == JsonToken.START_ARRAY && ctxt.isEnabled(DeserializationFeature.UNWRAP_SINGLE_VALUE_ARRAYS)) {
            p.nextToken();
            final boolean parsed = _parseBooleanPrimitive(ctxt, p);
            _verifyEndArrayForSingle(p, ctxt);
            return parsed;
        }
        return ((Boolean) ctxt.handleUnexpectedToken(ctxt.constructType(Boolean.TYPE), p)).booleanValue();
    }

protected final Boolean _parseBoolean(DeserializationContext ctxt,
            JsonParser p, Class<?> targetType)
        throws IOException
    {
        switch (p.currentTokenId()) {
        case JsonTokenId.ID_TRUE:
            return true;
        case JsonTokenId.ID_FALSE:
            return false;
        case JsonTokenId.ID_NULL:
            return (Boolean) _coerceNullToken(ctxt, false);
        case JsonTokenId.ID_NUMBER_INT:
            // may accept ints too, (0 == false, otherwise true)
            return _coerceBooleanFromInt(ctxt, p, targetType);
        case JsonTokenId.ID_STRING:
            String text = p.getText();
            CoercionAction act = _checkFromStringCoercion(ctxt, text,
                    LogicalType.Boolean, targetType);
            if (act == CoercionAction.AsNull) {
                return (Boolean) getNullValue(ctxt);
            }
            if (act == CoercionAction.AsEmpty) {
                return (Boolean) getEmptyValue(ctxt);
            }
            text = text.trim();
            // [databind#422]: Allow aliases
            if ("true".equals(text) || "True".equals(text)) {
                return Boolean.TRUE;
            }
            if ("false".equals(text) || "False".equals(text)) {
                return Boolean.FALSE;
            }
            if (_hasTextualNull(text)) {
                return (Boolean) _coerceTextualNull(ctxt, false);
            }
            return (Boolean) ctxt.handleWeirdStringValue(_valueClass, text,
                    "only \"true\" or \"false\" recognized");
        case JsonTokenId.ID_START_ARRAY: // unwrapping / from-empty-array coercion?
            return (Boolean) _deserializeFromArray(p, ctxt);
        }
        // Otherwise, no can do:
        return (Boolean) ctxt.handleUnexpectedToken(ctxt.constructType(targetType), p);
    }

    protected final byte _parseBytePrimitive(DeserializationContext ctxt, JsonParser p)
        throws IOException
    {
        final JsonToken t = p.currentToken();
        if (t == JsonToken.VALUE_NUMBER_INT) return p.getByteValue();
        if (t == JsonToken.VALUE_NULL) {
            _verifyNullForPrimitive(ctxt);
            return (byte) 0;
        }
        if (t == JsonToken.VALUE_STRING) { // let's do implicit re-parse
            String text = p.getText();
            CoercionAction act = _checkFromStringCoercion(ctxt, text,
                    LogicalType.Integer, Byte.TYPE);
            if (act == CoercionAction.AsNull) {
                return (byte) 0; // no need to check as does not come from `null`, explicit coercion
            }
            if (act == CoercionAction.AsEmpty) {
                return (byte) 0;
            }
            text = text.trim();
            if (_hasTextualNull(text)) {
                _verifyNullForPrimitiveCoercion(ctxt, text);
                return (byte) 0;
            }
            int value;
            try {
                value = NumberInput.parseInt(text);
            } catch (IllegalArgumentException iae) {
                return (Byte) ctxt.handleWeirdStringValue(_valueClass, text,
                        "not a valid `byte` value");
            }
            // So far so good: but does it fit?
            // as per [JACKSON-804], allow range up to 255, inclusive
            if (_byteOverflow(value)) {
                return (Byte) ctxt.handleWeirdStringValue(_valueClass, text,
                        "overflow, value cannot be represented as 8-bit value");
                // fall-through for deferred fails
            }
            return (byte) value;
        }
        if (t == JsonToken.VALUE_NUMBER_FLOAT) {
            CoercionAction act = _checkFloatToIntCoercion(ctxt, p, Byte.TYPE);
            if (act == CoercionAction.AsNull) {
                return (byte) 0;
            }
            if (act == CoercionAction.AsEmpty) {
                return (byte) 0;
            }
            return p.getByteValue();
        }
        // 12-Jun-2020, tatu: For some reason calling `_deserializeFromArray()` won't work so:
        if (t == JsonToken.START_ARRAY && ctxt.isEnabled(DeserializationFeature.UNWRAP_SINGLE_VALUE_ARRAYS)) {
            p.nextToken();
            final byte parsed = _parseBytePrimitive(ctxt, p);
            _verifyEndArrayForSingle(p, ctxt);
            return parsed;
        }
        return ((Byte) ctxt.handleUnexpectedToken(ctxt.constructType(Byte.TYPE), p)).byteValue();
    }

    protected final short _parseShortPrimitive(DeserializationContext ctxt, JsonParser p)
        throws IOException
    {
        final JsonToken t = p.currentToken();
        if (t == JsonToken.VALUE_NUMBER_INT) return p.getShortValue();
        if (t == JsonToken.VALUE_NULL) {
            _verifyNullForPrimitive(ctxt);
            return (short) 0;
        }
        if (t == JsonToken.VALUE_STRING) { // let's do implicit re-parse
            String text = p.getText();
            CoercionAction act = _checkFromStringCoercion(ctxt, text,
                    LogicalType.Integer, Short.TYPE);
            if (act == CoercionAction.AsNull) {
                return (short) 0; // no need to check as does not come from `null`, explicit coercion
            }
            if (act == CoercionAction.AsEmpty) {
                return (short) 0;
            }
            text = text.trim();
            if (_hasTextualNull(text)) {
                _verifyNullForPrimitiveCoercion(ctxt, text);
                return (short) 0;
            }
            int value;
            try {
                value = NumberInput.parseInt(text);
            } catch (IllegalArgumentException iae) {
                return (Short) ctxt.handleWeirdStringValue(Short.TYPE, text,
                        "not a valid `short` value");
            }
            if (_shortOverflow(value)) {
                return (Short) ctxt.handleWeirdStringValue(Short.TYPE, text,
                        "overflow, value cannot be represented as 16-bit value");
            }
            return (short) value;
        }
        if (t == JsonToken.VALUE_NUMBER_FLOAT) {
            CoercionAction act = _checkFloatToIntCoercion(ctxt, p, Short.TYPE);
            if (act == CoercionAction.AsNull) {
                return (short) 0;
            }
            if (act == CoercionAction.AsEmpty) {
                return (short) 0;
            }
            return p.getShortValue();
        }
        // 12-Jun-2020, tatu: For some reason calling `_deserializeFromArray()` won't work so:
        if (t == JsonToken.START_ARRAY && ctxt.isEnabled(DeserializationFeature.UNWRAP_SINGLE_VALUE_ARRAYS)) {
            p.nextToken();
            final short parsed = _parseShortPrimitive(ctxt, p);
            _verifyEndArrayForSingle(p, ctxt);
            return parsed;
        }
        return ((Short) ctxt.handleUnexpectedToken(ctxt.constructType(Short.TYPE), p)).shortValue();
    }

    @Deprecated // since 2.12, use overloaded variant
    protected final int _parseIntPrimitive(JsonParser p, DeserializationContext ctxt) throws IOException {
        return _parseIntPrimitive(ctxt, p);
    }

    protected final int _parseIntPrimitive(DeserializationContext ctxt, JsonParser p)
        throws IOException
    {
        CoercionAction act;
        switch (p.currentTokenId()) {
        case JsonTokenId.ID_NUMBER_INT:
            return p.getIntValue();
        case JsonTokenId.ID_NULL:
            _verifyNullForPrimitive(ctxt);
            return 0;
        case JsonTokenId.ID_STRING:
            String text = p.getText();
            act = _checkFromStringCoercion(ctxt, text,
                    LogicalType.Integer, Integer.TYPE);
            if (act == CoercionAction.AsNull) {
                return 0; // no need to check as does not come from `null`, explicit coercion
            }
            if (act == CoercionAction.AsEmpty) {
                return 0;
            }
            text = text.trim();
            if (_hasTextualNull(text)) {
                _verifyNullForPrimitiveCoercion(ctxt, text);
                return 0;
            }
            return _parseIntPrimitive(ctxt, text);
        case JsonTokenId.ID_NUMBER_FLOAT:
            act = _checkFloatToIntCoercion(ctxt, p, Integer.TYPE);
            if (act == CoercionAction.AsNull) {
                return 0;
            }
            if (act == CoercionAction.AsEmpty) {
                return 0;
            }
            return p.getValueAsInt();
        case JsonTokenId.ID_START_ARRAY:
            if (ctxt.isEnabled(DeserializationFeature.UNWRAP_SINGLE_VALUE_ARRAYS)) {
                p.nextToken();
                final int parsed = _parseIntPrimitive(ctxt, p);
                _verifyEndArrayForSingle(p, ctxt);
                return parsed;
            }
            break;
        default:
        }
        // Otherwise, no can do:
        return ((Number) ctxt.handleUnexpectedToken(ctxt.constructType(Integer.TYPE), p)).intValue();
    }

    protected final int _parseIntPrimitive(DeserializationContext ctxt, String text) throws IOException
    {
        try {
            if (text.length() > 9) {
                long l = Long.parseLong(text);
                if (_intOverflow(l)) {
                    Number v = (Number) ctxt.handleWeirdStringValue(Integer.TYPE, text,
                        "Overflow: numeric value (%s) out of range of int (%d -%d)",
                        text, Integer.MIN_VALUE, Integer.MAX_VALUE);
                    return _nonNullNumber(v).intValue();
                }
                return (int) l;
            }
            return NumberInput.parseInt(text);
        } catch (IllegalArgumentException iae) {
            Number v = (Number) ctxt.handleWeirdStringValue(Integer.TYPE, text,
                    "not a valid `int` value");
            return _nonNullNumber(v).intValue();
        }
    }

    @Deprecated // since 2.12, use overloaded variant
    protected final long _parseLongPrimitive(JsonParser p, DeserializationContext ctxt)
        throws IOException {
        return _parseLongPrimitive(ctxt, p);
    }

    protected final long _parseLongPrimitive(DeserializationContext ctxt, JsonParser p)
            throws IOException
    {
        CoercionAction act;
        switch (p.currentTokenId()) {
        case JsonTokenId.ID_NUMBER_INT:
            return p.getLongValue();
        case JsonTokenId.ID_NULL:
            _verifyNullForPrimitive(ctxt);
            return 0L;
        case JsonTokenId.ID_STRING:
            String text = p.getText();
            act = _checkFromStringCoercion(ctxt, text,
                    LogicalType.Integer, Long.TYPE);
            if (act == CoercionAction.AsNull) {
                return 0L; // no need to check as does not come from `null`, explicit coercion
            }
            if (act == CoercionAction.AsEmpty) {
                return 0L;
            }
            text = text.trim();
            if (_hasTextualNull(text)) {
                _verifyNullForPrimitiveCoercion(ctxt, text);
                return 0L;
            }
            return _parseLongPrimitive(ctxt, text);
        case JsonTokenId.ID_NUMBER_FLOAT:
            act = _checkFloatToIntCoercion(ctxt, p, Long.TYPE);
            if (act == CoercionAction.AsNull) {
                return 0L;
            }
            if (act == CoercionAction.AsEmpty) {
                return 0L;
            }
            return p.getValueAsLong();
        case JsonTokenId.ID_START_ARRAY:
            if (ctxt.isEnabled(DeserializationFeature.UNWRAP_SINGLE_VALUE_ARRAYS)) {
                p.nextToken();
                final long parsed = _parseLongPrimitive(ctxt, p);
                _verifyEndArrayForSingle(p, ctxt);
                return parsed;
            }
            break;
        default:
        }
        return ((Number) ctxt.handleUnexpectedToken(ctxt.constructType(Long.TYPE), p)).longValue();
    }

    protected final long _parseLongPrimitive(DeserializationContext ctxt, String text) throws IOException
    {
        try {
            return NumberInput.parseLong(text);
        } catch (IllegalArgumentException iae) { }
        {
            Number v = (Number) ctxt.handleWeirdStringValue(Long.TYPE, text,
                    "not a valid `long` value");
            return _nonNullNumber(v).longValue();
        }
    }

    @Deprecated // since 2.12, use overloaded variant
    protected final float _parseFloatPrimitive(JsonParser p, DeserializationContext ctxt)
        throws IOException {
        return _parseFloatPrimitive(ctxt, p);
    }

    protected final float _parseFloatPrimitive(DeserializationContext ctxt, JsonParser p)
        throws IOException
    {
        CoercionAction act;
        switch (p.currentTokenId()) {
        case JsonTokenId.ID_NUMBER_INT:
        case JsonTokenId.ID_NUMBER_FLOAT:
            return p.getFloatValue();
        case JsonTokenId.ID_NULL:
            _verifyNullForPrimitive(ctxt);
            return 0f;
        case JsonTokenId.ID_STRING:
            String text = p.getText();
            act = _checkFromStringCoercion(ctxt, text,
                    LogicalType.Integer, Float.TYPE);
            if (act == CoercionAction.AsNull) {
                return  0.0f; // no need to check as does not come from `null`, explicit coercion
            }
            if (act == CoercionAction.AsEmpty) {
                return  0.0f;
            }
            text = text.trim();
            if (_hasTextualNull(text)) {
                _verifyNullForPrimitiveCoercion(ctxt, text);
                return  0.0f;
            }
            return _parseFloatPrimitive(ctxt, text);
        case JsonTokenId.ID_START_ARRAY:
            if (ctxt.isEnabled(DeserializationFeature.UNWRAP_SINGLE_VALUE_ARRAYS)) {
                p.nextToken();
                final float parsed = _parseFloatPrimitive(ctxt, p);
                _verifyEndArrayForSingle(p, ctxt);
                return parsed;
            }
            break;
        }
        return ((Number) ctxt.handleUnexpectedToken(ctxt.constructType(Float.TYPE), p)).floatValue();
    }

    /**
     * @since 2.9
     */
    protected final float _parseFloatPrimitive(DeserializationContext ctxt, String text)
        throws IOException
    {
        switch (text.charAt(0)) {
        case 'I':
            if (_isPosInf(text)) {
                return Float.POSITIVE_INFINITY;
            }
            break;
        case 'N':
            if (_isNaN(text)) { return Float.NaN; }
            break;
        case '-':
            if (_isNegInf(text)) {
                return Float.NEGATIVE_INFINITY;
            }
            break;
        }
        try {
            return Float.parseFloat(text);
        } catch (IllegalArgumentException iae) { }
        Number v = (Number) ctxt.handleWeirdStringValue(Float.TYPE, text,
                "not a valid `float` value");
        return _nonNullNumber(v).floatValue();
    }

    @Deprecated // since 2.12, use overloaded variant
    protected final double _parseDoublePrimitive(JsonParser p, DeserializationContext ctxt)
        throws IOException {
        return _parseDoublePrimitive(ctxt, p);
    }

    protected final double _parseDoublePrimitive(DeserializationContext ctxt, JsonParser p)
        throws IOException
    {
        CoercionAction act;
        switch (p.currentTokenId()) {
        case JsonTokenId.ID_NUMBER_INT:
        case JsonTokenId.ID_NUMBER_FLOAT:
            return p.getDoubleValue();
        case JsonTokenId.ID_NULL:
            _verifyNullForPrimitive(ctxt);
            return 0.0;
        case JsonTokenId.ID_STRING:
            String text = p.getText();
            act = _checkFromStringCoercion(ctxt, text,
                    LogicalType.Integer, Double.TYPE);
            if (act == CoercionAction.AsNull) {
                return  0.0; // no need to check as does not come from `null`, explicit coercion
            }
            if (act == CoercionAction.AsEmpty) {
                return  0.0;
            }
            text = text.trim();
            if (_hasTextualNull(text)) {
                _verifyNullForPrimitiveCoercion(ctxt, text);
                return  0.0;
            }
            return _parseDoublePrimitive(ctxt, text);
        case JsonTokenId.ID_START_ARRAY:
            if (ctxt.isEnabled(DeserializationFeature.UNWRAP_SINGLE_VALUE_ARRAYS)) {
                p.nextToken();
                final double parsed = _parseDoublePrimitive(ctxt, p);
                _verifyEndArrayForSingle(p, ctxt);
                return parsed;
            }
            break;
        }
        return ((Number) ctxt.handleUnexpectedToken(ctxt.constructType(Double.TYPE), p)).doubleValue();
    }

    protected final double _parseDoublePrimitive(DeserializationContext ctxt, String text)
        throws IOException
    {
        switch (text.charAt(0)) {
        case 'I':
            if (_isPosInf(text)) {
                return Double.POSITIVE_INFINITY;
            }
            break;
        case 'N':
            if (_isNaN(text)) {
                return Double.NaN;
            }
            break;
        case '-':
            if (_isNegInf(text)) {
                return Double.NEGATIVE_INFINITY;
            }
            break;
        }
        try {
            return parseDouble(text);
        } catch (IllegalArgumentException iae) { }
        Number v = (Number) ctxt.handleWeirdStringValue(Double.TYPE, text,
                "not a valid `double` value (as String to convert)");
        return _nonNullNumber(v).doubleValue();
    }

    protected java.util.Date _parseDate(JsonParser p, DeserializationContext ctxt)
        throws IOException
    {
        switch (p.currentTokenId()) {
        case JsonTokenId.ID_STRING:
            return _parseDate(p.getText().trim(), ctxt);
        case JsonTokenId.ID_NUMBER_INT:
            {
                long ts;
                try {
                    ts = p.getLongValue();
                // 16-Jan-2019, tatu: 2.10 uses InputCoercionException, earlier JsonParseException
                //     (but leave both until 3.0)
                } catch (JsonParseException | InputCoercionException e) {
                    Number v = (Number) ctxt.handleWeirdNumberValue(_valueClass, p.getNumberValue(),
                            "not a valid 64-bit `long` for creating `java.util.Date`");
                    ts = v.longValue();
                }
                return new java.util.Date(ts);
            }
        case JsonTokenId.ID_NULL:
            return (java.util.Date) getNullValue(ctxt);
        case JsonTokenId.ID_START_ARRAY:
            return _parseDateFromArray(p, ctxt);
        }
        return (java.util.Date) ctxt.handleUnexpectedToken(getValueType(ctxt), p);
    }

    // @since 2.9
    protected java.util.Date _parseDateFromArray(JsonParser p, DeserializationContext ctxt)
            throws IOException
    {
        final CoercionAction act = _findCoercionFromEmptyArray(ctxt);
        final boolean unwrap = ctxt.isEnabled(DeserializationFeature.UNWRAP_SINGLE_VALUE_ARRAYS);

        if (unwrap || (act != CoercionAction.Fail)) {
            JsonToken t = p.nextToken();
            if (t == JsonToken.END_ARRAY) {
                switch (act) {
                case AsEmpty:
                    return (java.util.Date) getEmptyValue(ctxt);
                case AsNull:
                case TryConvert:
                    return (java.util.Date) getNullValue(ctxt);
                default:
                }
            } else if (unwrap) {
                final Date parsed = _parseDate(p, ctxt);
                _verifyEndArrayForSingle(p, ctxt);
                return parsed;
            }
        }
        return (java.util.Date) ctxt.handleUnexpectedToken(getValueType(ctxt), JsonToken.START_ARRAY, p, null);
    }

    /**
     * @since 2.8
     */
    protected java.util.Date _parseDate(String value, DeserializationContext ctxt)
        throws IOException
    {
        try {
            // Take empty Strings to mean 'empty' Value, usually 'null':
            if (value.length() == 0) {
                final CoercionAction act = _checkFromStringCoercion(ctxt, value);
                switch (act) { // note: Fail handled above
                case AsEmpty:
                    return new java.util.Date(0L);
                case AsNull:
                case TryConvert:
                default:
                }
                return null;
            }
            // 10-Jun-2020, tatu: Legacy handling from pre-2.12... should we still have it?
            if (_hasTextualNull(value)) {
                return null;
            }
            return ctxt.parseDate(value);
        } catch (IllegalArgumentException iae) {
            return (java.util.Date) ctxt.handleWeirdStringValue(_valueClass, value,
                    "not a valid representation (error: %s)",
                    ClassUtil.exceptionMessage(iae));
        }
    }

    /**
     * Helper method for encapsulating calls to low-level double value parsing; single place
     * just because we need a work-around that must be applied to all calls.
     */
    protected final static double parseDouble(String numStr) throws NumberFormatException
    {
        // avoid some nasty float representations... but should it be MIN_NORMAL or MIN_VALUE?
        if (NumberInput.NASTY_SMALL_DOUBLE.equals(numStr)) {
            return Double.MIN_NORMAL; // since 2.7; was MIN_VALUE prior
        }
        return Double.parseDouble(numStr);
    }

    /**
     * Helper method used for accessing String value, if possible, doing
     * necessary conversion or throwing exception as necessary.
     *
     * @since 2.1
     */
    protected final String _parseString(JsonParser p, DeserializationContext ctxt) throws IOException
    {
        if (p.hasToken(JsonToken.VALUE_STRING)) {
            return p.getText();
        }
        // 07-Nov-2019, tatu: [databind#2535] Need to support byte[]->Base64 same as `StringDeserializer`
        if (p.hasToken(JsonToken.VALUE_EMBEDDED_OBJECT)) {
            Object ob = p.getEmbeddedObject();
            if (ob instanceof byte[]) {
                return ctxt.getBase64Variant().encode((byte[]) ob, false);
            }
            if (ob == null) {
                return null;
            }
            // otherwise, try conversion using toString()...
            return ob.toString();
        }
        String value = p.getValueAsString();
        if (value != null) {
            return value;
        }
        return (String) ctxt.handleUnexpectedToken(ctxt.constructType(String.class), p);
    }

    /**
     * Helper method called to determine if we are seeing String value of
     * "null", and, further, that it should be coerced to null just like
     * null token.
     */
    protected boolean _hasTextualNull(String value) {
        return "null".equals(value);
    }

    protected boolean _isEmptyOrTextualNull(String value) {
        return value.isEmpty() || "null".equals(value);
    }

    protected final boolean _isNegInf(String text) {
        return "-Infinity".equals(text) || "-INF".equals(text);
    }

    protected final boolean _isPosInf(String text) {
        return "Infinity".equals(text) || "INF".equals(text);
    }

    protected final boolean _isNaN(String text) { return "NaN".equals(text); }

    // @since 2.12
    protected final static boolean _isBlank(String text)
    {
        final int len = text.length();
        for (int i = 0; i < len; ++i) {
            if (text.charAt(i) > 0x0020) {
                return false;
            }
        }
        return true;
    }

    /*
    /**********************************************************************
    /* Helper methods for sub-classes, new (2.12+)
    /**********************************************************************
     */

    /**
     * @since 2.12
     */
    protected CoercionAction _checkFromStringCoercion(DeserializationContext ctxt, String value)
        throws IOException
    {
        return _checkFromStringCoercion(ctxt, value, logicalType(), handledType());
    }

    /**
     * @since 2.12
     */
    protected CoercionAction _checkFromStringCoercion(DeserializationContext ctxt, String value,
            LogicalType logicalType, Class<?> rawTargetType)
        throws IOException
    {
        final CoercionAction act;

        if (value.length() == 0) {
            act = ctxt.findCoercionAction(logicalType, rawTargetType,
                    CoercionInputShape.EmptyString);
            return _checkCoercionActionFail(ctxt, act, "empty String (\"\")");
        } else if (_isBlank(value)) {
            act = ctxt.findCoercionFromBlankString(logicalType, rawTargetType, CoercionAction.Fail);
            return _checkCoercionActionFail(ctxt, act, "blank String (all whitespace)");
        } else {
            act = ctxt.findCoercionAction(logicalType, rawTargetType, CoercionInputShape.String);
            if (act == CoercionAction.Fail) {
                // since it MIGHT (but might not), create desc here, do not use helper
                ctxt.reportInputMismatch(this,
"Cannot coerce String value (\"%s\") to %s (but might if coercion using `CoercionConfig` was enabled)",
value, _coercedTypeDesc());
            }
        }
        return act;
    }

    /**
     * @since 2.12
     */
    protected CoercionAction _checkFloatToIntCoercion(DeserializationContext ctxt, JsonParser p,
            Class<?> rawTargetType)
        throws IOException
    {
        final CoercionAction act = ctxt.findCoercionAction(LogicalType.Integer,
                rawTargetType, CoercionInputShape.Float);
        if (act == CoercionAction.Fail) {
            _checkCoercionActionFail(ctxt, act, "Floating-point value ("+p.getText()+")");
        }
        return act;
    }

    /**
     * @since 2.12
     */
    protected Boolean _coerceBooleanFromInt(DeserializationContext ctxt, JsonParser p,
            Class<?> rawTargetType)
        throws IOException
    {
        CoercionAction act = ctxt.findCoercionAction(LogicalType.Boolean, rawTargetType, CoercionInputShape.Integer);
        switch (act) {
        case Fail:
            _checkCoercionActionFail(ctxt, act, "Integer value ("+p.getText()+")");
            break;
        case AsNull:
            return null;
        case AsEmpty:
            return Boolean.FALSE;
        default:
        }
        // 13-Oct-2016, tatu: As per [databind#1324], need to be careful wrt
        //    degenerate case of huge integers, legal in JSON.
        //    Also note that number tokens can not have WS to trim:
        if (p.getNumberType() == NumberType.INT) {
            // but minor optimization for common case is possible:
            return p.getIntValue() != 0;
        }
        return !"0".equals(p.getText());
    }

    protected CoercionAction _checkCoercionActionFail(DeserializationContext ctxt,
            CoercionAction act, String inputDesc) throws IOException
    {
        if (act == CoercionAction.Fail) {
            ctxt.reportInputMismatch(this,
"Cannot coerce %s to %s (but could if coercion was enabled using `CoercionConfig`)",
inputDesc, _coercedTypeDesc());
        }
        return act;
    }

    /*
    /**********************************************************************
    /* Helper methods for sub-classes, coercions, older (pre-2.12), non-deprecated
    /**********************************************************************
     */

<<<<<<< HEAD
=======
    /**
     * Helper method called in case where an integral number is encountered, but
     * config settings suggest that a coercion may be needed to "upgrade"
     * {@link java.lang.Number} into "bigger" type like {@link java.lang.Long} or
     * {@link java.math.BigInteger}
     *
     * @see DeserializationFeature#USE_BIG_INTEGER_FOR_INTS
     * @see DeserializationFeature#USE_LONG_FOR_INTS
     *
     * @since 2.6
     */
    protected Object _coerceIntegral(JsonParser p, DeserializationContext ctxt) throws IOException
    {
        int feats = ctxt.getDeserializationFeatures();
        if (DeserializationFeature.USE_BIG_INTEGER_FOR_INTS.enabledIn(feats)) {
            return p.getBigIntegerValue();
        }
        if (DeserializationFeature.USE_LONG_FOR_INTS.enabledIn(feats)) {
            return p.getLongValue();
        }
        return p.getNumberValue(); // should be optimal, whatever it is
    }

    /*
    /**********************************************************************
    /* Helper methods for sub-classes, coercions, older (pre-2.12), deprecated
    /**********************************************************************
     */
    
    /**
     * @deprecated Since 2.12 use {@link #_checkFromStringCoercion} instead
     */
    @Deprecated
    protected void _verifyStringForScalarCoercion(DeserializationContext ctxt, String str) throws JsonMappingException
    {
        MapperFeature feat = MapperFeature.ALLOW_COERCION_OF_SCALARS;
        if (!ctxt.isEnabled(feat)) {
            ctxt.reportInputMismatch(this, "Cannot coerce String \"%s\" to %s (enable `%s.%s` to allow)",
                str, _coercedTypeDesc(), feat.getClass().getSimpleName(), feat.name());
        }
    }

    /**
     * Method called when JSON String with value "" (that is, zero length) is encountered.
     *
     * @deprecated Since 2.12
     */
    @Deprecated
    protected Object _coerceEmptyString(DeserializationContext ctxt, boolean isPrimitive) throws JsonMappingException
    {
        Enum<?> feat;
        boolean enable;

        if (!ctxt.isEnabled(MapperFeature.ALLOW_COERCION_OF_SCALARS)) {
            feat = MapperFeature.ALLOW_COERCION_OF_SCALARS;
            enable = true;
        } else if (isPrimitive && ctxt.isEnabled(DeserializationFeature.FAIL_ON_NULL_FOR_PRIMITIVES)) {
            feat = DeserializationFeature.FAIL_ON_NULL_FOR_PRIMITIVES;
            enable = false;
        } else {
            return getNullValue(ctxt);
        }
        _reportFailedNullCoerce(ctxt, enable, feat, "empty String (\"\")");
        return null;
    }

    @Deprecated // since 2.12
>>>>>>> d6510b85
    protected void _failDoubleToIntCoercion(JsonParser p, DeserializationContext ctxt,
            String type) throws IOException
    {
        ctxt.reportInputMismatch(handledType(),
"Cannot coerce a floating-point value ('%s') into %s (enable `DeserializationFeature.ACCEPT_FLOAT_AS_INT` to allow)",
                p.getValueAsString(), type);
    }

    /**
<<<<<<< HEAD
     * Helper method called in case where an integral number is encountered, but
     * config settings suggest that a coercion may be needed to "upgrade"
     * {@link java.lang.Number} into "bigger" type like {@link java.lang.Long} or
     * {@link java.math.BigInteger}
     *
     * @see DeserializationFeature#USE_BIG_INTEGER_FOR_INTS
     * @see DeserializationFeature#USE_LONG_FOR_INTS
     */
    protected Object _coerceIntegral(JsonParser p, DeserializationContext ctxt) throws IOException
    {
        int feats = ctxt.getDeserializationFeatures();
        if (DeserializationFeature.USE_BIG_INTEGER_FOR_INTS.enabledIn(feats)) {
            return p.getBigIntegerValue();
        }
        if (DeserializationFeature.USE_LONG_FOR_INTS.enabledIn(feats)) {
            return p.getLongValue();
        }
        return p.getBigIntegerValue(); // should be optimal, whatever it is
    }

    /**
=======
>>>>>>> d6510b85
     * Method to call when JSON `null` token is encountered. Note: only called when
     * this deserializer encounters it but NOT when reached via property
     *
     * @since 2.9
     */
    protected Object _coerceNullToken(DeserializationContext ctxt, boolean isPrimitive) throws JsonMappingException
    {
        if (isPrimitive) {
            _verifyNullForPrimitive(ctxt);
        }
        return getNullValue(ctxt);
    }

    /**
     * Method called when JSON String with value "null" is encountered.
     *
     * @since 2.9
     */
    protected Object _coerceTextualNull(DeserializationContext ctxt, boolean isPrimitive) throws JsonMappingException
    {
        Enum<?> feat;
        boolean enable;

        if (!ctxt.isEnabled(MapperFeature.ALLOW_COERCION_OF_SCALARS)) {
            feat = MapperFeature.ALLOW_COERCION_OF_SCALARS;
            enable = true;
        } else if (isPrimitive && ctxt.isEnabled(DeserializationFeature.FAIL_ON_NULL_FOR_PRIMITIVES)) {
            feat = DeserializationFeature.FAIL_ON_NULL_FOR_PRIMITIVES;
            enable = false;
        } else {
            return getNullValue(ctxt);
        }
        _reportFailedNullCoerce(ctxt, enable, feat, "String \"null\"");
        return null;
    }

    // @since 2.9
    protected final void _verifyNullForPrimitive(DeserializationContext ctxt) throws JsonMappingException
    {
        if (ctxt.isEnabled(DeserializationFeature.FAIL_ON_NULL_FOR_PRIMITIVES)) {
            ctxt.reportInputMismatch(this,
"Cannot coerce `null` to %s (disable `DeserializationFeature.FAIL_ON_NULL_FOR_PRIMITIVES` to allow)",
                    _coercedTypeDesc());
        }
    }

    // NOTE: only for primitive Scalars
    // @since 2.9
    protected final void _verifyNullForPrimitiveCoercion(DeserializationContext ctxt, String str) throws JsonMappingException
    {
        Enum<?> feat;
        boolean enable;

        if (!ctxt.isEnabled(MapperFeature.ALLOW_COERCION_OF_SCALARS)) {
            feat = MapperFeature.ALLOW_COERCION_OF_SCALARS;
            enable = true;
        } else if (ctxt.isEnabled(DeserializationFeature.FAIL_ON_NULL_FOR_PRIMITIVES)) {
            feat = DeserializationFeature.FAIL_ON_NULL_FOR_PRIMITIVES;
            enable = false;
        } else {
            return;
        }
        String strDesc = str.isEmpty() ? "empty String (\"\")" : String.format("String \"%s\"", str);
        _reportFailedNullCoerce(ctxt, enable, feat, strDesc);
    }

    @Deprecated // since 2.12
    protected final void _verifyNullForScalarCoercion(DeserializationContext ctxt, String str) throws JsonMappingException
    {
        if (!ctxt.isEnabled(MapperFeature.ALLOW_COERCION_OF_SCALARS)) {
            String strDesc = str.isEmpty() ? "empty String (\"\")" : String.format("String \"%s\"", str);
            _reportFailedNullCoerce(ctxt, true, MapperFeature.ALLOW_COERCION_OF_SCALARS, strDesc);
        }
    }

    @Deprecated // since 2.12
    protected void _verifyNumberForScalarCoercion(DeserializationContext ctxt, JsonParser p) throws IOException
    {
        MapperFeature feat = MapperFeature.ALLOW_COERCION_OF_SCALARS;
        if (!ctxt.isEnabled(feat)) {
            // 31-Mar-2017, tatu: Since we don't know (or this deep, care) about exact type,
            //   access as a String: may require re-encoding by parser which should be fine
            String valueDesc = p.getText();
            ctxt.reportInputMismatch(this, "Cannot coerce Number (%s) to %s (enable `%s.%s` to allow)",
                valueDesc, _coercedTypeDesc(), feat.getClass().getSimpleName(), feat.name());
        }
    }

    protected void _reportFailedNullCoerce(DeserializationContext ctxt, boolean state, Enum<?> feature,
            String inputDesc) throws JsonMappingException
    {
        String enableDesc = state ? "enable" : "disable";
        ctxt.reportInputMismatch(this, "Cannot coerce %s to Null value as %s (%s `%s.%s` to allow)",
            inputDesc, _coercedTypeDesc(), enableDesc, feature.getClass().getSimpleName(), feature.name());
    }

    /**
     * Helper method called to get a description of type into which a scalar value coercion
     * is (most likely) being applied, to be used for constructing exception messages
     * on coerce failure.
     *
     * @return Message with backtick-enclosed name of type this deserializer supports
     */
    protected String _coercedTypeDesc() {
        boolean structured;
        String typeDesc;

        JavaType t = getValueType();
        if ((t != null) && !t.isPrimitive()) {
            structured = (t.isContainerType() || t.isReferenceType());
            typeDesc = ClassUtil.getTypeDescription(t);
        } else {
            Class<?> cls = handledType();
            structured = cls.isArray() || Collection.class.isAssignableFrom(cls)
                || Map.class.isAssignableFrom(cls);
            typeDesc = ClassUtil.getClassDescription(cls);
        }
        if (structured) {
            return "element of "+typeDesc;
        }
        return typeDesc+" value";
    }

    /*
    /**********************************************************************
    /* Helper methods for sub-classes, resolving dependencies
    /**********************************************************************
     */

    /**
     * Helper method used to locate deserializers for properties the
     * type this deserializer handles contains (usually for properties of
     * bean types)
     *
     * @param type Type of property to deserialize
     * @param property Actual property object (field, method, constuctor parameter) used
     *     for passing deserialized values; provided so deserializer can be contextualized if necessary
     */
    protected JsonDeserializer<Object> findDeserializer(DeserializationContext ctxt,
            JavaType type, BeanProperty property)
        throws JsonMappingException
    {
        return ctxt.findContextualValueDeserializer(type, property);
    }

    /**
     * Helper method to check whether given text refers to what looks like a clean simple
     * integer number, consisting of optional sign followed by a sequence of digits.
     */
    protected final boolean _isIntNumber(String text)
    {
        final int len = text.length();
        if (len > 0) {
            char c = text.charAt(0);
            // skip leading sign (plus not allowed for strict JSON numbers but...)
            int i = (c == '-' || c == '+') ? 1 : 0;
            for (; i < len; ++i) {
                int ch = text.charAt(i);
                if (ch > '9' || ch < '0') {
                    return false;
                }
            }
            return true;
        }
        return false;
    }

    /*
    /**********************************************************************
    /* Helper methods for: deserializer construction
    /**********************************************************************
     */

    /**
     * Helper method that can be used to see if specified property has annotation
     * indicating that a converter is to be used for contained values (contents
     * of structured types; array/List/Map values)
     *
     * @param existingDeserializer (optional) configured content
     *    serializer if one already exists.
     */
    protected JsonDeserializer<?> findConvertingContentDeserializer(DeserializationContext ctxt,
            BeanProperty prop, JsonDeserializer<?> existingDeserializer)
        throws JsonMappingException
    {
        final AnnotationIntrospector intr = ctxt.getAnnotationIntrospector();
        if (_neitherNull(intr, prop)) {
            AnnotatedMember member = prop.getMember();
            if (member != null) {
                Object convDef = intr.findDeserializationContentConverter(ctxt.getConfig(), member);
                if (convDef != null) {
                    Converter<Object,Object> conv = ctxt.converterInstance(prop.getMember(), convDef);
                    JavaType delegateType = conv.getInputType(ctxt.getTypeFactory());
                    if (existingDeserializer == null) {
                        existingDeserializer = ctxt.findContextualValueDeserializer(delegateType, prop);
                    }
                    return new StdConvertingDeserializer<Object>(conv, delegateType, existingDeserializer);
                }
            }
        }
        return existingDeserializer;
    }

    /*
    /**********************************************************************
    /* Helper methods for: accessing contextual config settings
    /**********************************************************************
     */

    /**
     * Helper method that may be used to find if this deserializer has specific
     * {@link JsonFormat} settings, either via property, or through type-specific
     * defaulting.
     *
     * @param typeForDefaults Type (erased) used for finding default format settings, if any
     */
    protected JsonFormat.Value findFormatOverrides(DeserializationContext ctxt,
            BeanProperty prop, Class<?> typeForDefaults)
    {
        if (prop != null) {
            return prop.findPropertyFormat(ctxt.getConfig(), typeForDefaults);
        }
        // even without property or AnnotationIntrospector, may have type-specific defaults
        return ctxt.getDefaultPropertyFormat(typeForDefaults);
    }

    /**
     * Convenience method that uses {@link #findFormatOverrides} to find possible
     * defaults and/of overrides, and then calls
     * <code>JsonFormat.Value.getFeature(feat)</code>
     * to find whether that feature has been specifically marked as enabled or disabled.
     *
     * @param typeForDefaults Type (erased) used for finding default format settings, if any
     */
    protected Boolean findFormatFeature(DeserializationContext ctxt,
            BeanProperty prop, Class<?> typeForDefaults, JsonFormat.Feature feat)
    {
        JsonFormat.Value format = findFormatOverrides(ctxt, prop, typeForDefaults);
        if (format != null) {
            return format.getFeature(feat);
        }
        return null;
    }

    /**
     * Method called to find {@link NullValueProvider} for a primary property, using
     * "value nulls" setting. If no provider found (not defined, or is "skip"),
     * will return `null`.
     */
    protected final NullValueProvider findValueNullProvider(DeserializationContext ctxt,
            SettableBeanProperty prop, PropertyMetadata propMetadata)
        throws JsonMappingException
    {
        if (prop != null) {
            return _findNullProvider(ctxt, prop, propMetadata.getValueNulls(),
                    prop.getValueDeserializer());
        }
        return null;
    }

    /**
     * Method called to find {@link NullValueProvider} for a contents of a structured
     * primary property (Collection, Map, array), using
     * "content nulls" setting. If no provider found (not defined),
     * will return given value deserializer (which is a null value provider itself).
     */
    protected NullValueProvider findContentNullProvider(DeserializationContext ctxt,
            BeanProperty prop, JsonDeserializer<?> valueDeser)
        throws JsonMappingException
    {
        final Nulls nulls = findContentNullStyle(ctxt, prop);
        if (nulls == Nulls.SKIP) {
            return NullsConstantProvider.skipper();
        }
        // 09-Dec-2019, tatu: [databind#2567] need to ensure correct target type (element,
        //    not container), so inlined here before calling _findNullProvider
        if (nulls == Nulls.FAIL) {
            if (prop == null) {
                JavaType type = ctxt.constructType(valueDeser.handledType());
                // should always be container? But let's double-check just in case:
                if (type.isContainerType()) {
                    type = type.getContentType();
                }
                return NullsFailProvider.constructForRootValue(type);
            }
            return NullsFailProvider.constructForProperty(prop, prop.getType().getContentType());
        }

        NullValueProvider prov = _findNullProvider(ctxt, prop, nulls, valueDeser);
        if (prov != null) {
            return prov;
        }
        return valueDeser;
    }

    protected Nulls findContentNullStyle(DeserializationContext ctxt, BeanProperty prop)
        throws JsonMappingException
    {
        if (prop != null) {
            return prop.getMetadata().getContentNulls();
        }
        return null;
    }

    protected final NullValueProvider _findNullProvider(DeserializationContext ctxt,
            BeanProperty prop, Nulls nulls, JsonDeserializer<?> valueDeser)
        throws JsonMappingException
    {
        if (nulls == Nulls.FAIL) {
            if (prop == null) {
                return NullsFailProvider.constructForRootValue(ctxt.constructType(valueDeser.handledType()));
            }
            return NullsFailProvider.constructForProperty(prop);
        }
        if (nulls == Nulls.AS_EMPTY) {
            // cannot deal with empty values if there is no value deserializer that
            // can indicate what "empty value" is:
            if (valueDeser == null) {
                return null;
            }

            // Let's first do some sanity checking...
            // NOTE: although we could use `ValueInstantiator.Gettable` in general,
            // let's not since that would prevent being able to use custom impls:
            if (valueDeser instanceof BeanDeserializerBase) {
                ValueInstantiator vi = ((BeanDeserializerBase) valueDeser).getValueInstantiator();
                if (!vi.canCreateUsingDefault()) {
                    final JavaType type = prop.getType();
                    ctxt.reportBadDefinition(type,
                            String.format("Cannot create empty instance of %s, no default Creator", type));
                }
            }
            // Second: can with pre-fetch value?
            {
                AccessPattern access = valueDeser.getEmptyAccessPattern();
                if (access == AccessPattern.ALWAYS_NULL) {
                    return NullsConstantProvider.nuller();
                }
                if (access == AccessPattern.CONSTANT) {
                    return NullsConstantProvider.forValue(valueDeser.getEmptyValue(ctxt));
                }
            }
            return new NullsAsEmptyProvider(valueDeser);
        }
        if (nulls == Nulls.SKIP) {
            return NullsConstantProvider.skipper();
        }
        return null;
    }

    // @since 2.12
    protected CoercionAction _findCoercionFromEmptyString(DeserializationContext ctxt) {
        return ctxt.findCoercionAction(logicalType(), handledType(),
                CoercionInputShape.EmptyString);
    }

    // @since 2.12
    protected CoercionAction _findCoercionFromEmptyArray(DeserializationContext ctxt) {
        return ctxt.findCoercionAction(logicalType(), handledType(),
                CoercionInputShape.EmptyArray);
    }

    // @since 2.12
    protected CoercionAction _findCoercionFromBlankString(DeserializationContext ctxt) {
        return ctxt.findCoercionFromBlankString(logicalType(), handledType(),
                CoercionAction.Fail);
    }

    /*
    /**********************************************************************
    /* Helper methods for sub-classes, problem reporting
    /**********************************************************************
     */

    /**
     * Method called to deal with a property that did not map to a known
     * Bean property. Method can deal with the problem as it sees fit (ignore,
     * throw exception); but if it does return, it has to skip the matching
     * Json content parser has.
     *
     * @param p Parser that points to value of the unknown property
     * @param ctxt Context for deserialization; allows access to the parser,
     *    error reporting functionality
     * @param instanceOrClass Instance that is being populated by this
     *   deserializer, or if not known, Class that would be instantiated.
     *   If null, will assume type is what {@link #handledType} returns.
     * @param propName Name of the property that cannot be mapped
     */
    protected void handleUnknownProperty(JsonParser p, DeserializationContext ctxt,
            Object instanceOrClass, String propName)
        throws IOException
    {
        if (instanceOrClass == null) {
            instanceOrClass = handledType();
        }
        // Maybe we have configured handler(s) to take care of it?
        if (ctxt.handleUnknownProperty(p, this, instanceOrClass, propName)) {
            return;
        }
        // But if we do get this far, need to skip whatever value we
        // are pointing to now (although handler is likely to have done that already)
        p.skipChildren();
    }

    protected void handleMissingEndArrayForSingle(JsonParser p, DeserializationContext ctxt)
        throws IOException
    {
        ctxt.reportWrongTokenException(this, JsonToken.END_ARRAY,
"Attempted to unwrap '%s' value from an array (with `DeserializationFeature.UNWRAP_SINGLE_VALUE_ARRAYS`) but it contains more than one value",
handledType().getName());
        // 05-May-2016, tatu: Should recover somehow (maybe skip until END_ARRAY);
        //     but for now just fall through
    }

    protected void _verifyEndArrayForSingle(JsonParser p, DeserializationContext ctxt) throws IOException
    {
        JsonToken t = p.nextToken();
        if (t != JsonToken.END_ARRAY) {
            handleMissingEndArrayForSingle(p, ctxt);
        }
    }

    /*
    /**********************************************************************
    /* Helper methods, other
    /**********************************************************************
     */

    protected final static boolean _neitherNull(Object a, Object b) {
        return (a != null) && (b != null);
    }

    protected final boolean _byteOverflow(int value) {
        // 07-nov-2016, tatu: We support "unsigned byte" as well
        //    as Java signed range since that's relatively common usage
        return (value < Byte.MIN_VALUE || value > 255);
    }

    protected final boolean _shortOverflow(int value) {
        return (value < Short.MIN_VALUE || value > Short.MAX_VALUE);
    }

    protected final boolean _intOverflow(long value) {
        return (value < Integer.MIN_VALUE || value > Integer.MAX_VALUE);
    }

    protected Number _nonNullNumber(Number n) {
        if (n == null) {
            n = Integer.valueOf(0);
        }
        return n;
    }
}<|MERGE_RESOLUTION|>--- conflicted
+++ resolved
@@ -1083,8 +1083,6 @@
     /**********************************************************************
      */
 
-<<<<<<< HEAD
-=======
     /**
      * Helper method called in case where an integral number is encountered, but
      * config settings suggest that a coercion may be needed to "upgrade"
@@ -1113,79 +1111,8 @@
     /* Helper methods for sub-classes, coercions, older (pre-2.12), deprecated
     /**********************************************************************
      */
-    
-    /**
-     * @deprecated Since 2.12 use {@link #_checkFromStringCoercion} instead
-     */
-    @Deprecated
-    protected void _verifyStringForScalarCoercion(DeserializationContext ctxt, String str) throws JsonMappingException
-    {
-        MapperFeature feat = MapperFeature.ALLOW_COERCION_OF_SCALARS;
-        if (!ctxt.isEnabled(feat)) {
-            ctxt.reportInputMismatch(this, "Cannot coerce String \"%s\" to %s (enable `%s.%s` to allow)",
-                str, _coercedTypeDesc(), feat.getClass().getSimpleName(), feat.name());
-        }
-    }
-
-    /**
-     * Method called when JSON String with value "" (that is, zero length) is encountered.
-     *
-     * @deprecated Since 2.12
-     */
-    @Deprecated
-    protected Object _coerceEmptyString(DeserializationContext ctxt, boolean isPrimitive) throws JsonMappingException
-    {
-        Enum<?> feat;
-        boolean enable;
-
-        if (!ctxt.isEnabled(MapperFeature.ALLOW_COERCION_OF_SCALARS)) {
-            feat = MapperFeature.ALLOW_COERCION_OF_SCALARS;
-            enable = true;
-        } else if (isPrimitive && ctxt.isEnabled(DeserializationFeature.FAIL_ON_NULL_FOR_PRIMITIVES)) {
-            feat = DeserializationFeature.FAIL_ON_NULL_FOR_PRIMITIVES;
-            enable = false;
-        } else {
-            return getNullValue(ctxt);
-        }
-        _reportFailedNullCoerce(ctxt, enable, feat, "empty String (\"\")");
-        return null;
-    }
-
-    @Deprecated // since 2.12
->>>>>>> d6510b85
-    protected void _failDoubleToIntCoercion(JsonParser p, DeserializationContext ctxt,
-            String type) throws IOException
-    {
-        ctxt.reportInputMismatch(handledType(),
-"Cannot coerce a floating-point value ('%s') into %s (enable `DeserializationFeature.ACCEPT_FLOAT_AS_INT` to allow)",
-                p.getValueAsString(), type);
-    }
-
-    /**
-<<<<<<< HEAD
-     * Helper method called in case where an integral number is encountered, but
-     * config settings suggest that a coercion may be needed to "upgrade"
-     * {@link java.lang.Number} into "bigger" type like {@link java.lang.Long} or
-     * {@link java.math.BigInteger}
-     *
-     * @see DeserializationFeature#USE_BIG_INTEGER_FOR_INTS
-     * @see DeserializationFeature#USE_LONG_FOR_INTS
-     */
-    protected Object _coerceIntegral(JsonParser p, DeserializationContext ctxt) throws IOException
-    {
-        int feats = ctxt.getDeserializationFeatures();
-        if (DeserializationFeature.USE_BIG_INTEGER_FOR_INTS.enabledIn(feats)) {
-            return p.getBigIntegerValue();
-        }
-        if (DeserializationFeature.USE_LONG_FOR_INTS.enabledIn(feats)) {
-            return p.getLongValue();
-        }
-        return p.getBigIntegerValue(); // should be optimal, whatever it is
-    }
-
-    /**
-=======
->>>>>>> d6510b85
+
+    /**
      * Method to call when JSON `null` token is encountered. Note: only called when
      * this deserializer encounters it but NOT when reached via property
      *
