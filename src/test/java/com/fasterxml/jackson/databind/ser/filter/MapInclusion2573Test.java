--- conflicted
+++ resolved
@@ -61,14 +61,7 @@
                         o -> o.setInclude(JsonInclude.Value.construct(JsonInclude.Include.USE_DEFAULTS,
                         JsonInclude.Include.USE_DEFAULTS)))
                 .build();
-<<<<<<< HEAD
-        assertEquals(aposToQuotes("{'Speed':100}"),
-=======
-        mapper.configOverride(Map.class)
-            .setInclude(JsonInclude.Value.construct(JsonInclude.Include.USE_DEFAULTS,
-                    JsonInclude.Include.USE_DEFAULTS));
         assertEquals(a2q("{'Speed':100}"),
->>>>>>> 27f62d3c
                 mapper.writeValueAsString(CAR_PROPERTIES));
         assertEquals(a2q("{'model':'F60','properties':{'Speed':100}}"),
                 mapper.writeValueAsString(CAR));
@@ -83,14 +76,7 @@
                         o -> o.setInclude(JsonInclude.Value.construct(JsonInclude.Include.ALWAYS,
                         JsonInclude.Include.ALWAYS)))
                 .build();
-<<<<<<< HEAD
-        assertEquals(aposToQuotes("{'Speed':100,'Weight':null}"),
-=======
-        mapper.configOverride(Map.class)
-            .setInclude(JsonInclude.Value.construct(JsonInclude.Include.ALWAYS,
-                    JsonInclude.Include.ALWAYS));
         assertEquals(a2q("{'Speed':100,'Weight':null}"),
->>>>>>> 27f62d3c
                 mapper.writeValueAsString(CAR_PROPERTIES));
         assertEquals(a2q("{'model':'F60','properties':{'Speed':100,'Weight':null}}"),
                 mapper.writeValueAsString(CAR));
