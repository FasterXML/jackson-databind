package com.fasterxml.jackson.databind.cfg;

import java.text.DateFormat;
import java.util.Locale;
import java.util.TimeZone;

import com.fasterxml.jackson.core.Base64Variant;

import com.fasterxml.jackson.databind.*;
import com.fasterxml.jackson.databind.introspect.AccessorNamingStrategy;
import com.fasterxml.jackson.databind.introspect.AnnotationIntrospectorPair;
<<<<<<< HEAD
=======
import com.fasterxml.jackson.databind.introspect.ClassIntrospector;
import com.fasterxml.jackson.databind.introspect.DefaultAccessorNamingStrategy;
>>>>>>> 2e494a9a
import com.fasterxml.jackson.databind.jsontype.PolymorphicTypeValidator;
import com.fasterxml.jackson.databind.jsontype.TypeResolverBuilder;
import com.fasterxml.jackson.databind.node.JsonNodeFactory;
import com.fasterxml.jackson.databind.util.StdDateFormat;

/**
 * Immutable container class used to store simple configuration
 * settings for both serialization and deserialization.
 * Since instances are fully immutable, instances can
 * be freely shared and used without synchronization.
 */
public final class BaseSettings
    implements java.io.Serializable
{
    private static final long serialVersionUID = 1L;

    /**
     * We will use a default TimeZone as the baseline.
     */
    private static final TimeZone DEFAULT_TIMEZONE = TimeZone.getTimeZone("UTC");

    /*
    /**********************************************************
    /* Configuration settings; introspection, related
    /**********************************************************
     */
<<<<<<< HEAD
=======

    /**
     * Specific factory used for creating {@link JavaType} instances;
     * needed to allow modules to add more custom type handling
     * (mostly to support types of non-Java JVM languages)
     */
    protected final TypeFactory _typeFactory;

    /**
     * Introspector used to figure out Bean properties needed for bean serialization
     * and deserialization. Overridable so that it is possible to change low-level
     * details of introspection, like adding new annotation types.
     */
    protected final ClassIntrospector _classIntrospector;
>>>>>>> 2e494a9a

    /**
     * Introspector used for accessing annotation value based configuration.
     */
    protected final AnnotationIntrospector _annotationIntrospector;

    /**
     * Custom property naming strategy in use, if any.
     */
    protected final PropertyNamingStrategy _propertyNamingStrategy;

<<<<<<< HEAD
    /*
    /**********************************************************
    /* Configuration settings; type resolution
=======
    /**
     * Provider for creating {@link AccessorNamingStrategy} instances to use
     *
     * @since 2.12
     */
    protected final AccessorNamingStrategy.Provider _accessorNaming;

    /*
    /**********************************************************
    /* Configuration settings; polymorphic type resolution
>>>>>>> 2e494a9a
    /**********************************************************
     */

    /**
     * Type information handler used for "default typing".
     */
    protected final TypeResolverBuilder<?> _defaultTyper;

    /**
     * Validator that is used to limit allowed subtypes during polymorphic
     * deserialization,
     * mostly for security reasons when dealing with untrusted content.
     */
    protected final PolymorphicTypeValidator _typeValidator;

    /*
    /**********************************************************
    /* Configuration settings; other
    /**********************************************************
     */
    
    /**
     * Custom date format to use for deserialization. If specified, will be
     * used instead of {@link com.fasterxml.jackson.databind.util.StdDateFormat}.
     *<p>
     * Note that the configured format object will be cloned once per
     * deserialization process (first time it is needed)
     */
    protected final DateFormat _dateFormat;

    /**
     * Object used for creating instances of handlers (serializers, deserializers,
     * type and type id resolvers), given class to instantiate. This is typically
     * used to do additional configuration (with dependency injection, for example)
     * beyond simply construction of instances; or to use alternative constructors.
     */
    protected final HandlerInstantiator _handlerInstantiator;

    /**
     * Default {@link java.util.Locale} used with serialization formats.
     * Default value is {@link Locale#getDefault()}.
     */
    protected final Locale _locale;

    /**
     * Default {@link java.util.TimeZone} used with serialization formats,
     * if (and only if!) explicitly set by use; otherwise `null` to indicate
     * "use default", which means "UTC" (from Jackson 2.7); earlier versions
     * (up to 2.6) used "GMT".
     *<p>
     * Note that if a new value is set, timezone is also assigned to
     * {@link #_dateFormat} of this object.
     */
    protected final TimeZone _timeZone;

    /**
     * Explicitly default {@link Base64Variant} to use for handling
     * binary data (<code>byte[]</code>), used with data formats
     * that use base64 encoding (like JSON, CSV).
     */
    protected final Base64Variant _defaultBase64;

    /**
     * Factory used for constructing {@link com.fasterxml.jackson.databind.JsonNode} instances.
     */
    protected final JsonNodeFactory _nodeFactory;

    /*
    /**********************************************************
    /* Construction
    /**********************************************************
     */

<<<<<<< HEAD
    public BaseSettings(AnnotationIntrospector ai, PropertyNamingStrategy pns,
            TypeResolverBuilder<?> defaultTyper, PolymorphicTypeValidator ptv,
            DateFormat dateFormat, HandlerInstantiator hi,
            Locale locale, TimeZone tz, Base64Variant defaultBase64,
            JsonNodeFactory nodeFactory)
=======
    /**
     * @since 2.12
     */
    public BaseSettings(ClassIntrospector ci, AnnotationIntrospector ai,
            PropertyNamingStrategy pns, TypeFactory tf,
            TypeResolverBuilder<?> typer, DateFormat dateFormat, HandlerInstantiator hi,
            Locale locale, TimeZone tz, Base64Variant defaultBase64,
            PolymorphicTypeValidator ptv, AccessorNamingStrategy.Provider accNaming)
>>>>>>> 2e494a9a
    {
        _annotationIntrospector = ai;
        _propertyNamingStrategy = pns;
        _defaultTyper = defaultTyper;
        _typeValidator = ptv;
        _dateFormat = dateFormat;
        _handlerInstantiator = hi;
        _locale = locale;
        _timeZone = tz;
        _defaultBase64 = defaultBase64;
<<<<<<< HEAD
        _nodeFactory = nodeFactory;
=======
        _typeValidator = ptv;
        _accessorNaming = accNaming;
    }

    @Deprecated // since 2.12
    public BaseSettings(ClassIntrospector ci, AnnotationIntrospector ai,
            PropertyNamingStrategy pns, TypeFactory tf,
            TypeResolverBuilder<?> typer, DateFormat dateFormat, HandlerInstantiator hi,
            Locale locale, TimeZone tz, Base64Variant defaultBase64,
            PolymorphicTypeValidator ptv)
    {
        this(ci, ai, pns, tf, typer, dateFormat, hi, locale, tz, defaultBase64, ptv,
                new DefaultAccessorNamingStrategy.Provider());
    }

    /**
     * Turns out we are not necessarily 100% stateless, alas, since {@link ClassIntrospector}
     * typically has a cache. So this method is needed for deep copy() of Mapper.
     *
     * @since 2.9.6
     */
    public BaseSettings copy() {
        return new BaseSettings(_classIntrospector.copy(),
            _annotationIntrospector,
            _propertyNamingStrategy,
            _typeFactory,
            _typeResolverBuilder,
            _dateFormat,
            _handlerInstantiator,
            _locale,
            _timeZone,
            _defaultBase64,
            _typeValidator,
            _accessorNaming);
>>>>>>> 2e494a9a
    }

    /*
    /**********************************************************
    /* Factory methods
    /**********************************************************
     */
<<<<<<< HEAD

=======
    
    public BaseSettings withClassIntrospector(ClassIntrospector ci) {
        if (_classIntrospector == ci) {
            return this;
        }
        return new BaseSettings(ci, _annotationIntrospector, _propertyNamingStrategy, _typeFactory,
                _typeResolverBuilder, _dateFormat, _handlerInstantiator, _locale,
                _timeZone, _defaultBase64, _typeValidator, _accessorNaming);
    }
    
>>>>>>> 2e494a9a
    public BaseSettings withAnnotationIntrospector(AnnotationIntrospector ai) {
        if (_annotationIntrospector == ai) {
            return this;
        }
<<<<<<< HEAD
        return new BaseSettings(ai, _propertyNamingStrategy,
                _defaultTyper, _typeValidator, _dateFormat, _handlerInstantiator, _locale,
                _timeZone, _defaultBase64, _nodeFactory);
=======
        return new BaseSettings(_classIntrospector, ai, _propertyNamingStrategy, _typeFactory,
                _typeResolverBuilder, _dateFormat, _handlerInstantiator, _locale,
                _timeZone, _defaultBase64, _typeValidator, _accessorNaming);
>>>>>>> 2e494a9a
    }

    public BaseSettings withInsertedAnnotationIntrospector(AnnotationIntrospector ai) {
        return withAnnotationIntrospector(AnnotationIntrospectorPair.create(ai, _annotationIntrospector));
    }

    public BaseSettings withAppendedAnnotationIntrospector(AnnotationIntrospector ai) {
        return withAnnotationIntrospector(AnnotationIntrospectorPair.create(_annotationIntrospector, ai));
    }

    public BaseSettings with(PropertyNamingStrategy pns) {
        if (_propertyNamingStrategy == pns) {
            return this;
        }
<<<<<<< HEAD
        return new BaseSettings(_annotationIntrospector, pns,
                _defaultTyper, _typeValidator, _dateFormat, _handlerInstantiator, _locale,
                _timeZone, _defaultBase64, _nodeFactory);
=======
        return new BaseSettings(_classIntrospector, _annotationIntrospector, pns, _typeFactory,
                _typeResolverBuilder, _dateFormat, _handlerInstantiator, _locale,
                _timeZone, _defaultBase64, _typeValidator, _accessorNaming);
    }

    // @since 2.12
    public BaseSettings withAccessorNaming(AccessorNamingStrategy.Provider p) {
        if (_accessorNaming == p) {
            return this;
        }
        return new BaseSettings(_classIntrospector, _annotationIntrospector, _propertyNamingStrategy, _typeFactory,
                _typeResolverBuilder, _dateFormat, _handlerInstantiator, _locale,
                _timeZone, _defaultBase64, _typeValidator, _accessorNaming);
>>>>>>> 2e494a9a
    }

    public BaseSettings with(TypeResolverBuilder<?> typer) {
        if (_defaultTyper == typer) {
            return this;
        }
<<<<<<< HEAD
        return new BaseSettings(_annotationIntrospector, _propertyNamingStrategy,
                typer, _typeValidator, _dateFormat, _handlerInstantiator, _locale,
                _timeZone, _defaultBase64, _nodeFactory);
=======
        return new BaseSettings(_classIntrospector, _annotationIntrospector, _propertyNamingStrategy, tf,
                _typeResolverBuilder, _dateFormat, _handlerInstantiator, _locale,
                _timeZone, _defaultBase64, _typeValidator, _accessorNaming);
>>>>>>> 2e494a9a
    }
    
    public BaseSettings with(PolymorphicTypeValidator ptv) {
        if (_typeValidator == ptv) {
            return this;
        }
<<<<<<< HEAD
        return new BaseSettings(_annotationIntrospector, _propertyNamingStrategy,
                _defaultTyper, ptv, _dateFormat, _handlerInstantiator, _locale,
                _timeZone, _defaultBase64, _nodeFactory);
=======
        return new BaseSettings(_classIntrospector, _annotationIntrospector, _propertyNamingStrategy, _typeFactory,
                typer, _dateFormat, _handlerInstantiator, _locale,
                _timeZone, _defaultBase64, _typeValidator, _accessorNaming);
>>>>>>> 2e494a9a
    }

    public BaseSettings with(DateFormat df) {
        if (_dateFormat == df) {
            return this;
        }
        // 26-Sep-2015, tatu: Related to [databind#939], let's try to force TimeZone if
        //   (but only if!) it has been set explicitly.
        if ((df != null) && hasExplicitTimeZone()) {
            df = _force(df, _timeZone);
        }
<<<<<<< HEAD
        return new BaseSettings(_annotationIntrospector, _propertyNamingStrategy,
                _defaultTyper, _typeValidator, df, _handlerInstantiator, _locale,
                _timeZone, _defaultBase64, _nodeFactory);
=======
        return new BaseSettings(_classIntrospector, _annotationIntrospector, _propertyNamingStrategy, _typeFactory,
                _typeResolverBuilder, df, _handlerInstantiator, _locale,
                _timeZone, _defaultBase64, _typeValidator, _accessorNaming);
>>>>>>> 2e494a9a
    }

    public BaseSettings with(HandlerInstantiator hi) {
        if (_handlerInstantiator == hi) {
            return this;
        }
<<<<<<< HEAD
        return new BaseSettings(_annotationIntrospector, _propertyNamingStrategy,
                _defaultTyper, _typeValidator, _dateFormat, hi, _locale,
                _timeZone, _defaultBase64, _nodeFactory);
=======
        return new BaseSettings(_classIntrospector, _annotationIntrospector, _propertyNamingStrategy, _typeFactory,
                _typeResolverBuilder, _dateFormat, hi, _locale,
                _timeZone, _defaultBase64, _typeValidator, _accessorNaming);
>>>>>>> 2e494a9a
    }

    public BaseSettings with(Locale l) {
        if (_locale == l) {
            return this;
        }
<<<<<<< HEAD
        return new BaseSettings(_annotationIntrospector, _propertyNamingStrategy,
                _defaultTyper, _typeValidator, _dateFormat, _handlerInstantiator, l,
                _timeZone, _defaultBase64, _nodeFactory);
=======
        return new BaseSettings(_classIntrospector, _annotationIntrospector, _propertyNamingStrategy, _typeFactory,
                _typeResolverBuilder, _dateFormat, _handlerInstantiator, l,
                _timeZone, _defaultBase64, _typeValidator, _accessorNaming);
>>>>>>> 2e494a9a
    }

    /**
     * Fluent factory for constructing a new instance that uses specified TimeZone.
     * Note that timezone used with also be assigned to configured {@link DateFormat},
     * changing time formatting defaults.
     */
    public BaseSettings with(TimeZone tz)
    {
        if (tz == null) {
            throw new IllegalArgumentException();
        }
        if (tz == _timeZone) {
            return this;
        }
        
        DateFormat df = _force(_dateFormat, tz);
<<<<<<< HEAD
        return new BaseSettings(_annotationIntrospector,
                _propertyNamingStrategy,
                _defaultTyper, _typeValidator, df, _handlerInstantiator, _locale,
                tz, _defaultBase64, _nodeFactory);
=======
        return new BaseSettings(_classIntrospector, _annotationIntrospector,
                _propertyNamingStrategy, _typeFactory,
                _typeResolverBuilder, df, _handlerInstantiator, _locale,
                tz, _defaultBase64, _typeValidator, _accessorNaming);
>>>>>>> 2e494a9a
    }

    public BaseSettings with(Base64Variant base64) {
        if (base64 == _defaultBase64) {
            return this;
        }
<<<<<<< HEAD
        return new BaseSettings(_annotationIntrospector,
                _propertyNamingStrategy,
                _defaultTyper, _typeValidator, _dateFormat, _handlerInstantiator, _locale,
                _timeZone, base64, _nodeFactory);
=======
        return new BaseSettings(_classIntrospector, _annotationIntrospector,
                _propertyNamingStrategy, _typeFactory,
                _typeResolverBuilder, _dateFormat, _handlerInstantiator, _locale,
                _timeZone, base64, _typeValidator, _accessorNaming);
>>>>>>> 2e494a9a
    }

    public BaseSettings with(JsonNodeFactory nodeFactory) {
        if (nodeFactory == _nodeFactory) {
            return this;
        }
<<<<<<< HEAD
        return new BaseSettings(_annotationIntrospector,
                _propertyNamingStrategy,
                _defaultTyper, _typeValidator, _dateFormat, _handlerInstantiator, _locale,
                _timeZone, _defaultBase64, nodeFactory);
=======
        return new BaseSettings(_classIntrospector, _annotationIntrospector,
                _propertyNamingStrategy, _typeFactory,
                _typeResolverBuilder, _dateFormat, _handlerInstantiator, _locale,
                _timeZone, _defaultBase64, v, _accessorNaming);
>>>>>>> 2e494a9a
    }

    /*
    /**********************************************************
    /* API
    /**********************************************************
     */

    public AnnotationIntrospector getAnnotationIntrospector() {
        return _annotationIntrospector;
    }

    public PropertyNamingStrategy getPropertyNamingStrategy() {
        return _propertyNamingStrategy;
    }

<<<<<<< HEAD
    public TypeResolverBuilder<?> getDefaultTyper() {
        return _defaultTyper;
=======
    public AccessorNamingStrategy.Provider getAccessorNaming() {
        return _accessorNaming;
    }

    public TypeFactory getTypeFactory() {
        return _typeFactory;
    }

    public TypeResolverBuilder<?> getTypeResolverBuilder() {
        return _typeResolverBuilder;
>>>>>>> 2e494a9a
    }

    public PolymorphicTypeValidator getPolymorphicTypeValidator() {
        return _typeValidator;
    }

    public DateFormat getDateFormat() {
        return _dateFormat;
    }

    public HandlerInstantiator getHandlerInstantiator() {
        return _handlerInstantiator;
    }

    public Locale getLocale() {
        return _locale;
    }

    public TimeZone getTimeZone() {
        TimeZone tz = _timeZone;
        return (tz == null) ? DEFAULT_TIMEZONE : tz;
    }

    /**
     * Accessor that may be called to determine whether this settings object
     * has been explicitly configured with a TimeZone (true), or is still
     * relying on the default settings (false).
     */
    public boolean hasExplicitTimeZone() {
        return (_timeZone != null);
    }
    
    public Base64Variant getBase64Variant() {
        return _defaultBase64;
    }

    public JsonNodeFactory getNodeFactory() {
        return _nodeFactory;
    }

    /*
    /**********************************************************
    /* Helper methods
    /**********************************************************
     */

    private DateFormat _force(DateFormat df, TimeZone tz)
    {
        if (df instanceof StdDateFormat) {
            return ((StdDateFormat) df).withTimeZone(tz);
        }
        // we don't know if original format might be shared; better create a clone:
        df = (DateFormat) df.clone();
        df.setTimeZone(tz);
        return df;
    }
}<|MERGE_RESOLUTION|>--- conflicted
+++ resolved
@@ -9,11 +9,6 @@
 import com.fasterxml.jackson.databind.*;
 import com.fasterxml.jackson.databind.introspect.AccessorNamingStrategy;
 import com.fasterxml.jackson.databind.introspect.AnnotationIntrospectorPair;
-<<<<<<< HEAD
-=======
-import com.fasterxml.jackson.databind.introspect.ClassIntrospector;
-import com.fasterxml.jackson.databind.introspect.DefaultAccessorNamingStrategy;
->>>>>>> 2e494a9a
 import com.fasterxml.jackson.databind.jsontype.PolymorphicTypeValidator;
 import com.fasterxml.jackson.databind.jsontype.TypeResolverBuilder;
 import com.fasterxml.jackson.databind.node.JsonNodeFactory;
@@ -36,27 +31,10 @@
     private static final TimeZone DEFAULT_TIMEZONE = TimeZone.getTimeZone("UTC");
 
     /*
-    /**********************************************************
+    /**********************************************************************
     /* Configuration settings; introspection, related
-    /**********************************************************
-     */
-<<<<<<< HEAD
-=======
-
-    /**
-     * Specific factory used for creating {@link JavaType} instances;
-     * needed to allow modules to add more custom type handling
-     * (mostly to support types of non-Java JVM languages)
-     */
-    protected final TypeFactory _typeFactory;
-
-    /**
-     * Introspector used to figure out Bean properties needed for bean serialization
-     * and deserialization. Overridable so that it is possible to change low-level
-     * details of introspection, like adding new annotation types.
-     */
-    protected final ClassIntrospector _classIntrospector;
->>>>>>> 2e494a9a
+    /**********************************************************************
+     */
 
     /**
      * Introspector used for accessing annotation value based configuration.
@@ -68,23 +46,15 @@
      */
     protected final PropertyNamingStrategy _propertyNamingStrategy;
 
-<<<<<<< HEAD
-    /*
-    /**********************************************************
-    /* Configuration settings; type resolution
-=======
     /**
      * Provider for creating {@link AccessorNamingStrategy} instances to use
-     *
-     * @since 2.12
      */
     protected final AccessorNamingStrategy.Provider _accessorNaming;
 
     /*
-    /**********************************************************
+    /**********************************************************************
     /* Configuration settings; polymorphic type resolution
->>>>>>> 2e494a9a
-    /**********************************************************
+    /**********************************************************************
      */
 
     /**
@@ -157,25 +127,16 @@
     /**********************************************************
      */
 
-<<<<<<< HEAD
-    public BaseSettings(AnnotationIntrospector ai, PropertyNamingStrategy pns,
+    public BaseSettings(AnnotationIntrospector ai,
+            PropertyNamingStrategy pns, AccessorNamingStrategy.Provider accNaming,
             TypeResolverBuilder<?> defaultTyper, PolymorphicTypeValidator ptv,
             DateFormat dateFormat, HandlerInstantiator hi,
             Locale locale, TimeZone tz, Base64Variant defaultBase64,
             JsonNodeFactory nodeFactory)
-=======
-    /**
-     * @since 2.12
-     */
-    public BaseSettings(ClassIntrospector ci, AnnotationIntrospector ai,
-            PropertyNamingStrategy pns, TypeFactory tf,
-            TypeResolverBuilder<?> typer, DateFormat dateFormat, HandlerInstantiator hi,
-            Locale locale, TimeZone tz, Base64Variant defaultBase64,
-            PolymorphicTypeValidator ptv, AccessorNamingStrategy.Provider accNaming)
->>>>>>> 2e494a9a
     {
         _annotationIntrospector = ai;
         _propertyNamingStrategy = pns;
+        _accessorNaming = accNaming;
         _defaultTyper = defaultTyper;
         _typeValidator = ptv;
         _dateFormat = dateFormat;
@@ -183,44 +144,7 @@
         _locale = locale;
         _timeZone = tz;
         _defaultBase64 = defaultBase64;
-<<<<<<< HEAD
         _nodeFactory = nodeFactory;
-=======
-        _typeValidator = ptv;
-        _accessorNaming = accNaming;
-    }
-
-    @Deprecated // since 2.12
-    public BaseSettings(ClassIntrospector ci, AnnotationIntrospector ai,
-            PropertyNamingStrategy pns, TypeFactory tf,
-            TypeResolverBuilder<?> typer, DateFormat dateFormat, HandlerInstantiator hi,
-            Locale locale, TimeZone tz, Base64Variant defaultBase64,
-            PolymorphicTypeValidator ptv)
-    {
-        this(ci, ai, pns, tf, typer, dateFormat, hi, locale, tz, defaultBase64, ptv,
-                new DefaultAccessorNamingStrategy.Provider());
-    }
-
-    /**
-     * Turns out we are not necessarily 100% stateless, alas, since {@link ClassIntrospector}
-     * typically has a cache. So this method is needed for deep copy() of Mapper.
-     *
-     * @since 2.9.6
-     */
-    public BaseSettings copy() {
-        return new BaseSettings(_classIntrospector.copy(),
-            _annotationIntrospector,
-            _propertyNamingStrategy,
-            _typeFactory,
-            _typeResolverBuilder,
-            _dateFormat,
-            _handlerInstantiator,
-            _locale,
-            _timeZone,
-            _defaultBase64,
-            _typeValidator,
-            _accessorNaming);
->>>>>>> 2e494a9a
     }
 
     /*
@@ -228,33 +152,14 @@
     /* Factory methods
     /**********************************************************
      */
-<<<<<<< HEAD
-
-=======
-    
-    public BaseSettings withClassIntrospector(ClassIntrospector ci) {
-        if (_classIntrospector == ci) {
-            return this;
-        }
-        return new BaseSettings(ci, _annotationIntrospector, _propertyNamingStrategy, _typeFactory,
-                _typeResolverBuilder, _dateFormat, _handlerInstantiator, _locale,
-                _timeZone, _defaultBase64, _typeValidator, _accessorNaming);
-    }
-    
->>>>>>> 2e494a9a
+
     public BaseSettings withAnnotationIntrospector(AnnotationIntrospector ai) {
         if (_annotationIntrospector == ai) {
             return this;
         }
-<<<<<<< HEAD
-        return new BaseSettings(ai, _propertyNamingStrategy,
-                _defaultTyper, _typeValidator, _dateFormat, _handlerInstantiator, _locale,
-                _timeZone, _defaultBase64, _nodeFactory);
-=======
-        return new BaseSettings(_classIntrospector, ai, _propertyNamingStrategy, _typeFactory,
-                _typeResolverBuilder, _dateFormat, _handlerInstantiator, _locale,
-                _timeZone, _defaultBase64, _typeValidator, _accessorNaming);
->>>>>>> 2e494a9a
+        return new BaseSettings(ai, _propertyNamingStrategy, _accessorNaming,
+                _defaultTyper, _typeValidator, _dateFormat, _handlerInstantiator, _locale,
+                _timeZone, _defaultBase64, _nodeFactory);
     }
 
     public BaseSettings withInsertedAnnotationIntrospector(AnnotationIntrospector ai) {
@@ -269,55 +174,36 @@
         if (_propertyNamingStrategy == pns) {
             return this;
         }
-<<<<<<< HEAD
-        return new BaseSettings(_annotationIntrospector, pns,
-                _defaultTyper, _typeValidator, _dateFormat, _handlerInstantiator, _locale,
-                _timeZone, _defaultBase64, _nodeFactory);
-=======
-        return new BaseSettings(_classIntrospector, _annotationIntrospector, pns, _typeFactory,
-                _typeResolverBuilder, _dateFormat, _handlerInstantiator, _locale,
-                _timeZone, _defaultBase64, _typeValidator, _accessorNaming);
-    }
-
-    // @since 2.12
-    public BaseSettings withAccessorNaming(AccessorNamingStrategy.Provider p) {
+        return new BaseSettings(_annotationIntrospector, pns, _accessorNaming,
+                _defaultTyper, _typeValidator, _dateFormat, _handlerInstantiator, _locale,
+                _timeZone, _defaultBase64, _nodeFactory);
+    }
+
+    public BaseSettings with(AccessorNamingStrategy.Provider p) {
         if (_accessorNaming == p) {
             return this;
         }
-        return new BaseSettings(_classIntrospector, _annotationIntrospector, _propertyNamingStrategy, _typeFactory,
-                _typeResolverBuilder, _dateFormat, _handlerInstantiator, _locale,
-                _timeZone, _defaultBase64, _typeValidator, _accessorNaming);
->>>>>>> 2e494a9a
+        return new BaseSettings(_annotationIntrospector, _propertyNamingStrategy, p,
+                _defaultTyper, _typeValidator, _dateFormat, _handlerInstantiator, _locale,
+                _timeZone, _defaultBase64, _nodeFactory);
     }
 
     public BaseSettings with(TypeResolverBuilder<?> typer) {
         if (_defaultTyper == typer) {
             return this;
         }
-<<<<<<< HEAD
-        return new BaseSettings(_annotationIntrospector, _propertyNamingStrategy,
+        return new BaseSettings(_annotationIntrospector, _propertyNamingStrategy, _accessorNaming,
                 typer, _typeValidator, _dateFormat, _handlerInstantiator, _locale,
                 _timeZone, _defaultBase64, _nodeFactory);
-=======
-        return new BaseSettings(_classIntrospector, _annotationIntrospector, _propertyNamingStrategy, tf,
-                _typeResolverBuilder, _dateFormat, _handlerInstantiator, _locale,
-                _timeZone, _defaultBase64, _typeValidator, _accessorNaming);
->>>>>>> 2e494a9a
     }
     
     public BaseSettings with(PolymorphicTypeValidator ptv) {
         if (_typeValidator == ptv) {
             return this;
         }
-<<<<<<< HEAD
-        return new BaseSettings(_annotationIntrospector, _propertyNamingStrategy,
+        return new BaseSettings(_annotationIntrospector, _propertyNamingStrategy, _accessorNaming,
                 _defaultTyper, ptv, _dateFormat, _handlerInstantiator, _locale,
                 _timeZone, _defaultBase64, _nodeFactory);
-=======
-        return new BaseSettings(_classIntrospector, _annotationIntrospector, _propertyNamingStrategy, _typeFactory,
-                typer, _dateFormat, _handlerInstantiator, _locale,
-                _timeZone, _defaultBase64, _typeValidator, _accessorNaming);
->>>>>>> 2e494a9a
     }
 
     public BaseSettings with(DateFormat df) {
@@ -329,45 +215,27 @@
         if ((df != null) && hasExplicitTimeZone()) {
             df = _force(df, _timeZone);
         }
-<<<<<<< HEAD
-        return new BaseSettings(_annotationIntrospector, _propertyNamingStrategy,
+        return new BaseSettings(_annotationIntrospector, _propertyNamingStrategy, _accessorNaming,
                 _defaultTyper, _typeValidator, df, _handlerInstantiator, _locale,
                 _timeZone, _defaultBase64, _nodeFactory);
-=======
-        return new BaseSettings(_classIntrospector, _annotationIntrospector, _propertyNamingStrategy, _typeFactory,
-                _typeResolverBuilder, df, _handlerInstantiator, _locale,
-                _timeZone, _defaultBase64, _typeValidator, _accessorNaming);
->>>>>>> 2e494a9a
     }
 
     public BaseSettings with(HandlerInstantiator hi) {
         if (_handlerInstantiator == hi) {
             return this;
         }
-<<<<<<< HEAD
-        return new BaseSettings(_annotationIntrospector, _propertyNamingStrategy,
+        return new BaseSettings(_annotationIntrospector, _propertyNamingStrategy, _accessorNaming,
                 _defaultTyper, _typeValidator, _dateFormat, hi, _locale,
                 _timeZone, _defaultBase64, _nodeFactory);
-=======
-        return new BaseSettings(_classIntrospector, _annotationIntrospector, _propertyNamingStrategy, _typeFactory,
-                _typeResolverBuilder, _dateFormat, hi, _locale,
-                _timeZone, _defaultBase64, _typeValidator, _accessorNaming);
->>>>>>> 2e494a9a
     }
 
     public BaseSettings with(Locale l) {
         if (_locale == l) {
             return this;
         }
-<<<<<<< HEAD
-        return new BaseSettings(_annotationIntrospector, _propertyNamingStrategy,
+        return new BaseSettings(_annotationIntrospector, _propertyNamingStrategy, _accessorNaming,
                 _defaultTyper, _typeValidator, _dateFormat, _handlerInstantiator, l,
                 _timeZone, _defaultBase64, _nodeFactory);
-=======
-        return new BaseSettings(_classIntrospector, _annotationIntrospector, _propertyNamingStrategy, _typeFactory,
-                _typeResolverBuilder, _dateFormat, _handlerInstantiator, l,
-                _timeZone, _defaultBase64, _typeValidator, _accessorNaming);
->>>>>>> 2e494a9a
     }
 
     /**
@@ -383,53 +251,28 @@
         if (tz == _timeZone) {
             return this;
         }
-        
         DateFormat df = _force(_dateFormat, tz);
-<<<<<<< HEAD
-        return new BaseSettings(_annotationIntrospector,
-                _propertyNamingStrategy,
+        return new BaseSettings(_annotationIntrospector, _propertyNamingStrategy, _accessorNaming,
                 _defaultTyper, _typeValidator, df, _handlerInstantiator, _locale,
                 tz, _defaultBase64, _nodeFactory);
-=======
-        return new BaseSettings(_classIntrospector, _annotationIntrospector,
-                _propertyNamingStrategy, _typeFactory,
-                _typeResolverBuilder, df, _handlerInstantiator, _locale,
-                tz, _defaultBase64, _typeValidator, _accessorNaming);
->>>>>>> 2e494a9a
     }
 
     public BaseSettings with(Base64Variant base64) {
         if (base64 == _defaultBase64) {
             return this;
         }
-<<<<<<< HEAD
-        return new BaseSettings(_annotationIntrospector,
-                _propertyNamingStrategy,
+        return new BaseSettings(_annotationIntrospector, _propertyNamingStrategy, _accessorNaming,
                 _defaultTyper, _typeValidator, _dateFormat, _handlerInstantiator, _locale,
                 _timeZone, base64, _nodeFactory);
-=======
-        return new BaseSettings(_classIntrospector, _annotationIntrospector,
-                _propertyNamingStrategy, _typeFactory,
-                _typeResolverBuilder, _dateFormat, _handlerInstantiator, _locale,
-                _timeZone, base64, _typeValidator, _accessorNaming);
->>>>>>> 2e494a9a
     }
 
     public BaseSettings with(JsonNodeFactory nodeFactory) {
         if (nodeFactory == _nodeFactory) {
             return this;
         }
-<<<<<<< HEAD
-        return new BaseSettings(_annotationIntrospector,
-                _propertyNamingStrategy,
+        return new BaseSettings(_annotationIntrospector, _propertyNamingStrategy, _accessorNaming,
                 _defaultTyper, _typeValidator, _dateFormat, _handlerInstantiator, _locale,
                 _timeZone, _defaultBase64, nodeFactory);
-=======
-        return new BaseSettings(_classIntrospector, _annotationIntrospector,
-                _propertyNamingStrategy, _typeFactory,
-                _typeResolverBuilder, _dateFormat, _handlerInstantiator, _locale,
-                _timeZone, _defaultBase64, v, _accessorNaming);
->>>>>>> 2e494a9a
     }
 
     /*
@@ -446,21 +289,12 @@
         return _propertyNamingStrategy;
     }
 
-<<<<<<< HEAD
+    public AccessorNamingStrategy.Provider getAccessorNaming() {
+        return _accessorNaming;
+    }
+
     public TypeResolverBuilder<?> getDefaultTyper() {
         return _defaultTyper;
-=======
-    public AccessorNamingStrategy.Provider getAccessorNaming() {
-        return _accessorNaming;
-    }
-
-    public TypeFactory getTypeFactory() {
-        return _typeFactory;
-    }
-
-    public TypeResolverBuilder<?> getTypeResolverBuilder() {
-        return _typeResolverBuilder;
->>>>>>> 2e494a9a
     }
 
     public PolymorphicTypeValidator getPolymorphicTypeValidator() {
