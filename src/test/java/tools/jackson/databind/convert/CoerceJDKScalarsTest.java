--- conflicted
+++ resolved
@@ -86,10 +86,7 @@
     {
         Object result = COERCING_MAPPER.readerFor(type)
                 .with(DeserializationFeature.ACCEPT_EMPTY_STRING_AS_NULL_OBJECT)
-<<<<<<< HEAD
-=======
                 // 08-Jan-2025, tatu: Need to allow null-to-int coercion here
->>>>>>> 4f481c74
                 .without(DeserializationFeature.FAIL_ON_NULL_FOR_PRIMITIVES)
                 .readValue("\"\"");
         if (exp == null) {
