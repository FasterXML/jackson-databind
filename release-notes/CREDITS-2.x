Here are people who have contributed to the development of Jackson JSON processor
databind core component, version 2.x
(version numbers in brackets indicate release in which the problem was fixed)

(note: for older credits, check out release notes for 1.x versions)

Tatu Saloranta, tatu.saloranta@iki.fi: author

Pascal Glinas:
  * Contributed fixes to 'MappingIterator' handling (Pull#58 and Pull#59)
   (2.1.0)
  * Reported #220: ContainerNode missing 'createNumber(BigInteger)'
   (2.2.2)

Joern Huxhorn: (huxi@github)
  * Suggested [JACKSON-636]: Add 'SerializationFeature.ORDER_MAP_ENTRIES_BY_KEYS' to allow
    forced sorting of Maps during serialization
   (2.0.0)
  * Reported #479: NPE on trying to deserialize a `String[]` that contains null
   (2.4.1)
  * Reported #1411: MapSerializer._orderEntries should check for null keys
   (2.7.9)

James Roper:
 * Requested [JACKSON-732]: Allow 'AnnotationIntrospector.findContentDeserializer()'
    (and similar) to return instance, not just Class<?> for instance
  (2.0.0)
 * Suggested [JACKSON-800]: Adding a method for letting modules register
    DeserializationProblemHandlers
  (2.0.0)

Casey Lucas:
 * Reported [JACKSON-798]: Problem with external type id, creators
  (2.0.0)

Tammo van Lessen:
 * Reported [JACKSON-811]: Problems with @JsonIdentityInfo, abstract types
  (2.0.0)
 * Reported [JACKSON-814]: Parsing RFC822/RFC1123 dates failes on non-US locales
  (2.0.0)

Raymond Myers:
 * Suggested [JACKSON-810]: Deserialization Feature: Allow unknown Enum values via
    'DeserializationFeature.READ_UNKNOWN_ENUM_VALUES_AS_NULL'
  (2.0.0)

Ryan Gardner:
 * Contributed #5 -- Add support for maps with java.util.Locale keys
    to the set of StdKeyDeserializers
  (2.0.1)

Razvan Dragut:
 * Suggested [JACKSON-850]: Allow use of zero-arg factory methods as "default creator"
  (2.1.0)

Duncan Atkinson:
 * Reported [JACKSON-851]: State corruption with ObjectWriter, DefaultPrettyPrinter
  (2.1.0)

Mark Wolfe:
 * Suggested #45: Add `@JsonNaming()` for per-class naming strategy overrides
  (2.1.0)

Dmitry Katsubo:
 * Contributed patch for #65: Add getters to `ObjectMapper`, DeserializationContext,
   DeserializationFactory.
  (2.1.0)

Francis Galiegue:
 * Reported #93 (and suggested fix): bug in `ObjectMapper.setAll(...)'
  implementation
  (2.1.1)
 * Reported #433: `ObjectMapper`'s `.valueToTree()` wraps `JsonSerializable` objects
  into a POJONode
  (2.3.3)
 * Contributed #434: Ensure that DecimalNodes with mathematically equal values are equal
  (2.4.0)

kelaneren@github:
 * Reported #157, contributed unit test: NPE when registering same module twice.
  (2.1.4)

Eric Tschetter (cheddar@github):
  * Reported issues #166, #167, #170 (regressions from 1.9.x to 2.x)
   (2.1.4)

Thierry D (thierryd@github)
  * Reported #214: Problem with LICENSE, NOTICE, Android packaging
   (2.2.2)

Luke G-H (lukegh@github)
  * Reported #223: Duplicated nulls with @JsonFormat(shape=Shape.ARRAY)
   (2.2.2)

Karl Moore (karldmoore@github)
  * Reported #217: JsonProcessingExceptions not all wrapped as expected
   (2.2.2)

David Phillips:
  * Requested #308: Improve serialization and deserialization speed of `java.util.UUID`
   (2.3.0)

Seth Pellegrino (jivesoft):
  * Contributed #317: Fix `JsonNode` support for nulls bound to	`ObjectNode`, `ArrayNode`
   (2.3.0)

Florian Schoppmann (fschopp@github)
  * Reported #357: StackOverflowError with contentConverter that returns array type
   (2.7.0)
  * Reported #358: `IterableSerializer` ignoring	annotated content serializer
   (2.3.1)
  * Reported #359: Converted object not using explicitly annotated serializer
   (2.4.0)

Martin Traverso:
  * Reported #406: Cannot use external type id + @JsonTypeIdResolver
   (2.3.2)

Matthew Morrissette:
  * Contributed #381: Allow inlining/unwrapping of value from single-component JSON array
   (2.4.0)

Will Palmeri: (wpalmeri@github)
  * Contributed #407: Make array and Collection serializers use configured value null handler
   (2.4.0)

Cemalettin Koc: (cemo@github)
  * Reported #353: Problems with polymorphic types, `JsonNode` (related to #88)
   (2.4.0)

Ben Fagin: (UnquietCode@github)
  * Suggested #442: Make `@JsonUnwrapped` indicate property inclusion
   (2.4.0)
  * Contributed #81/#455: Allow use of @JsonUnwrapped with typed (@JsonTypeInfo) classes,
    provided that (new) feature `SerializationFeature.FAIL_ON_UNWRAPPED_TYPE_IDENTIFIERS`
    is disabled
   (2.4.0)

Chris Cleveland:
  * Suggested #463: Add 'JsonNode.asText(String defaultValue)`
   (2.4.0)

Benson Margulies:
  * Reported #467: Unwanted POJO's embedded in tree via serialization to tree
   (2.4.0)
  * Reported #601: ClassCastException for a custom serializer for enum key in `EnumMap`
   (2.4.4)
  * Contributed 944: Failure to use custom deserializer for key deserializer
   (2.6.3)
  * Reported #1120: String value omitted from weirdStringException
   (2.6.6)
  * Reported, fixed #1235: `java.nio.file.Path` support incomplete
   (2.8.0)
  * Reported #1270: Generic type returned from type id resolver seems to be ignored
   (2.8.0)

Steve Sanbeg: (sanbeg@github)
  * Contributed #482: Make date parsing error behavior consistent with JDK
   (2.4.1)

Ian Barfield: (tea-dragon@github)
  * Reported #580: delegate deserializers choke on a (single) abstract/polymorphic parameter
   (2.4.4)
  * Reported #844: Using JsonCreator still causes invalid path references in JsonMappingException
   (2.5.5)

Eugene Lukash
  * Reported #592: Wrong `TokenBuffer` delegate deserialization using `@JsonCreator`
   (2.4.4)

Fernando Otero (zeitos@github)
  * Contributed fix for #610: Problem with forward reference in hierarchies
   (2.4.4)

Lovro Pandžić (lpandzic@github)
  * Reported #421: @JsonCreator not used in case of multiple creators with parameter names
   (2.5.0)
  * Requested #1498: Allow handling of single-arg constructor as property based by default
   (2.12.0)

Adam Stroud (adstro@github)
  * Contributed	#576: Add fluent API for adding mixins
   (2.5.0)

David Fleeman (fleebytes@github)
  * Contributed #528 implementation: Add support for `JsonType.As.EXISTING_PROPERTY`
   (2.5.0)

Aurélien Leboulanger (herau@github)
  * Contributed improvement for #597: Improve error messaging for cases	where JSON Creator
    returns null (which is illegal)
   (2.5.0)

Michael Spiegel (mspiegel@githib)
  * Contributed #636: `ClassNotFoundException` for classes not (yet) needed during serialization
   (2.5.0)

Michael Ressler (mressler@github)
  * Contributed #566: Add support for case-insensitive deserialization
   (`MapperFeature.ACCEPT_CASE_INSENSITIVE_PROPERTIES`)
   (2.5.0)

Konstantin Labun (kulabun@github)
  * Reported #647: Deserialization fails when @JsonUnwrapped property contains an object with same property name
   (2.5.0)

Christopher Smith (chrylis@github)
  * Reported #594: `@JsonValue` on enum not used when enum value is a Map key
   (2.5.0)

Alexandre Santana Campelo (alexqi200@github):
  * Contributed #671: Adding `java.util.Currency` deserialization support for maps
   (2.5.1)

Zoltan Farkas (zolyfarkas@github)
  * Reported #674: Spring CGLIB proxies not handled as intended
   (2.5.1)

Ludevik@github:
  * Reported #682: Class<?>-valued Map keys not serialized properly
   (2.5.1)

Antibrumm@github:
  * Reported #691: Jackson 2.5.0. NullSerializer for MapProperty failing
   (2.5.2)
  * Reported #984: JsonStreamContexts are not build the same way for write.. and convert methods
   (2.6.4)

Shumpei Akai (flexfrank@github)
  * Reported #703: Multiple calls to ObjectMapper#canSerialize(Object.class) returns different values
   (2.5.2)

Francisco A. Lozano (flozano@github)
  * Contributed fix for #703 (see above)
   (2.5.2)

Dylan Scott (dylanscott@github)
  * Reported #738: #738: @JsonTypeInfo non-deterministically ignored in 2.5.1 (concurrency
    issue)
   (2.5.2)

Alain Gilbert (agilbert314@github)
  * Reporter, contributed #766: Fix Infinite recursion (StackOverflowError) when
    serializing a SOAP object
   (2.5.3)

Alexey Gavrilov (Alexey1Gavrilov@github)
  * Reported, contributed fix for #761: Builder deserializer: in-compatible type exception
    when return type is super type
   (2.5.3)

Dmitry Spikhalskiy (Spikhalskiy@github)
  * Reported #731, suggested the way to fix it: XmlAdapter result marshaling error in
    case of ValueType=Object
   (2.5.3)
  * Reported #1456: `TypeFactory` type resolution broken in 2.7 for generic types
   when using `constructType` with context
   (2.7.9 / 2.8.6)

John Meyer (jpmeyer@github)
  * Reported, contributed fix for #745: EnumDeserializer.deserializerForCreator() fails
    when used to deserialize a Map key
   (2.5.3)

Andrew Duckett (andrewduckett@github)
  * Reported #771: Annotation bundles ignored when added to Mixin
   (2.5.4)

Charles Allen:
  * Contributed #785: Add handlings for classes which are available in
    `Thread.currentThread().getContextClassLoader()`
   (2.5.4)

Andrew Goodale (newyankeecodeshop@github)
  * Contributed #816: Allow date-only ISO strings to have no time zone
   (2.5.4)

Kamil Benedykciński (Kamil-Benedykcinski@github)
  * Contributed #801: Using `@JsonCreator` cause generating invalid path reference
   in `JsonMappingException`
   (2.5.4)

Chi Kim (chikim79@github)
  * Reported #878: serializeWithType on BeanSerializer does not setCurrentValue
   (2.5.5 / 2.6.1)

Charles Allen (drcrallen@github):
  * Reported #696: Copy constructor does not preserve `_injectableValues`
   (2.6.0)

Chris Pimlott (pimlottc@github):
  * Suggested #348: ObjectMapper.valueToTree does not work with @JsonRawValue
   (2.6.0)

Laird Nelson (ljnelson@github)
  * Suggested #688: Provide a means for an ObjectMapper to discover mixin annotation
    classes on demand
   (2.6.0)
  * Reported #1088: NPE possibility in SimpleMixinResolver
   (2.6.6)

Derk Norton (derknorton@github)
  * Suggested #689: Add `ObjectMapper.setDefaultPrettyPrinter(PrettyPrinter)`
   (2.6.0)

Michal Letynski (mletynski@github)
  * Suggested #296: Serialization of transient fields with public getters (add
    MapperFeature.PROPAGATE_TRANSIENT_MARKER)
   (2.6.0)

Jeff Schnitzer (stickfigure@github)
  * Suggested #504: Add `DeserializationFeature.USE_LONG_FOR_INTS`
   (2.6.0)

Jerry Yang (islanderman@github)
  * Contributed #820: Add new method for `ObjectReader`, to bind from JSON Pointer position
   (2.6.0)

Lars Pfannenschmidt (larsp@github)
  * Contributed #826: Replaced synchronized HashMap with ConcurrentHashMap in
   TypeDeserializerBase._findDeserializer
   (2.6.0)

Stephen A. Goss (thezerobit@github)
  * Contributed #828: Respect DeserializationFeatures.WRAP_EXCEPTIONS in CollectionDeserializer
   (2.6.0)

Andy Wilkinson (wilkinsona@github)
  * Reported #889: Configuring an ObjectMapper's DateFormat changes time zone
   (2.6.1)

lufe66@github:
  * Reported 894: When using withFactory on ObjectMapper, the created Factory has a TypeParser
    which still has the original Factory
   (2.6.2)

Daniel Walker (dsw2127@github)
  * Reported, contributed fix for #913: `ObjectMapper.copy()` does not preserve
   `MappingJsonFactory` features
   (2.6.2)

Sadayuki Furuhashi (frsyuki@github)
  * Reported #941: Deserialization from "{}" to ObjectNode field causes
    "out of END_OBJECT token" error
   (2.6.3)
  * Reported #2077: `JsonTypeInfo` with a subtype having `JsonFormat.Shape.ARRAY`
    and no fields generates `{}` not `[]`
   (2.10.0)

David Haraburda (dharaburda@github)
  * Contributed #918: Add `MapperFeature.ALLOW_EXPLICIT_PROPERTY_RENAMING`
   (2.7.0)

Sergio Mira (Sergio-Mira@github)
  * Contributed #940: Add missing `hashCode()` implementations for `JsonNode` types that did not have them
   (2.6.3)

Andreas Pieber (anpieber@github)
  * Reported #939: Regression: DateConversionError in 2.6.x	
   (2.6.3)

Jesse Wilson (swankjesse@github)
  * Contributed #948: Support leap seconds, any number of millisecond digits for ISO-8601 Dates.
   (2.6.3)
  * Contributed #949: Report the offending substring when number parsing fails
   (2.6.3)

Warren Bloomer (stormboy@github)
  * Reported #942: Handle null type id for polymorphic values that use external type id
   (2.6.3)

Ievgen Pianov (pyanoveugen@github)
  * Reported #989: Deserialization from "{}" to java.lang.Object causes "out of END_OBJECT token" error
   (2.6.3)

Jayson Minard (apatrida@github)
  * Reported #1005: Synthetic constructors confusing Jackson data binding
   (2.6.4)
  * Reported #1438: `ACCEPT_CASE_INSENSITIVE_PROPERTIES` is not respected for creator properties
   (2.8.5)

David Bakin (david-bakin@github)
* Reported #1013: `@JsonUnwrapped` is not treated as assuming `@JsonProperty("")`
   (2.6.4)
  * Suggested #1011: Change ObjectWriter::withAttributes() to take a Map with some kind of wildcard types
   (2.7.0)
  * Reported #962: `@JsonInject` fails on trying to find deserializer even if inject-only
   (2.11.0)

Dmitry Romantsov (DmRomantsov@github)
  * Reported #1036: Problem with case-insensitive deserialization
   (2.6.4)

Daniel Norberg (danielnorberg@github)
  * Contributed #1099: Fix custom comparator container node traversal
   (2.6.6)

Miles Kaufmann (milesk-amzn@github)
  * Reported #432: `StdValueInstantiator` unwraps exceptions, losing context
   (2.7.0)

Thomas Mortagne (tmortagne@github)
  * Suggested #857: Add support for java.beans.Transient
   (2.7.0)

Jonas Konrad (yawkat@github)
  * Suggested #905: Add support for `@ConstructorProperties`
   (2.7.0)

Jirka Kremser (Jiri-Kremser@github)
  * Suggested #924: SequenceWriter.writeAll() could accept Iterable
   (2.7.0)

Daniel Mischler (danielmischler@github)
  * Requested #963: Add PropertyNameStrategy `KEBAB_CASE`
   (2.7.0)

Shumpei Akai (flexfrank@github)
  * Reported #978: ObjectMapper#canSerialize(Object.class) returns false even though
   FAIL_ON_EMPTY_BEANS is disabled
   (2.7.0)

Hugo Wood (hgwood@github)
  * Contributed #1010: Support for array delegator
   (2.7.0)

Julian Hyde (julianhyde@github)
  * Reported #1083: Field in base class is not recognized, when using `@JsonType.defaultImpl`
   (2.7.1)

Thibault Kruse (tkruse@github)
  * Reported #1102: Handling of deprecated `SimpleType.construct()` too minimalistic
   (2.7.1)

Aleks Seovic (aseovic@github)
  * Reported #1109: @JsonFormat is ignored by the DateSerializer unless either a custom pattern
    or a timezone are specified
   (2.7.1)

Timur Shakurov (saladinkzn@github)
  * Reported #1134: Jackson 2.7 doesn't work with jdk6 due to use of `Collections.emptyIterator()`
   (2.7.2)

Jiri Mikulasek (pirkogdc@github)
  * Reported #1124: JsonAnyGetter ignores JsonSerialize(contentUsing=...)
   (2.7.2)

Xavi Torrens (xavitorrens@github)
  * Reported #1150: Problem with Object id handling, explicit `null` token
   (2.7.3)

Yoann Rodière (fenrhil@github)
  * Reported #1154: @JsonFormat.pattern on dates is now ignored if shape is not
    explicitely provided
   (2.7.3)

Mark Woon (markwoon@github)
  * Reported #1178: `@JsonSerialize(contentAs=superType)` behavior disallowed in 2.7
   (2.7.4)
  * Reported #1231: `@JsonSerialize(as=superType)` behavior disallowed in 2.7.4
   (2.7.5)
  * Suggested #507: Support for default `@JsonView` for a class
   (2.9.0)

Tom Mack (tommack@github)
  * Reported #1208: treeToValue doesn't handle POJONodes that contain exactly
    the requested value type
   (2.7.4)

William Headrick (headw01@github)
   * Reported#1223: `BasicClassIntrospector.forSerialization(...).findProperties` should
    respect MapperFeature.AUTO_DETECT_GETTERS/SETTERS?
   (2.7.5)

Nick Babcock (nickbabcock)
  * Reported #1225: `JsonMappingException` should override getProcessor()
   (2.7.5)
  * Suggested #1356: Differentiate between input and code exceptions on deserialization
   (2.9.0)

Andrew Joseph (apjoseph@github)
  * Reported #1248: `Annotated` returns raw type in place of Generic Type in 2.7.x
   (2.7.5)

Erich Schubert (kno10@github)
  * Reported #1260: `NullPointerException` in `JsonNodeDeserializer`, provided fix
   (2.7.5)

Brian Pontarelli (voidmain@github)
  * Reported #1301: Problem with `JavaType.toString()` for recursive (self-referential) types
   (2.7.6)

Max Drobotov (fizmax@github)
  * Reported, contributed fix for #1332: `ArrayIndexOutOfBoundException` for enum by index deser
   (2.7.7)

Stuart Douglas (stuartwdouglas@github)
  * Reported #1363: The static field ClassUtil.sCached can cause a class loader leak
   (2.7.8)

Josh Caplan (jecaplan@github)
  * Reported, suggested fix for #1368: Problem serializing `JsonMappingException` due to addition
    of non-ignored `processor` property (added in 2.7)
   (2.7.8)

Diego de Estrada (diegode@github)
  * Contributed fix for #1367: No Object Id found for an instance when using `@ConstructorProperties`
   (2.7.9)

Kevin Hogeland (khogeland@github)
  * Reported #1501: `ArrayIndexOutOfBoundsException` on non-static inner class constructor
   (2.7.9)

xiexq (xiexq@knownsec.com)
  * Reported #2389: Block one more gadget type (CVE-2019-14361)
   (2.7.9.6)

Artur Jonkisz (ajonkisz@github)
  * Reported #960: `@JsonCreator` not working on a factory with no arguments for ae enum type
   (2.8.0)

Mikhail Kokho (mkokho@github)
  * Contributed impl for #990: Allow failing on `null` values for creator (add
  `DeserializationFeature.FAIL_ON_NULL_CREATOR_PROPERTIES`)
   (2.8.0)

Aleksandr Oksenenko (oleksandr-oksenenko@github)
  * Reported #999: External property is not deserialized
   (2.8.0)

Lokesh Kumar (LokeshN@github)
  * Contributed impl for #1082: Can not use static Creator factory methods for `Enum`s,
    with JsonCreator.Mode.PROPERTIES
   (2.8.0)
  * Reported #1217: `@JsonIgnoreProperties` on Pojo fields not working for deserialization
   (2.8.0)

Ross Goldberg
  * Reported #1165, provided fix for: `CoreXMLDeserializers` does not handle
    time-only `XMLGregorianCalendar`s
   (2.8.0)

Maarten Billemont (lhunath@github)
  * Suggested #1184: Allow overriding of `transient` with explicit inclusion with `@JsonProperty`
   (2.8.0)

Vladimir Kulev (lightoze@github)
  * Reported #1028: Ignore USE_BIG_DECIMAL_FOR_FLOATS for NaN/Infinity
   (2.8.0)

Ari Fogel (arifogel@github)
  * Reported #1261, contributed fix for: `@JsonIdentityInfo` deserialization fails with
    combination of forward references, `@JsonCreator`
   (2.8.0)

Andriy Plokhotnyuk (plokhotnyuk@github)
  * Requested #1277: Add caching of resolved generic types for `TypeFactory`
   (2.8.0)

Arek Gabiga (arekgabiga@github)
  * Reported #1297: Deserialization of generic type with Map.class
   (2.8.1)

Chris Jester-Young (cky@github)
  * Contributed #1335: Unconditionally call `TypeIdResolver.getDescForKnownTypeIds`
   (2.8.2)

Andrew Snare (asnare@github)
  * Reported #1315: Binding numeric values can BigDecimal lose precision
   (2.8.2)

Gili Tzabari (cowwoc@github)
  * Reported #1351: `@JsonInclude(NON_DEFAULT)` doesn't omit null fields
   (2.8.3)

Oleg Zhukov (OlegZhukov@github)
  * Reported #1384: `@JsonDeserialize(keyUsing = ...)` does not work correctly
   together with `DefaultTyping.NON_FINAL`
   (2.8.4)

Pavel Popov (tolkonepiu@github)
  * Contributed fix #1389: Problem with handling of multi-argument creator with Enums
   (2.8.4)

Josh Gruenberg (joshng@github)
  * Reported #1403: Reference-chain hints use incorrect class-name for inner classes
   (2.8.4)

Kevin Donnelly (kpdonn@github)
  * Reported #1432: Off by 1 bug in PropertyValueBuffer
   (2.8.5)

Nathanial Ofiesh (ofiesh@github)
  * Reported #1441: Failure with custom Enum key deserializer, polymorphic types
   (2.8.5)

Frédéric Camblor (fcamblor@github)
  * Reported #1451: Type parameter not passed by `ObjectWriter` if serializer pre-fetch disabled
   (2.8.6)

Stephan Schroevers (Stephan202@github)
  * Reported #1505: @JsonEnumDefaultValue should take precedence over FAIL_ON_NUMBERS_FOR_ENUMS
   (2.8.7)

Alex Panchenko (panchenko@github)
  * Reported #1543: JsonFormat.Shape.NUMBER_INT does not work when defined on enum type in 2.8
   (2.8.8)

Joshua Jones
  * Reported #1573, contributed fix: Missing properties when deserializing using a builder class
   with a non-default constructor and a mutator annotated with `@JsonUnwrapped`
   (2.8.8)

Ivo Studens (istudens@redhat.com)
  * Contributed #1585: Invoke ServiceLoader.load() inside of a privileged block
    when loading modules using `ObjectMapper.findModules()`
   (2.8.9)
  * Contributed fix for #2482: `JSONMappingException` `Location` column number
    is one line Behind the actual location
   (2.10.3)

Javy Luo (AnywnYu@github)
  * Reported #1595: `JsonIgnoreProperties.allowSetters` is not working in Jackson 2.8
   (2.8.9)

Marco Catania (catanm@github.com)
  * Contributed #1597: Escape JSONP breaking characters
   (2.8.9)

Andrew Joseph (apjoseph@github)
  * Reported #1629 `FromStringDeserializer` ignores registered `DeserializationProblemHandler`
    for `java.util.UUID`
   (2.8.9)

Joe Littlejohn (joelittlejohn@github)
  * Contributed #1642: Support `READ_UNKNOWN_ENUM_VALUES_AS_NULL` with `@JsonCreator`
   (2.8.9)

Slobodan Pejic (slobo-showbie@github)
  * Reported #1647, contributed fix: Missing properties from base class when recursive
    types are involved
   (2.8.9)

Bertrand Renuart (brenuart@github)
  * Reported #1648: `DateTimeSerializerBase` ignores configured date format when creating contextual
   (2.8.9)
  * Reported #1651: `StdDateFormat` fails to parse 'zulu' date when TimeZone other than UTC
   (2.8.9)
  * Suggested #1745: StdDateFormat: accept and truncate millis larger than 3 digits
   (2.9.1)
  * Contributed #1749: StdDateFormat: performance improvement of '_format(..)' method
   (2.9.1)
  * Contributed #1759: Reuse `Calendar` instance during parsing by `StdDateFormat`
   (2.9.1)

Kevin Gallardo (newkek@github)
  * Reported #1658: Infinite recursion when deserializing a class extending a Map,
    with a recursive value type
   (2.8.10)
  * Reported #1729: Integer bounds verification when calling `TokenBuffer.getIntValue()`
   (2.9.4)

Lukas Euler
  * Reported #1735: Missing type checks when using polymorphic type ids

Guixiong Wu (吴桂雄)
  * Reported #2032: Blacklist another serialization gadget (ibatis)
   (2.8.11.2)

svarzee@github
  * Reported #2109, suggested fix: Canonical string for reference type is built incorrectly
   (2.8.11.3 / 2.9.7)

Connor Kuhn (ckuhn@github)
  * Contributed #1341: FAIL_ON_MISSING_EXTERNAL_TYPE_ID_PROPERTY
   (2.9.0)

Jan Lolling (jlolling@github)
  * Contributed #1319: Add `ObjectNode.put(String, BigInteger)`
   (2.9.0)

Michael R Fairhurst (MichaelRFairhurst@github)
  * Reported #1035: `@JsonAnySetter` assumes key of `String`, does not consider declared type.
   (2.9.0)

Fabrizio Cucci (fabriziocucci@github)
  * Reported #1406: `ObjectMapper.readTree()` methods do not return `null` on end-of-input
   (2.9.0)

Emiliano Clariá (emilianogc@github)
  * Contributed #1434: Explicitly pass null on invoke calls with no arguments
   (2.9.0)

Ana Eliza Barbosa (AnaEliza@github)
  * Contributed #1520: Case insensitive enum deserialization feature.
   (2.9.0)

Lyor Goldstein (lgoldstein@github)
  * Reported #1544: `EnumMapDeserializer` assumes a pure `EnumMap` and does not support
    derived classes
   (2.9.0)

Harleen Sahni (harleensahni@github)
  * Reported #403: Make FAIL_ON_NULL_FOR_PRIMITIVES apply to primitive arrays and other
    types that wrap primitives
   (2.9.0)

Jared Jacobs (2is10@github)
  * Requested #1605: Allow serialization of `InetAddress` as simple numeric host address
   (2.9.0)

Patrick Gunia (pgunia@github)
  * Reported #1440: Wrong `JsonStreamContext` in `DeserializationProblemHandler` when reading
  `TokenBuffer` content
   (2.9.0)

Carsten Wickner (CarstenWickner@github)
  * Contributed #1522: Global `@JsonInclude(Include.NON_NULL)` for all properties with a specific type
   (2.9.0)

Chris Plummer (strmer15@github)
  * Reported #1637: `ObjectReader.at()` with `JsonPointer` stops after first collection
   (2.9.0)

Christian Basler (Dissem@github)
  * Reported #1688: Deserialization fails for `java.nio.file.Path` implementations when
    default typing enabled
   (2.9.0)

Tim Bartley (tbartley@github)
  * Reported, suggested fix for #1705: Non-generic interface method hides type resolution info
    from generic base class
   (2.9.1)

Luís Cleto (luiscleto@github)
  * Suggested 1768: Improve `TypeFactory.constructFromCanonical()` to work with
   `java.lang.reflect.Type.getTypeName()` format
   (2.9.2)

Vincent Demay (vdemay@github)
  * Reported #1793: `java.lang.NullPointerException` in `ObjectArraySerializer.acceptJsonFormatVisitor()`
    for array value with `@JsonValue`
   (2.9.2)

Peter Jurkovic (peterjurkovic@github)
  * Reported #1823: ClassNameIdResolver doesn't handle resolve Collections$SingletonMap,
    Collections$SingletonSet
   (2.9.3)

alinakovalenko@github:
  * Reported #1844: Map "deep" merge only adds new items, but not override existing values
   (2.9.3)

Pier-Luc Whissell (pwhissell@github):
  * Reported #1673: Serialising generic value classes via Reference Types (like Optional) fails
    to include type information
   (2.9.4)

Alexander Skvortcov (askvortcov@github)
  * Reported #1853: Deserialise from Object (using Creator methods) returns field name
    instead of value
   (2.9.4)

Joe Schafer (jschaf@github)
  * Reported #1906: Add string format specifier for error message in `PropertyValueBuffer`
   (2.9.4)
  * Reported #1907: Remove `getClass()` from `_valueType` argument for error reporting
   (2.9.4)

Deblock Thomas (deblockt@github)
  * Reported, contributed fix for #1912: `BeanDeserializerModifier.updateBuilder()` does not
    work to set custom  deserializer on a property (since 2.9.0)
   (2.9.5)
  * Reported, suggested fix for #2280: JsonMerge not work with constructor args
   (2.10.0)

lilei@venusgroup.com.cn:
  * Reported #1931: Two more `c3p0` gadgets to exploit default typing issue
   (2.9.5)

Aniruddha Maru (maroux@github)
  * Reported #1940: `Float` values with integer value beyond `int` lose precision if
    bound to `long`
   (2.9.5)

Timur Shakurov (saladinkzn@github)
  * Reported #1947: `MapperFeature.AUTO_DETECT_XXX` do not work if all disabled
   (2.9.5)

roeltje25@github
  * Reported #1978: Using @JsonUnwrapped annotation in builderdeserializer hangs in
    infinite loop
   (2.9.5)

Freddy Boucher (freddyboucher@github)
  * Reported #1990: MixIn `@JsonProperty` for `Object.hashCode()` is ignored
   (2.9.6)

Ondrej Zizka (OndraZizk@github)
  * Reported #1999: "Duplicate property" issue should mention which class it complains about
   (2.9.6)

Jakub Skierbiszewski (jskierbi@github)
  * Reported, contributed fix for #2001: Deserialization issue with `@JsonIgnore` and
    `@JsonCreator` + `@JsonProperty` for same property name
   (2.9.6)

Carter Kozak (cakofony@github)
  * Reported #2016: Delegating JsonCreator disregards JsonDeserialize info
   (2.9.6)

Reinhard Prechtl (dnno@github)
  * Reported #2034: Serialization problem with type specialization of nested generic types
   (2.9.6)

Chetan Narsude (243826@github)
  * Reported #2038: JDK Serializing and using Deserialized `ObjectMapper` loses linkage
    back from `JsonParser.getCodec()`
   (2.9.6)

Petar Tahchiev (ptahchiev@github)
  * Reported #2060: `UnwrappingBeanPropertyWriter` incorrectly assumes the found
    serializer is of type `UnwrappingBeanSerializer`
   (2.9.6)

Brandon Krieger (bkrieger@github)
  * Reported #2064: Cannot set custom format for `SqlDateSerializer` globally
   (2.9.7)

Thibaut Robert (trobert@github)
  * Requested #2059: Remove `final` modifier for `TypeFactory`
   (2.10.0)

Christopher Smith (chrylis@github)
  * Suggested #2115: Support naive deserialization of `Serializable` values as "untyped",
    same as `java.lang.Object`		     
   (2.10.0)

Édouard Mercier (edouardmercier@github)
  * Requested #2116: Make NumberSerializers.Base public and its inherited classes not final
   (2.9.6)

Semyon Levin (remal@github)
  * Contributed #2120: `NioPathDeserializer` improvement
   (2.9.7)
  * Contributed #2133: Improve `DeserializationProblemHandler.handleUnexpectedToken()`
    to allow handling of Collection problems
   (2.10.0)

Pavel Nikitin (morj@github)
  * Requested #2181: Don't re-use dynamic serializers for property-updating copy constructors
   (2.9.8)

Thomas Krieger (ThomasKrieger@github)
  * Reported #1408: Call to `TypeVariable.getBounds()` without synchronization unsafe on
    some platforms
   (2.9.9)

René Kschamer (flawi@github)
  * Reported #2197: Illegal reflective access operation warning when using `java.lang.Void`
   as value type
   (2.9.8)

Joffrey Bion (joffrey-bion@github)
  * Reported #2265: Inconsistent handling of Collections$UnmodifiableList vs 
    Collections$UnmodifiableRandomAccessList
   (2.9.9)

Christoph Fiehe (cfiehe@github.com)
  * Contributed #2299: Fix for using jackson-databind in an OSGi environment under Android
   (2.9.9)

Cyril Martin (mcoolive@github.com)
  * Reported #2303: Deserialize null, when java type is "TypeRef of TypeRef of T",
    does not provide "Type(Type(null))"
   (2.9.9)

Daniil Barvitsky (dbarvitsky@github)
  * Reported #2324: `StringCollectionDeserializer` fails with custom collection
   (2.9.9)

Edgar Asatryan (nstdio@github)
  * Reported #2374: `ObjectMapper. getRegisteredModuleIds()` throws NPE if no modules registered
   (2.9.9.1)

Michael Simons (michael-simons@github)
  * Reported #2395: `NullPointerException` from `ResolvedRecursiveType` (regression due to
    fix for #2331)
   (2.9.9.3)

Joe Barnett (josephlbarnett@github)
  * Reported, contributed fix for #2404: FAIL_ON_MISSING_EXTERNAL_TYPE_ID_PROPERTY setting
    ignored when creator properties are buffered
   (2.9.10)

Kaki King (kingkk9279@g)
  * Reported #2449: Block one more gadget type (cve CVE-2019-14540)
   (2.9.10)

Jon Anderson (Jon901@github)
  * Reported #2544: java.lang.NoClassDefFoundError Thrown for compact profile1
   (2.9.10.2)

Zihui Ren (renzihui@github)
  * Suggested #2129: Add `SerializationFeature.WRITE_ENUM_KEYS_USING_INDEX`, separate from value setting
   (2.10.0)

Yiqiu Huang (huangyq23@github
  * Reported #2164: `FactoryBasedEnumDeserializer` does not respect
   `DeserializationFeature.WRAP_EXCEPTIONS`
   (2.10.0)
   
Alexander Saites (saites@github)
  * Reported #2189: `TreeTraversingParser` does not check int bounds
   (2.10.0)

Christoph Breitkopf (bokesan@github)
  * Reported #2217: Suboptimal memory allocation in `TextNode.getBinaryValue()`
   (2.10.0)

Pavel Chervakov (pacher@github)
  * Reported #2230: `WRITE_BIGDECIMAL_AS_PLAIN` is ignored if `@JsonFormat` is used
   (2.10.0)

Ben Anderson (andersonbd1@github)
  * Reported, suggested fix for #2309: READ_ENUMS_USING_TO_STRING doesn't support null values
   (2.10.0)

Manuel Hegner (manuel-hegner@github)
  * Suggested #2311: Unnecessary MultiView creation for property writers
   (2.10.0)

Chris Mercer (cmercer@github)
  * Reported #2331: `JsonMappingException` through nested getter with generic wildcard return type
   (2.10.0)

Robert Greig (rgreig@github)
  * Reported #2336: `MapDeserializer` can not merge `Map`s with polymorphic values
   (2.10.0)

Victor Noël (victornoel@github)
  * Reported #2338: Suboptimal return type for `JsonNode.withArray()`
   (2.10.0)
  * Reported #2339: Suboptimal return type for `ObjectNode.set()`
   (2.10.0)

David Harris (toadzky@github)
  * Reported #2378: `@JsonAlias` doesn't work with AutoValue
   (2.10.0)

Sam Smith (Oracle Security Researcher)
  * Suggested #2398: Replace recursion in `TokenBuffer.copyCurrentStructure()` with iteration

Vladimir Tsanev (tsachev@github)
  * Contributed #2415: Builder-based POJO deserializer should pass builder instance, not type,
    to `handleUnknownVanilla()` to fix earlier #822
   (2.10.0)

Marcos Passos (marcospassos@github(
  * Contributed #2432: Add support for module bundles
   (2.10.0)

David Becker (dsbecker@github)
  * Suggested #2433: Improve `NullNode.equals()`
   (2.10.0)

Hesham Massoud (heshamMassoud@github)
  * Reported, contributed fix for #2442: `ArrayNode.addAll()` adds raw `null` values
    which cause NPE on `deepCopy()`
   (2.10.0)

David Connelly (dconnelly@github)
  * Reported #2446: Java 11: Unable to load JDK7 types (annotations, java.nio.file.Path):
    no Java7 support added
   (2.10.0)

Wahey (KevynBct@github)
  * Reported #2466: Didn't find class "java.nio.file.Path" below Android api 26
  (2.10.0)

Martín Coll (colltoaction@github)
  * Contributed #2467: Accept `JsonTypeInfo.As.WRAPPER_ARRAY` with no second argument to
   deserialize as "null value"
  (2.10.0)

Andrey Kulikov (ankulikov@github)
  * Reported #2457: Extended enum values are not handled as enums when used as Map keys
  (2.10.1)

João Guerra (joca-bt@github)
  * Reported #2473: Array index missing in path of `JsonMappingException` for `Collection<String>`,
    with custom deserializer
  (2.10.1)
  * Reported #2567: Incorrect target type for arrays when providing nulls and nulls are disabled
  (2.10.2)
  * Reported #2635: JsonParser cannot getText() for input stream on MismatchedInputException
  (2.11.0)
  * Reported #2770: JsonParser from MismatchedInputException cannot getText() for
    floating-point value
  (2.11.1)

Ryan Bohn (bohnman@github)
  * Reported #2475: `StringCollectionSerializer` calls `JsonGenerator.setCurrentValue(value)`,
    which messes up current value for sibling properties
  (2.10.1)

Johan Haleby (johanhaleby@github)
  * Reported #2513: BigDecimalAsStringSerializer in NumberSerializer throws IllegalStateException
    in 2.10
  (2.10.1)

Richard Wise (Woodz@github)
  * Reported #2519: Serializing `BigDecimal` values inside containers ignores shape override	
  (2.10.1)

Mark Schäfer (mark--@github)
  * Reported #2520: Sub-optimal exception message when failing to deserialize non-static inner classes
  (2.10.1)

Ruud Welling (WellingR@github)
  * Contributed fix for #2102: `FAIL_ON_NULL_FOR_PRIMITIVES` failure does not indicate
    field name in exception message
  (2.10.2)

Fabian Lange (CodingFabian@github)
  * Reported #2556: Contention in `TypeNameIdResolver.idFromClass()`
  (2.10.2)

Stefan Wendt (stewe@github)
  * Reported #2560: Check `WRAP_EXCEPTIONS` in `CollectionDeserializer.handleNonArray()`
  (2.10.2)

Greg Arakelian (arakelian@github)
  * Reported #2566: `MissingNode.toString()` returns `null` (4 character token) instead
    of empty string
  (2.10.2)

Kamal Aslam (aslamkam@github)
  * Reported #2482: `JSONMappingException` `Location` column number is one line
    Behind the actual location
  (2.10.3)

Tobias Preuss (johnjohndoe@github)
  * Reported #2599: NoClassDefFoundError at DeserializationContext.<init> on Android 4.1.2
    and Jackson 2.10.0
  (2.10.3)

Eduard Tudenhöfner (nastra@github)
  * Reported #2602, contributed fix for: ByteBufferSerializer produces unexpected results with
    a duplicated ByteBuffer and a position > 0
  (2.10.3)

Alexander Shilov (ashlanderr@github)
  * Reported, suggested fix for #2610: `EXTERNAL_PROPERTY` doesn't work with `@JsonIgnoreProperties`
  (2.10.3)

Endre Stølsvik (stolsvik@github)
  * Reported #2679: `ObjectMapper.readValue("123", Void.TYPE)` throws "should never occur"
  (2.10.4)

Denis Kostousov (kostousov-ds@github)
  * Reported #2787 (partial fix): NPE after add mixin for enum
  (2.10.5)

Máté Rédecsi (rmatesz@github)
  * Reported #953: i-I case convertion problem in Turkish locale with case-insensitive deserialization
  (2.11.0)

Ville Koskela (vjkoskela@github)
  * Contributed #2487: BeanDeserializerBuilder Protected Factory Method for Extension
  (2.11.0)
  * Reported #2486: Builder Deserialization with JsonCreator Value vs Array
  (2.11.1)
  * Contributed fix for #792: Deserialization Not Working Right with Generic Types and Builders
  (2.12.0)

Fitz (Joongsoo.Park) (joongsoo@github)
  * Contributed #2511: Add `SerializationFeature.WRITE_SELF_REFERENCES_AS_NULL`
  (2.11.0)

Antonio Petrelli (apetrelli@github)
  * Reported #2049: TreeTraversingParser and UTF8StreamJsonParser create contexts differently
  (2.11.0)

Robert Diebels (RobertDiebels@github)
  * Contributed #2352: Support use of `@JsonAlias` for enum values
  (2.11.0)

Joseph Koshakow (jkosh44@github)
  * Contributed fix for #2515: `ObjectMapper.registerSubtypes(NamedType...)` doesn't allow registering
    the same POJO for two different type ids
  (2.11.0)

Haowei Wen (yushijinhun@github)
  * Reported #2565: Java 8 `Optional` not working with `@JsonUnwrapped` on unwrappable type
  (2.11.0)

Bartosz Baranowski (baranowb@github)
  * Reported #2589: `DOMDeserializer`: setExpandEntityReferences(false) may not prevent
   external entity expansion in all cases
  (2.11.0)

Oleksii Khomchenko (gagoman@github)
  * Reported, contributed fix for #2592: `ObjectMapper.setSerializationInclusion()` is
   ignored for `JsonAnyGetter`
  (2.11.0)

Oleksandr Poslavskyi (alevskyi@github)
  * Contributed fix for #1983: Polymorphic deserialization should handle case-insensitive Type Id
    property name if `MapperFeature.ACCEPT_CASE_INSENSITIVE_PROPERTIES` is enabled
  (2.11.0)

Simone D'Avico (simonedavico@github)
  * Reported #2632: Failure to resolve generic type parameters on serialization
  (2.11.0)
 
Robin Roos (robinroos@github)
  * Contributed #2636: ObjectReader readValue lacks Class<T> argument
  (2.11.0)

Michael Cramer (BigMichi1@github)
  * Reported #2725: JsonCreator on static method in Enum and Enum used as key in map
   fails randomly
  (2.11.1)
 
Frank Schmager (fschmager@github)
  * Reported #2757: "Conflicting setter definitions for property" exception for `Map`
   subtype during deserialization
  (2.11.1)

Johannes Kuhn (DasBrain@github)
  * Reported #2758: Fail to deserialize local Records
  (2.11.1)
  * Reported #2760: Jackson doesn't respect `CAN_OVERRIDE_ACCESS_MODIFIERS=false` for
    deserializer properties
  (2.11.1)

Oleg Chtchoukine (oshatrk@github)
  * Reported #2759: Rearranging of props when property-based generator is in use leads
    to incorrect output
  (2.11.1)

Joshua Shannon (retrodaredevil@github)
  * Reported, contributed fix for #2785: Polymorphic subtypes not registering on copied
    ObjectMapper (2.11.1)
  (2.11.2)

Daniel Hrabovcak (TheSpiritXIII@github)
  * Reported #2796: `TypeFactory.constructType()` does not take `TypeBindings` correctly
  (2.11.2)

<<<<<<< HEAD
Daniel Wu (DanielYWoo@github)
  * Reported #2840: `ObjectMapper.activateDefaultTypingAsProperty()` is not using
  (2.11.3)

Marc Carter (drekbour@github)
  * Contributed #43 implementation: Add option to resolve type from multiple existing properties,
   `@JsonTypeInfo(use=DEDUCTION)`
  (2.12.0)
 
Mike Gilbode (gilbode@github)
  * Reported #792: Deserialization Not Working Right with Generic Types and Builders
  (2.12.0)

Baptiste Pernet (sp4ce@github)
  * Contributed #1296 implementation: Add `@JsonIncludeProperties(propertyNames)` (reverse
    of `@JsonIgnoreProperties`)
  (2.12.0)

Patrick Jungermann (pjungermann@github)
  * Requested #1852: Allow case insensitive deserialization of String value into
  `boolean`/`Boolean` (esp for Excel)
  (2.12.0)
 
Nate Bauernfeind (nbauernfeind@github)
  * Reported #2091: `ReferenceType` does not expose valid containedType
  (2.12.0)

Xiang Zhang (zhangyangyu@github)
  * Reported #2118: `JsonProperty.Access.READ_ONLY` does not work with "getter-as-setter"
    Collections
  (2.12.0)

David Nelson (eatdrinksleepcode@github)
  * Requested #2215: Support `BigInteger` and `BigDecimal` creators in `StdValueInstantiator`
  (2.12.0)

Tiago Martins (upsidedownsmile@github)
  * Contributed #2215: Support `BigInteger` and `BigDecimal` creators in `StdValueInstantiator`
  (2.12.0)

Yona Appletree (Yona-Appletree@github)
  * Reported #2283: `JsonProperty.Access.READ_ONLY` fails with collections when a
    property name is specified
  (2.12.0)

Youri Bonnaffé (youribonnaffe@github)
  * Contributed #2709: Support for JDK 14 record types
  (2.12.0)

David Bidorff (bidorffOL@github)
  * Reported, contributed fix for #2719: `FAIL_ON_IGNORED_PROPERTIES` does not throw
    on `READONLY` properties with an explicit name
  (2.12.0)

Jendrik Johannes (jjohannes@github)
  * Contributed #2726: Add Gradle Module Metadata for version alignment with Gradle 6
  (2.12.0)

Swayam Raina (swayamraina@github)
  * Contributed #2761: Support multiple names in `JsonSubType.Type`
  (2.12.0)
=======
Lari Hotari (lhotari@github)
  * Reported #2821: Json serialization fails or a specific case that contains generics and
   static methods with generic parameters (2.11.1 -> 2.11.2 regression)
  (2.11.3)

Nils Christian Ehmke (nils-christian@github)
  * Reported #2822: Using JsonValue and JsonFormat on one field does not work as expected
  (2.11.3)

Daniel Wu (DanielYWoo@github)
  * Reported #2840: `ObjectMapper.activateDefaultTypingAsProperty()` is not using
  (2.11.3)
>>>>>>> 9c63a101
<|MERGE_RESOLUTION|>--- conflicted
+++ resolved
@@ -1149,7 +1149,15 @@
   * Reported #2796: `TypeFactory.constructType()` does not take `TypeBindings` correctly
   (2.11.2)
 
-<<<<<<< HEAD
+Lari Hotari (lhotari@github)
+  * Reported #2821: Json serialization fails or a specific case that contains generics and
+   static methods with generic parameters (2.11.1 -> 2.11.2 regression)
+  (2.11.3)
+
+Nils Christian Ehmke (nils-christian@github)
+  * Reported #2822: Using JsonValue and JsonFormat on one field does not work as expected
+  (2.11.3)
+
 Daniel Wu (DanielYWoo@github)
   * Reported #2840: `ObjectMapper.activateDefaultTypingAsProperty()` is not using
   (2.11.3)
@@ -1210,18 +1218,4 @@
 
 Swayam Raina (swayamraina@github)
   * Contributed #2761: Support multiple names in `JsonSubType.Type`
-  (2.12.0)
-=======
-Lari Hotari (lhotari@github)
-  * Reported #2821: Json serialization fails or a specific case that contains generics and
-   static methods with generic parameters (2.11.1 -> 2.11.2 regression)
-  (2.11.3)
-
-Nils Christian Ehmke (nils-christian@github)
-  * Reported #2822: Using JsonValue and JsonFormat on one field does not work as expected
-  (2.11.3)
-
-Daniel Wu (DanielYWoo@github)
-  * Reported #2840: `ObjectMapper.activateDefaultTypingAsProperty()` is not using
-  (2.11.3)
->>>>>>> 9c63a101
+  (2.12.0)