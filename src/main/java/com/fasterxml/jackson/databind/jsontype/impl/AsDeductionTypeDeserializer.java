package com.fasterxml.jackson.databind.jsontype.impl;

import java.util.*;

import com.fasterxml.jackson.annotation.JsonTypeInfo;

import com.fasterxml.jackson.core.JacksonException;
import com.fasterxml.jackson.core.JsonParser;
import com.fasterxml.jackson.core.JsonToken;

import com.fasterxml.jackson.databind.*;
import com.fasterxml.jackson.databind.introspect.BeanPropertyDefinition;
import com.fasterxml.jackson.databind.jsontype.NamedType;
import com.fasterxml.jackson.databind.jsontype.TypeDeserializer;
import com.fasterxml.jackson.databind.jsontype.TypeIdResolver;
import com.fasterxml.jackson.databind.util.ClassUtil;
import com.fasterxml.jackson.databind.util.TokenBuffer;

/**
<<<<<<< HEAD
 * A {@link TypeDeserializer} capable of deducing polymorphic types based
 * on the fields available. Deduction is limited to the <i>names</i> of
 * child properties (not their values or, consequently, any nested descendants).
 * Exceptions will be thrown if not enough unique information is present to select a
 * single subtype.
=======
 * A {@link TypeDeserializer} capable of deducing polymorphic types based on the
 * fields available. Deduction is limited to the <i>names</i> of child properties
 * (not their values or, consequently, any nested descendants).
 * Exceptions will be thrown if not enough unique information is present
 * to select a single subtype.
>>>>>>> 675a1ba2
 * <p>
 * The current deduction process <b>does not</b> support pojo-hierarchies such that
 * the absence of child fields infers a parent type. That is, every deducible subtype
 * MUST have some unique fields and the input data MUST contain said unique fields
 * to provide a <i>positive match</i>.
 */
public class AsDeductionTypeDeserializer extends AsPropertyTypeDeserializer
{
    // Property name -> bitmap-index of every Property discovered, across all subtypes
    private final Map<String, Integer> propertyBitIndex;
    // Bitmap of available properties in each subtype (including its parents)
    private final Map<BitSet, String> subtypeFingerprints;

<<<<<<< HEAD
    public AsDeductionTypeDeserializer(DeserializationContext ctxt,
            JavaType bt, TypeIdResolver idRes, JavaType defaultImpl,
            Collection<NamedType> subtypes)
=======
    public AsDeductionTypeDeserializer(JavaType bt, TypeIdResolver idRes, JavaType defaultImpl,
            DeserializationConfig config, Collection<NamedType> subtypes)
>>>>>>> 675a1ba2
    {
        super(bt, idRes, null, false, defaultImpl, null);
        propertyBitIndex = new HashMap<>();
        subtypeFingerprints = buildFingerprints(ctxt, subtypes);
    }

    public AsDeductionTypeDeserializer(AsDeductionTypeDeserializer src, BeanProperty property)
    {
        super(src, property);
        propertyBitIndex = src.propertyBitIndex;
        subtypeFingerprints = src.subtypeFingerprints;
    }

    @Override
    public TypeDeserializer forProperty(BeanProperty prop) {
        return (prop == _property) ? this : new AsDeductionTypeDeserializer(this, prop);
    }

    protected Map<BitSet, String> buildFingerprints(DeserializationContext ctxt,
            Collection<NamedType> subtypes)
    {
        boolean ignoreCase = ctxt.isEnabled(MapperFeature.ACCEPT_CASE_INSENSITIVE_PROPERTIES);

        int nextProperty = 0;
        Map<BitSet, String> fingerprints = new HashMap<>();

        for (NamedType subtype : subtypes) {
            JavaType subtyped = ctxt.constructType(subtype.getType());
            List<BeanPropertyDefinition> properties = ctxt.introspectBeanDescription(subtyped).findProperties();

            BitSet fingerprint = new BitSet(nextProperty + properties.size());
            for (BeanPropertyDefinition property : properties) {
                String name = property.getName();
                if (ignoreCase) name = name.toLowerCase();
                Integer bitIndex = propertyBitIndex.get(name);
                if (bitIndex == null) {
                    bitIndex = nextProperty;
                    propertyBitIndex.put(name, nextProperty++);
                }
                fingerprint.set(bitIndex);
            }

            String existingFingerprint = fingerprints.put(fingerprint, subtype.getType().getName());

            // Validate uniqueness
            if (existingFingerprint != null) {
                throw new IllegalStateException(
                        String.format("Subtypes %s and %s have the same signature and cannot be uniquely deduced.", existingFingerprint, subtype.getType().getName())
                        );
            }
        }
        return fingerprints;
    }

    @Override
    public Object deserializeTypedFromObject(JsonParser p, DeserializationContext ctxt)
        throws JacksonException
    {
        JsonToken t = p.currentToken();
        if (t == JsonToken.START_OBJECT) {
            t = p.nextToken();
        } else if (/*t == JsonToken.START_ARRAY ||*/ t != JsonToken.PROPERTY_NAME) {
            /* This is most likely due to the fact that not all Java types are
             * serialized as JSON Objects; so if "as-property" inclusion is requested,
             * serialization of things like Lists must be instead handled as if
             * "as-wrapper-array" was requested.
             * But this can also be due to some custom handling: so, if "defaultImpl"
             * is defined, it will be asked to handle this case.
             */
            return _deserializeTypedUsingDefaultImpl(p, ctxt, null, "Unexpected input");
        }

        List<BitSet> candidates = new LinkedList<>(subtypeFingerprints.keySet());

        // Keep track of processed tokens as we must rewind once after deducing
        // the deserializer to use
        TokenBuffer tb = TokenBuffer.forInputBuffering(p, ctxt);
        boolean ignoreCase = ctxt.isEnabled(MapperFeature.ACCEPT_CASE_INSENSITIVE_PROPERTIES);

        for (; t == JsonToken.PROPERTY_NAME; t = p.nextToken()) {
            String name = p.currentName();
            if (ignoreCase) name = name.toLowerCase();

            tb.copyCurrentStructure(p);

            Integer bit = propertyBitIndex.get(name);
            if (bit != null) {
                // Property is known by at least one subtype
                prune(candidates, bit);
                if (candidates.size() == 1) {
                    return _deserializeTypedForId(p, ctxt, tb,
                            subtypeFingerprints.get(candidates.get(0)));
                }
            }
        }

        // We have zero or multiple candidates, deduction has failed
        String msgToReportIfDefaultImplFailsToo = String.format("Cannot deduce unique subtype of %s (%d candidates match)", ClassUtil.getTypeDescription(_baseType), candidates.size());
        return _deserializeTypedUsingDefaultImpl(p, ctxt, tb, msgToReportIfDefaultImplFailsToo);
    }

    // Keep only fingerprints containing this property
    private static void prune(List<BitSet> candidates, int bit) {
        for (Iterator<BitSet> iter = candidates.iterator(); iter.hasNext(); ) {
            if (!iter.next().get(bit)) {
                iter.remove();
            }
        }
    }
}<|MERGE_RESOLUTION|>--- conflicted
+++ resolved
@@ -1,8 +1,6 @@
 package com.fasterxml.jackson.databind.jsontype.impl;
 
 import java.util.*;
-
-import com.fasterxml.jackson.annotation.JsonTypeInfo;
 
 import com.fasterxml.jackson.core.JacksonException;
 import com.fasterxml.jackson.core.JsonParser;
@@ -17,19 +15,11 @@
 import com.fasterxml.jackson.databind.util.TokenBuffer;
 
 /**
-<<<<<<< HEAD
- * A {@link TypeDeserializer} capable of deducing polymorphic types based
- * on the fields available. Deduction is limited to the <i>names</i> of
- * child properties (not their values or, consequently, any nested descendants).
- * Exceptions will be thrown if not enough unique information is present to select a
- * single subtype.
-=======
  * A {@link TypeDeserializer} capable of deducing polymorphic types based on the
  * fields available. Deduction is limited to the <i>names</i> of child properties
  * (not their values or, consequently, any nested descendants).
  * Exceptions will be thrown if not enough unique information is present
  * to select a single subtype.
->>>>>>> 675a1ba2
  * <p>
  * The current deduction process <b>does not</b> support pojo-hierarchies such that
  * the absence of child fields infers a parent type. That is, every deducible subtype
@@ -43,14 +33,9 @@
     // Bitmap of available properties in each subtype (including its parents)
     private final Map<BitSet, String> subtypeFingerprints;
 
-<<<<<<< HEAD
     public AsDeductionTypeDeserializer(DeserializationContext ctxt,
             JavaType bt, TypeIdResolver idRes, JavaType defaultImpl,
             Collection<NamedType> subtypes)
-=======
-    public AsDeductionTypeDeserializer(JavaType bt, TypeIdResolver idRes, JavaType defaultImpl,
-            DeserializationConfig config, Collection<NamedType> subtypes)
->>>>>>> 675a1ba2
     {
         super(bt, idRes, null, false, defaultImpl, null);
         propertyBitIndex = new HashMap<>();
