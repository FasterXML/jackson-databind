package com.fasterxml.jackson.databind.deser.std;

import java.io.IOException;
import java.lang.reflect.Array;
import java.util.Arrays;

import com.fasterxml.jackson.annotation.JsonFormat;

import com.fasterxml.jackson.core.*;

import com.fasterxml.jackson.databind.*;
import com.fasterxml.jackson.databind.annotation.JacksonStdImpl;
import com.fasterxml.jackson.databind.deser.NullValueProvider;
import com.fasterxml.jackson.databind.jsontype.TypeDeserializer;
import com.fasterxml.jackson.databind.type.ArrayType;
import com.fasterxml.jackson.databind.type.LogicalType;
import com.fasterxml.jackson.databind.util.AccessPattern;
import com.fasterxml.jackson.databind.util.ObjectBuffer;

/**
 * Basic serializer that can serialize non-primitive arrays.
 */
@JacksonStdImpl
public class ObjectArrayDeserializer
    extends ContainerDeserializerBase<Object[]>
{
<<<<<<< HEAD
    protected final static Object[] NO_OBJECTS = new Object[0];
=======
    private static final long serialVersionUID = 1L;
>>>>>>> 09e2e184

    // // Configuration

    /**
     * Flag that indicates whether the component type is Object or not.
     * Used for minor optimization when constructing result.
     */
    protected final boolean _untyped;

    /**
     * Type of contained elements: needed for constructing actual
     * result array
     */
    protected final Class<?> _elementClass;

    /**
     * Element deserializer
     */
    protected JsonDeserializer<Object> _elementDeserializer;

    /**
     * If element instances have polymorphic type information, this
     * is the type deserializer that can handle it
     */
    protected final TypeDeserializer _elementTypeDeserializer;

    /**
     * @since 2.12
     */
    protected final Object[] _emptyValue;

    /*
    /**********************************************************
    /* Life-cycle
    /**********************************************************
     */

    public ObjectArrayDeserializer(JavaType arrayType0,
            JsonDeserializer<Object> elemDeser, TypeDeserializer elemTypeDeser)
    {
        super(arrayType0, null, null);
        ArrayType arrayType = (ArrayType) arrayType0;
        _elementClass = arrayType.getContentType().getRawClass();
        _untyped = (_elementClass == Object.class);
        _elementDeserializer = elemDeser;
        _elementTypeDeserializer = elemTypeDeser;
        _emptyValue = arrayType.getEmptyArray();
    }

    protected ObjectArrayDeserializer(ObjectArrayDeserializer base,
            JsonDeserializer<Object> elemDeser, TypeDeserializer elemTypeDeser,
            NullValueProvider nuller, Boolean unwrapSingle)
    {
        super(base, nuller, unwrapSingle);
        _elementClass = base._elementClass;
        _untyped = base._untyped;
        _emptyValue = base._emptyValue;

        _elementDeserializer = elemDeser;
        _elementTypeDeserializer = elemTypeDeser;
    }

    /**
     * Overridable fluent-factory method used to create contextual instances
     */
    public ObjectArrayDeserializer withDeserializer(TypeDeserializer elemTypeDeser,
            JsonDeserializer<?> elemDeser)
    {
        return withResolved(elemTypeDeser, elemDeser,
                _nullProvider, _unwrapSingle);
    }

    /**
     * @since 2.7
     */
    @SuppressWarnings("unchecked")
    public ObjectArrayDeserializer withResolved(TypeDeserializer elemTypeDeser,
            JsonDeserializer<?> elemDeser, NullValueProvider nuller, Boolean unwrapSingle)
    {
        if ((unwrapSingle == _unwrapSingle) && (nuller == _nullProvider)
                && (elemDeser == _elementDeserializer)
                && (elemTypeDeser == _elementTypeDeserializer)) {
            return this;
        }
        return new ObjectArrayDeserializer(this,
                (JsonDeserializer<Object>) elemDeser, elemTypeDeser,
                nuller, unwrapSingle);
    }

    @Override // since 2.5
    public boolean isCachable() {
        // Important: do NOT cache if polymorphic values, or if there are annotation-based
        // custom deserializers
        return (_elementDeserializer == null) && (_elementTypeDeserializer == null);
    }

    @Override // since 2.12
    public LogicalType logicalType() {
        return LogicalType.Array;
    }

    @Override
    public JsonDeserializer<?> createContextual(DeserializationContext ctxt,
            BeanProperty property) throws JsonMappingException
    {
        JsonDeserializer<?> valueDeser = _elementDeserializer;
        // 07-May-2020, tatu: Is the argument `containerType.getRawClass()` right here?
        //    In a way seems like it should rather refer to value class... ?
        //    (as it's individual value of element type, not Container)...
        Boolean unwrapSingle = findFormatFeature(ctxt, property, _containerType.getRawClass(),
                JsonFormat.Feature.ACCEPT_SINGLE_VALUE_AS_ARRAY);
        // May have a content converter
        valueDeser = findConvertingContentDeserializer(ctxt, property, valueDeser);
        final JavaType vt = _containerType.getContentType();
        if (valueDeser == null) {
            valueDeser = ctxt.findContextualValueDeserializer(vt, property);
        } else { // if directly assigned, probably not yet contextual, so:
            valueDeser = ctxt.handleSecondaryContextualization(valueDeser, property, vt);
        }
        TypeDeserializer elemTypeDeser = _elementTypeDeserializer;
        if (elemTypeDeser != null) {
            elemTypeDeser = elemTypeDeser.forProperty(property);
        }
        NullValueProvider nuller = findContentNullProvider(ctxt, property, valueDeser);
        return withResolved(elemTypeDeser, valueDeser, nuller, unwrapSingle);
    }

    /*
    /**********************************************************
    /* ContainerDeserializerBase API
    /**********************************************************
     */

    @Override
    public JsonDeserializer<Object> getContentDeserializer() {
        return _elementDeserializer;
    }

    @Override // since 2.9
    public AccessPattern getEmptyAccessPattern() {
        // immutable, shareable so:
        return AccessPattern.CONSTANT;
    }

    // need to override as we can't expose ValueInstantiator
    @Override // since 2.9
    public Object getEmptyValue(DeserializationContext ctxt) throws JsonMappingException {
        // 03-Jul-2020, tatu: Must be assignment-compatible; can not just return `new Object[0]`
        //   if element type is different
        return _emptyValue;
    }

    /*
    /**********************************************************
    /* JsonDeserializer API
    /**********************************************************
     */
    
    @Override
    public Object[] deserialize(JsonParser p, DeserializationContext ctxt)
        throws IOException
    {
        // Ok: must point to START_ARRAY (or equivalent)
        if (!p.isExpectedStartArrayToken()) {
            return handleNonArray(p, ctxt);
        }

        final ObjectBuffer buffer = ctxt.leaseObjectBuffer();
        Object[] chunk = buffer.resetAndStart();
        int ix = 0;
        JsonToken t;
        final TypeDeserializer typeDeser = _elementTypeDeserializer;

        try {
            while ((t = p.nextToken()) != JsonToken.END_ARRAY) {
                // Note: must handle null explicitly here; value deserializers won't
                Object value;
                
                if (t == JsonToken.VALUE_NULL) {
                    if (_skipNullValues) {
                        continue;
                    }
                    value = _nullProvider.getNullValue(ctxt);
                } else if (typeDeser == null) {
                    value = _elementDeserializer.deserialize(p, ctxt);
                } else {
                    value = _elementDeserializer.deserializeWithType(p, ctxt, typeDeser);
                }
                if (ix >= chunk.length) {
                    chunk = buffer.appendCompletedChunk(chunk);
                    ix = 0;
                }
                chunk[ix++] = value;
            }
        } catch (Exception e) {
            throw JsonMappingException.wrapWithPath(e, chunk, buffer.bufferedSize() + ix);
        }

        Object[] result;

        if (_untyped) {
            result = buffer.completeAndClearBuffer(chunk, ix);
        } else {
            result = buffer.completeAndClearBuffer(chunk, ix, _elementClass);
        }
        ctxt.returnObjectBuffer(buffer);
        return result;
    }

    @Override
    public Object[] deserializeWithType(JsonParser p, DeserializationContext ctxt,
            TypeDeserializer typeDeserializer)
        throws IOException
    {
        // Should there be separate handling for base64 stuff?
        // for now this should be enough:
        return (Object[]) typeDeserializer.deserializeTypedFromArray(p, ctxt);
    }

    @Override // since 2.9
    public Object[] deserialize(JsonParser p, DeserializationContext ctxt,
            Object[] intoValue) throws IOException
    {
        if (!p.isExpectedStartArrayToken()) {
            Object[] arr = handleNonArray(p, ctxt);
            if (arr == null) {
                return intoValue;
            }
            final int offset = intoValue.length;
            Object[] result = Arrays.copyOf(intoValue, offset + arr.length);
            System.arraycopy(arr, 0, result, offset, arr.length);
            return result;
        }

        final ObjectBuffer buffer = ctxt.leaseObjectBuffer();
        int ix = intoValue.length;
        Object[] chunk = buffer.resetAndStart(intoValue, ix);
        JsonToken t;
        final TypeDeserializer typeDeser = _elementTypeDeserializer;

        try {
            while ((t = p.nextToken()) != JsonToken.END_ARRAY) {
                Object value;
                
                if (t == JsonToken.VALUE_NULL) {
                    if (_skipNullValues) {
                        continue;
                    }
                    value = _nullProvider.getNullValue(ctxt);
                } else if (typeDeser == null) {
                    value = _elementDeserializer.deserialize(p, ctxt);
                } else {
                    value = _elementDeserializer.deserializeWithType(p, ctxt, typeDeser);
                }
                if (ix >= chunk.length) {
                    chunk = buffer.appendCompletedChunk(chunk);
                    ix = 0;
                }
                chunk[ix++] = value;
            }
        } catch (Exception e) {
            throw JsonMappingException.wrapWithPath(e, chunk, buffer.bufferedSize() + ix);
        }

        Object[] result;

        if (_untyped) {
            result = buffer.completeAndClearBuffer(chunk, ix);
        } else {
            result = buffer.completeAndClearBuffer(chunk, ix, _elementClass);
        }
        ctxt.returnObjectBuffer(buffer);
        return result;
    }

    /*
    /**********************************************************
    /* Internal methods
    /**********************************************************
     */
    
    protected Byte[] deserializeFromBase64(JsonParser p, DeserializationContext ctxt)
        throws IOException
    {
        // First same as what PrimitiveArrayDeserializers.ByteDeser does:
        byte[] b = p.getBinaryValue(ctxt.getBase64Variant());
        // But then need to convert to wrappers
        Byte[] result = new Byte[b.length];
        for (int i = 0, len = b.length; i < len; ++i) {
            result[i] = Byte.valueOf(b[i]);
        }
        return result;
    }

    protected Object[] handleNonArray(JsonParser p, DeserializationContext ctxt)
        throws IOException
    {
        // Can we do implicit coercion to a single-element array still?
        boolean canWrap = (_unwrapSingle == Boolean.TRUE) ||
                ((_unwrapSingle == null) &&
                        ctxt.isEnabled(DeserializationFeature.ACCEPT_SINGLE_VALUE_AS_ARRAY));
        if (!canWrap) {
            // 2 exceptions with Strings:
            if (p.hasToken(JsonToken.VALUE_STRING)) {
                // One exception; byte arrays are generally serialized as base64, so that should be handled
                // note: not `byte[]`, but `Byte[]` -- former is primitive array
                if (_elementClass == Byte.class) {
                    return deserializeFromBase64(p, ctxt);
                }
                // Second: empty (and maybe blank) String
                return _deserializeFromString(p, ctxt);
            }
            return (Object[]) ctxt.handleUnexpectedToken(_containerType, p);
        }
        JsonToken t = p.currentToken();
        Object value;
        
        if (t == JsonToken.VALUE_NULL) {
            // 03-Feb-2017, tatu: Should this be skipped or not?
            if (_skipNullValues) {
                return _emptyValue;
            }
            value = _nullProvider.getNullValue(ctxt);
        } else if (_elementTypeDeserializer == null) {
            value = _elementDeserializer.deserialize(p, ctxt);
        } else {
            value = _elementDeserializer.deserializeWithType(p, ctxt, _elementTypeDeserializer);
        }
        // Ok: bit tricky, since we may want T[], not just Object[]
        Object[] result;

        if (_untyped) {
            result = new Object[1];
        } else {
            result = (Object[]) Array.newInstance(_elementClass, 1);
        }
        result[0] = value;
        return result;
    }
}
<|MERGE_RESOLUTION|>--- conflicted
+++ resolved
@@ -24,12 +24,6 @@
 public class ObjectArrayDeserializer
     extends ContainerDeserializerBase<Object[]>
 {
-<<<<<<< HEAD
-    protected final static Object[] NO_OBJECTS = new Object[0];
-=======
-    private static final long serialVersionUID = 1L;
->>>>>>> 09e2e184
-
     // // Configuration
 
     /**
@@ -56,7 +50,7 @@
     protected final TypeDeserializer _elementTypeDeserializer;
 
     /**
-     * @since 2.12
+     * Zero-sized value of array type.
      */
     protected final Object[] _emptyValue;
 
@@ -101,9 +95,6 @@
                 _nullProvider, _unwrapSingle);
     }
 
-    /**
-     * @since 2.7
-     */
     @SuppressWarnings("unchecked")
     public ObjectArrayDeserializer withResolved(TypeDeserializer elemTypeDeser,
             JsonDeserializer<?> elemDeser, NullValueProvider nuller, Boolean unwrapSingle)
@@ -118,7 +109,7 @@
                 nuller, unwrapSingle);
     }
 
-    @Override // since 2.5
+    @Override
     public boolean isCachable() {
         // Important: do NOT cache if polymorphic values, or if there are annotation-based
         // custom deserializers
@@ -248,7 +239,7 @@
         return (Object[]) typeDeserializer.deserializeTypedFromArray(p, ctxt);
     }
 
-    @Override // since 2.9
+    @Override
     public Object[] deserialize(JsonParser p, DeserializationContext ctxt,
             Object[] intoValue) throws IOException
     {
