package com.fasterxml.jackson.databind.ser.jdk;

import java.io.IOException;
import java.util.EnumMap;
import java.util.HashMap;
import java.util.LinkedHashMap;
import java.util.Map;

import com.fasterxml.jackson.annotation.JsonCreator;
import com.fasterxml.jackson.annotation.JsonInclude;
import com.fasterxml.jackson.annotation.JsonTypeInfo;
import com.fasterxml.jackson.annotation.JsonValue;

import com.fasterxml.jackson.core.Base64Variants;
<<<<<<< HEAD
=======
import com.fasterxml.jackson.core.JsonGenerator;
import com.fasterxml.jackson.core.type.TypeReference;
>>>>>>> 7f24ec5f

import com.fasterxml.jackson.databind.*;
import com.fasterxml.jackson.databind.annotation.JsonSerialize;
import com.fasterxml.jackson.databind.jsontype.TypeResolverBuilder;
import com.fasterxml.jackson.databind.module.SimpleModule;

@SuppressWarnings("serial")
public class MapKeySerializationTest extends BaseMapTest
{
    public static class KarlSerializer extends JsonSerializer<String>
    {
        @Override
        public void serialize(String value, JsonGenerator gen, SerializerProvider provider) throws IOException {
            gen.writeFieldName("Karl");
        }
    }

    public static class NotKarlBean
    {
        public Map<String,Integer> map = new HashMap<String,Integer>();
        {
            map.put("Not Karl", 1);
        }
    }

    public static class KarlBean
    {
        @JsonSerialize(keyUsing = KarlSerializer.class)
        public Map<String,Integer> map = new HashMap<String,Integer>();
        {
            map.put("Not Karl", 1);
        }
    }

    public static enum Outer {
        inner;
    }

    public static class Wat
    {
        private final String wat;

        @JsonCreator
        Wat(String wat) {
            this.wat = wat;
        }

        @JsonValue
        public String getWat() {
            return wat;
        }

        @Override
        public String toString() {
            return "(String)[Wat: " + wat + "]";
        }
    }

    static class WatMap extends HashMap<Wat,Boolean> { }

<<<<<<< HEAD
=======
    enum ABC {
        A, B, C
    }

    enum AbcLC {
        A, B, C;

        @JsonValue
        public String toLC() {
            return name().toLowerCase();
        }
    }

    static class ABCMapWrapper {
        public Map<ABC,String> stuff = new HashMap<ABC,String>();
        public ABCMapWrapper() {
            stuff.put(ABC.B, "bar");
        }
    }

    @JsonSerialize(keyUsing = ABCKeySerializer.class)
    public static enum ABCMixin { }

    static class BAR<T>{
        T value;

        public BAR(T value) {
            this.value = value;
        }

        @JsonValue
        public T getValue() {
            return value;
        }

        @Override
        public String toString() {
            return this.getClass().getSimpleName()
                    + ", value:" + value
                    ;
        }
    }

    static class UCString {
        private String value;

        public UCString(String v) {
            value = v.toUpperCase();
        }

        @JsonValue
        public String asString() {
            return value;
        }
    }

    static class ABCKeySerializer extends JsonSerializer<ABC> {
        @Override
        public void serialize(ABC value, JsonGenerator gen,
                SerializerProvider provider) throws IOException {
            gen.writeFieldName("xxx"+value);
        }
    }

    public static class NullKeySerializer extends JsonSerializer<Object>
    {
        private String _null;
        public NullKeySerializer(String s) { _null = s; }
        @Override
        public void serialize(Object value, JsonGenerator gen, SerializerProvider provider) throws IOException {
            gen.writeFieldName(_null);
        }
    }

    public static class NullValueSerializer extends JsonSerializer<Object>
    {
        private String _null;
        public NullValueSerializer(String s) { _null = s; }
        @Override
        public void serialize(Object value, JsonGenerator gen, SerializerProvider provider) throws IOException {
            gen.writeString(_null);
        }
    }

    static class DefaultKeySerializer extends JsonSerializer<Object>
    {
        @Override
        public void serialize(Object value, JsonGenerator g, SerializerProvider provider) throws IOException
        {
            g.writeFieldName("DEFAULT:"+value);
        }
    }

>>>>>>> 7f24ec5f
    /*
    /**********************************************************
    /* Test methods
    /**********************************************************
     */

    final private ObjectMapper MAPPER = objectMapper();

    public void testNotKarl() throws IOException {
        final String serialized = MAPPER.writeValueAsString(new NotKarlBean());
        assertEquals("{\"map\":{\"Not Karl\":1}}", serialized);
    }

    public void testKarl() throws IOException {
        final String serialized = MAPPER.writeValueAsString(new KarlBean());
        assertEquals("{\"map\":{\"Karl\":1}}", serialized);
    }

    // [databind#75]: caching of KeySerializers
    public void testBoth() throws IOException
    {
        // Let's NOT use shared one, to ensure caching starts from clean slate
        final ObjectMapper mapper = new ObjectMapper();
        final String value1 = mapper.writeValueAsString(new NotKarlBean());
        assertEquals("{\"map\":{\"Not Karl\":1}}", value1);
        final String value2 = mapper.writeValueAsString(new KarlBean());
        assertEquals("{\"map\":{\"Karl\":1}}", value2);
    }

    // Test custom key serializer for enum
    public void testCustomForEnum() throws IOException
    {
        // cannot use shared mapper as we are registering a module
        final ObjectMapper mapper = new ObjectMapper();
        SimpleModule mod = new SimpleModule("test");
        mod.addKeySerializer(ABC.class, new ABCKeySerializer());
        mapper.registerModule(mod);

        String json = mapper.writeValueAsString(new ABCMapWrapper());
        assertEquals("{\"stuff\":{\"xxxB\":\"bar\"}}", json);
    }

    public void testCustomNullSerializers() throws IOException
    {
        final ObjectMapper mapper = new ObjectMapper();
        mapper.getSerializerProvider().setNullKeySerializer(new NullKeySerializer("NULL-KEY"));
        mapper.getSerializerProvider().setNullValueSerializer(new NullValueSerializer("NULL"));
        Map<String,Integer> input = new HashMap<>();
        input.put(null, 3);
        String json = mapper.writeValueAsString(input);
        assertEquals("{\"NULL-KEY\":3}", json);
        json = mapper.writeValueAsString(new Object[] { 1, null, true });
        assertEquals("[1,\"NULL\",true]", json);
    }
    
    public void testCustomEnumInnerMapKey() throws Exception {
        Map<Outer, Object> outerMap = new HashMap<Outer, Object>();
        Map<ABC, Map<String, String>> map = new EnumMap<ABC, Map<String, String>>(ABC.class);
        Map<String, String> innerMap = new HashMap<String, String>();
        innerMap.put("one", "1");
        map.put(ABC.A, innerMap);
        outerMap.put(Outer.inner, map);
        final ObjectMapper mapper = new ObjectMapper();
        SimpleModule mod = new SimpleModule("test");
        mod.setMixInAnnotation(ABC.class, ABCMixin.class);
        mod.addKeySerializer(ABC.class, new ABCKeySerializer());
        mapper.registerModule(mod);

        JsonNode tree = mapper.convertValue(outerMap, JsonNode.class);

        JsonNode innerNode = tree.get("inner");
        String key = innerNode.fieldNames().next();
        assertEquals("xxxA", key);
    }

    public void testDefaultKeySerializer() throws IOException
    {
        ObjectMapper m = new ObjectMapper();
        m.getSerializerProvider().setDefaultKeySerializer(new DefaultKeySerializer());
        Map<String,String> map = new HashMap<String,String>();
        map.put("a", "b");
        assertEquals("{\"DEFAULT:a\":\"b\"}", m.writeValueAsString(map));
    }
    
    // [databind#47]
    public void testMapJsonValueKey47() throws Exception
    {
        WatMap input = new WatMap();
        input.put(new Wat("3"), true);

        String json = MAPPER.writeValueAsString(input);
        assertEquals(aposToQuotes("{'3':true}"), json);
    }    

    // [databind#682]
    public void testClassKey() throws IOException
    {
        Map<Class<?>,Integer> map = new LinkedHashMap<Class<?>,Integer>();
        map.put(String.class, 2);
        String json = MAPPER.writeValueAsString(map);
        assertEquals(aposToQuotes("{'java.lang.String':2}"), json);
    }

<<<<<<< HEAD
=======
    // [databind#838]
    @SuppressWarnings("deprecation")
    public void testUnWrappedMapWithKeySerializer() throws Exception{
        SimpleModule mod = new SimpleModule("test");
        mod.addKeySerializer(ABC.class, new ABCKeySerializer());
        final ObjectMapper mapper = new ObjectMapper()
            .registerModule(mod)
            .enable(DeserializationFeature.ACCEPT_EMPTY_STRING_AS_NULL_OBJECT)
            .disable(SerializationFeature.WRITE_DATES_AS_TIMESTAMPS)
            .disable(SerializationFeature.WRITE_NULL_MAP_VALUES)
            .setSerializationInclusion(JsonInclude.Include.NON_EMPTY)
            ;

        Map<ABC,BAR<?>> stuff = new HashMap<ABC,BAR<?>>();
        stuff.put(ABC.B, new BAR<String>("bar"));
        String json = mapper.writerFor(new TypeReference<Map<ABC,BAR<?>>>() {})
                .writeValueAsString(stuff);
        assertEquals("{\"xxxB\":\"bar\"}", json);
    }

    // [databind#838]
    public void testUnWrappedMapWithDefaultType() throws Exception{
        final ObjectMapper mapper = new ObjectMapper();
        SimpleModule mod = new SimpleModule("test");
        mod.addKeySerializer(ABC.class, new ABCKeySerializer());
        mapper.registerModule(mod);

        TypeResolverBuilder<?> typer = ObjectMapper.DefaultTypeResolverBuilder.construct(
                ObjectMapper.DefaultTyping.NON_FINAL, mapper.getPolymorphicTypeValidator());
        typer = typer.init(JsonTypeInfo.Id.NAME, null);
        typer = typer.inclusion(JsonTypeInfo.As.PROPERTY);
        //typer = typer.typeProperty(TYPE_FIELD);
        typer = typer.typeIdVisibility(true);
        mapper.setDefaultTyping(typer);

        Map<ABC,String> stuff = new HashMap<ABC,String>();
        stuff.put(ABC.B, "bar");
        String json = mapper.writerFor(new TypeReference<Map<ABC, String>>() {})
                .writeValueAsString(stuff);
        assertEquals("{\"@type\":\"HashMap\",\"xxxB\":\"bar\"}", json);
    }
    
    // [databind#943]
    public void testDynamicMapKeys() throws Exception
    {
        Map<Object,Integer> stuff = new LinkedHashMap<Object,Integer>();
        stuff.put(AbcLC.B, Integer.valueOf(3));
        stuff.put(new UCString("foo"), Integer.valueOf(4));
        String json = MAPPER.writeValueAsString(stuff);
        assertEquals(aposToQuotes("{'b':3,'FOO':4}"), json);
    }    
>>>>>>> 7f24ec5f
    // [databind#1552]
    public void testMapsWithBinaryKeys() throws Exception
    {
        byte[] binary = new byte[] { 1, 2, 3, 4, 5 };

        // First, using wrapper
        MapWrapper<byte[], String> input = new MapWrapper<>(binary, "stuff");
        String expBase64 = Base64Variants.MIME.encode(binary);
        
        assertEquals(aposToQuotes("{'map':{'"+expBase64+"':'stuff'}}"),
                MAPPER.writeValueAsString(input));

        // and then dynamically..
        Map<byte[],String> map = new LinkedHashMap<>();
        map.put(binary, "xyz");
        assertEquals(aposToQuotes("{'"+expBase64+"':'xyz'}"),
                MAPPER.writeValueAsString(map));
    }
}<|MERGE_RESOLUTION|>--- conflicted
+++ resolved
@@ -12,21 +12,20 @@
 import com.fasterxml.jackson.annotation.JsonValue;
 
 import com.fasterxml.jackson.core.Base64Variants;
-<<<<<<< HEAD
-=======
 import com.fasterxml.jackson.core.JsonGenerator;
 import com.fasterxml.jackson.core.type.TypeReference;
->>>>>>> 7f24ec5f
 
 import com.fasterxml.jackson.databind.*;
 import com.fasterxml.jackson.databind.annotation.JsonSerialize;
 import com.fasterxml.jackson.databind.jsontype.TypeResolverBuilder;
+import com.fasterxml.jackson.databind.jsontype.impl.DefaultTypeResolverBuilder;
 import com.fasterxml.jackson.databind.module.SimpleModule;
+import com.fasterxml.jackson.databind.testutil.NoCheckSubTypeValidator;
 
 @SuppressWarnings("serial")
 public class MapKeySerializationTest extends BaseMapTest
 {
-    public static class KarlSerializer extends JsonSerializer<String>
+    static class KarlSerializer extends JsonSerializer<String>
     {
         @Override
         public void serialize(String value, JsonGenerator gen, SerializerProvider provider) throws IOException {
@@ -34,7 +33,7 @@
         }
     }
 
-    public static class NotKarlBean
+    static class NotKarlBean
     {
         public Map<String,Integer> map = new HashMap<String,Integer>();
         {
@@ -42,7 +41,7 @@
         }
     }
 
-    public static class KarlBean
+    static class KarlBean
     {
         @JsonSerialize(keyUsing = KarlSerializer.class)
         public Map<String,Integer> map = new HashMap<String,Integer>();
@@ -51,11 +50,11 @@
         }
     }
 
-    public static enum Outer {
+    static enum Outer {
         inner;
     }
 
-    public static class Wat
+    static class Wat
     {
         private final String wat;
 
@@ -77,8 +76,6 @@
 
     static class WatMap extends HashMap<Wat,Boolean> { }
 
-<<<<<<< HEAD
-=======
     enum ABC {
         A, B, C
     }
@@ -100,7 +97,7 @@
     }
 
     @JsonSerialize(keyUsing = ABCKeySerializer.class)
-    public static enum ABCMixin { }
+    static enum ABCMixin { }
 
     static class BAR<T>{
         T value;
@@ -143,7 +140,7 @@
         }
     }
 
-    public static class NullKeySerializer extends JsonSerializer<Object>
+    static class NullKeySerializer extends JsonSerializer<Object>
     {
         private String _null;
         public NullKeySerializer(String s) { _null = s; }
@@ -153,7 +150,7 @@
         }
     }
 
-    public static class NullValueSerializer extends JsonSerializer<Object>
+    static class NullValueSerializer extends JsonSerializer<Object>
     {
         private String _null;
         public NullValueSerializer(String s) { _null = s; }
@@ -166,13 +163,11 @@
     static class DefaultKeySerializer extends JsonSerializer<Object>
     {
         @Override
-        public void serialize(Object value, JsonGenerator g, SerializerProvider provider) throws IOException
-        {
+        public void serialize(Object value, JsonGenerator g, SerializerProvider provider) throws IOException {
             g.writeFieldName("DEFAULT:"+value);
         }
     }
 
->>>>>>> 7f24ec5f
     /*
     /**********************************************************
     /* Test methods
@@ -206,10 +201,11 @@
     public void testCustomForEnum() throws IOException
     {
         // cannot use shared mapper as we are registering a module
-        final ObjectMapper mapper = new ObjectMapper();
         SimpleModule mod = new SimpleModule("test");
         mod.addKeySerializer(ABC.class, new ABCKeySerializer());
-        mapper.registerModule(mod);
+        final ObjectMapper mapper = jsonMapperBuilder()
+                .addModule(mod)
+                .build();
 
         String json = mapper.writeValueAsString(new ABCMapWrapper());
         assertEquals("{\"stuff\":{\"xxxB\":\"bar\"}}", json);
@@ -217,9 +213,12 @@
 
     public void testCustomNullSerializers() throws IOException
     {
-        final ObjectMapper mapper = new ObjectMapper();
-        mapper.getSerializerProvider().setNullKeySerializer(new NullKeySerializer("NULL-KEY"));
-        mapper.getSerializerProvider().setNullValueSerializer(new NullValueSerializer("NULL"));
+        final SimpleModule mod = new SimpleModule()
+                .setDefaultNullKeySerializer(new NullKeySerializer("NULL-KEY"))
+                .setDefaultNullValueSerializer(new NullValueSerializer("NULL"));
+        final ObjectMapper mapper = jsonMapperBuilder()
+                .addModule(mod)
+                .build();
         Map<String,Integer> input = new HashMap<>();
         input.put(null, 3);
         String json = mapper.writeValueAsString(input);
@@ -227,7 +226,7 @@
         json = mapper.writeValueAsString(new Object[] { 1, null, true });
         assertEquals("[1,\"NULL\",true]", json);
     }
-    
+
     public void testCustomEnumInnerMapKey() throws Exception {
         Map<Outer, Object> outerMap = new HashMap<Outer, Object>();
         Map<ABC, Map<String, String>> map = new EnumMap<ABC, Map<String, String>>(ABC.class);
@@ -235,11 +234,13 @@
         innerMap.put("one", "1");
         map.put(ABC.A, innerMap);
         outerMap.put(Outer.inner, map);
-        final ObjectMapper mapper = new ObjectMapper();
-        SimpleModule mod = new SimpleModule("test");
-        mod.setMixInAnnotation(ABC.class, ABCMixin.class);
-        mod.addKeySerializer(ABC.class, new ABCKeySerializer());
-        mapper.registerModule(mod);
+        SimpleModule mod = new SimpleModule("test")
+                .setMixInAnnotation(ABC.class, ABCMixin.class)
+                .addKeySerializer(ABC.class, new ABCKeySerializer())
+        ;
+        final ObjectMapper mapper = jsonMapperBuilder()
+                .addModule(mod)
+                .build();
 
         JsonNode tree = mapper.convertValue(outerMap, JsonNode.class);
 
@@ -248,15 +249,23 @@
         assertEquals("xxxA", key);
     }
 
+    /*
     public void testDefaultKeySerializer() throws IOException
     {
-        ObjectMapper m = new ObjectMapper();
-        m.getSerializerProvider().setDefaultKeySerializer(new DefaultKeySerializer());
+        final SimpleModule mod = new SimpleModule()
+                .setDefaultNullKeySerializer(new NullKeySerializer("NULL-KEY"))
+                // 10-Oct-2019, tatu: Does not exist in 3.0.0 any more./..
+                .setDefaultKeySerializer(new DefaultKeySerializer());
+                ;
+        final ObjectMapper mapper = jsonMapperBuilder()
+                .addModule(mod)
+                .build();
         Map<String,String> map = new HashMap<String,String>();
         map.put("a", "b");
         assertEquals("{\"DEFAULT:a\":\"b\"}", m.writeValueAsString(map));
     }
-    
+    */
+
     // [databind#47]
     public void testMapJsonValueKey47() throws Exception
     {
@@ -276,21 +285,17 @@
         assertEquals(aposToQuotes("{'java.lang.String':2}"), json);
     }
 
-<<<<<<< HEAD
-=======
     // [databind#838]
-    @SuppressWarnings("deprecation")
     public void testUnWrappedMapWithKeySerializer() throws Exception{
         SimpleModule mod = new SimpleModule("test");
         mod.addKeySerializer(ABC.class, new ABCKeySerializer());
-        final ObjectMapper mapper = new ObjectMapper()
-            .registerModule(mod)
-            .enable(DeserializationFeature.ACCEPT_EMPTY_STRING_AS_NULL_OBJECT)
-            .disable(SerializationFeature.WRITE_DATES_AS_TIMESTAMPS)
-            .disable(SerializationFeature.WRITE_NULL_MAP_VALUES)
-            .setSerializationInclusion(JsonInclude.Include.NON_EMPTY)
+        final ObjectMapper mapper = jsonMapperBuilder()
+                .changeDefaultPropertyInclusion(incl -> incl.withValueInclusion(JsonInclude.Include.NON_EMPTY))
+                .enable(DeserializationFeature.ACCEPT_EMPTY_STRING_AS_NULL_OBJECT)
+                .disable(SerializationFeature.WRITE_DATES_AS_TIMESTAMPS)
+                .addModule(mod)
+                .build()
             ;
-
         Map<ABC,BAR<?>> stuff = new HashMap<ABC,BAR<?>>();
         stuff.put(ABC.B, new BAR<String>("bar"));
         String json = mapper.writerFor(new TypeReference<Map<ABC,BAR<?>>>() {})
@@ -300,18 +305,17 @@
 
     // [databind#838]
     public void testUnWrappedMapWithDefaultType() throws Exception{
-        final ObjectMapper mapper = new ObjectMapper();
         SimpleModule mod = new SimpleModule("test");
         mod.addKeySerializer(ABC.class, new ABCKeySerializer());
-        mapper.registerModule(mod);
-
-        TypeResolverBuilder<?> typer = ObjectMapper.DefaultTypeResolverBuilder.construct(
-                ObjectMapper.DefaultTyping.NON_FINAL, mapper.getPolymorphicTypeValidator());
-        typer = typer.init(JsonTypeInfo.Id.NAME, null);
-        typer = typer.inclusion(JsonTypeInfo.As.PROPERTY);
-        //typer = typer.typeProperty(TYPE_FIELD);
-        typer = typer.typeIdVisibility(true);
-        mapper.setDefaultTyping(typer);
+        TypeResolverBuilder<?> typer = new DefaultTypeResolverBuilder(
+                NoCheckSubTypeValidator.instance,
+                DefaultTyping.NON_FINAL,
+                JsonTypeInfo.As.PROPERTY, JsonTypeInfo.Id.NAME, null)
+            .typeIdVisibility(true);
+        ObjectMapper mapper = jsonMapperBuilder()
+                .addModule(mod)
+                .setDefaultTyping(typer)
+                .build();
 
         Map<ABC,String> stuff = new HashMap<ABC,String>();
         stuff.put(ABC.B, "bar");
@@ -319,7 +323,7 @@
                 .writeValueAsString(stuff);
         assertEquals("{\"@type\":\"HashMap\",\"xxxB\":\"bar\"}", json);
     }
-    
+
     // [databind#943]
     public void testDynamicMapKeys() throws Exception
     {
@@ -328,8 +332,8 @@
         stuff.put(new UCString("foo"), Integer.valueOf(4));
         String json = MAPPER.writeValueAsString(stuff);
         assertEquals(aposToQuotes("{'b':3,'FOO':4}"), json);
-    }    
->>>>>>> 7f24ec5f
+    }
+
     // [databind#1552]
     public void testMapsWithBinaryKeys() throws Exception
     {
