package com.fasterxml.jackson.databind.objectid;

import com.fasterxml.jackson.annotation.*;
import com.fasterxml.jackson.annotation.JsonTypeInfo.As;
import com.fasterxml.jackson.annotation.JsonTypeInfo.Id;

import com.fasterxml.jackson.core.JsonParser;
<<<<<<< HEAD
=======

import com.fasterxml.jackson.databind.*;
import com.fasterxml.jackson.databind.annotation.JsonDeserialize;
>>>>>>> db3aefb6

import com.fasterxml.jackson.databind.*;
import com.fasterxml.jackson.databind.annotation.JsonDeserialize;
import com.fasterxml.jackson.databind.testutil.NoCheckSubTypeValidator;

/**
 * Unit test(s) for [databind#622], supporting non-scalar-Object-ids,
 * to support things like JSOG.
 */
public class JSOGDeserialize622Test extends BaseMapTest
{
    /** the key of the property that holds the ref */
    public static final String REF_KEY = "@ref";

    /**
     * Custom IdGenerator
     */
    static class JSOGGenerator extends ObjectIdGenerator<JSOGRef>  {
        private static final long serialVersionUID = 1L;
        protected transient int _nextValue;
        protected final Class<?> _scope;

        protected JSOGGenerator() { this(null, -1); }

        protected JSOGGenerator(Class<?> scope, int nextValue) {
            _scope = scope;
            _nextValue = nextValue;
        }

        @Override
        public Class<?> getScope() {
            return _scope;
        }

        @Override
        public boolean canUseFor(ObjectIdGenerator<?> gen) {
            return (gen.getClass() == getClass()) && (gen.getScope() == _scope);
        }

        @Override
        public ObjectIdGenerator<JSOGRef> forScope(Class<?> scope) {
              return (_scope == scope) ? this : new JSOGGenerator(scope, _nextValue);
        }

        @Override
        public ObjectIdGenerator<JSOGRef> newForSerialization(Object context) {
              return new JSOGGenerator(_scope, 1);
        }

        @Override
        public com.fasterxml.jackson.annotation.ObjectIdGenerator.IdKey key(Object key) {
              return new IdKey(getClass(), _scope, key);
        }

        // important: otherwise won't get proper handling
        @Override
        public boolean maySerializeAsObject() { return true; }

        // ditto: needed for handling Object-valued Object references
        @Override
        public boolean isValidReferencePropertyName(String name, Object parser) {
            return REF_KEY.equals(name);
        }

        @Override
        public JSOGRef generateId(Object forPojo) {
              int id = _nextValue;
              ++_nextValue;
              return new JSOGRef(id);
        }
    }

    /**
     * The reference deserializer
     */
    static class JSOGRefDeserializer extends JsonDeserializer<JSOGRef>
    {
<<<<<<< HEAD
        @Override
        public JSOGRef deserialize(JsonParser p, DeserializationContext ctx)
        {
            JsonNode node = p.readValueAsTree();
            if (node.isTextual()) {
                return new JSOGRef(node.asInt());
            }
            JsonNode n = node.get(REF_KEY);
            if (n == null) {
                throw new JsonMappingException(p, "Could not find key '"+REF_KEY
                        +"' from ("+node.getClass().getName()+"): "+node);
            }
            return new JSOGRef(n.asInt());
        }
=======
      @Override
      public JSOGRef deserialize(JsonParser p, DeserializationContext ctx) throws IOException {
          JsonNode node = p.readValueAsTree();
          if (node.isTextual()) {
              return new JSOGRef(node.asInt());
          }
          JsonNode n = node.get(REF_KEY);
          if (n == null) {
              ctx.reportInputMismatch(JSOGRef.class, "Could not find key '"+REF_KEY
                      +"' from ("+node.getClass().getName()+"): "+node);
          }
          return new JSOGRef(n.asInt());
      }
>>>>>>> db3aefb6
    }

    /**
     * The reference object
     */
    @JsonDeserialize(using=JSOGRefDeserializer.class)
    static class JSOGRef
    {
        @JsonProperty(REF_KEY)
        public int ref;

        public JSOGRef() { }

        public JSOGRef(int val) {
            ref = val;
        }

        @Override
        public String toString() { return "[JSOGRef#"+ref+"]"; }

        @Override
        public int hashCode() {
            return ref;
        }
        
        @Override
        public boolean equals(Object other) {
            return (other instanceof JSOGRef)
                    && ((JSOGRef) other).ref == this.ref;
        }
    }

    /**
     * Example class using JSOGGenerator
     */
    @JsonIdentityInfo(generator=JSOGGenerator.class, property="@id")
    public static class IdentifiableExampleJSOG {
        public int foo;
        public IdentifiableExampleJSOG next;

        protected IdentifiableExampleJSOG() { }
        public IdentifiableExampleJSOG(int v) {
            foo = v;
        }
    }

    public static class JSOGWrapper {
        public int value;

        @JsonTypeInfo(use = JsonTypeInfo.Id.CLASS)
        public Object jsog;

        JSOGWrapper() { }
        public JSOGWrapper(int v) { value = v; }
    }

    // For [databind#669]

    @JsonIdentityInfo(generator=JSOGGenerator.class)
    @JsonTypeInfo(use=Id.CLASS, include= As.PROPERTY, property="@class")
    public static class Inner {
        public String bar;

        protected Inner() {}
        public Inner(String bar) { this.bar = bar; }
    }

    public static class SubInner extends Inner {
        public String extra;

        protected SubInner() {}
        public SubInner(String bar, String extra) {
            super(bar);
            this.extra = extra;
        }
    }

    @JsonIdentityInfo(generator=JSOGGenerator.class)
    public static class Outer {
        public String foo;
        public Inner inner1;
        public Inner inner2;
    }
    
    /*
    /**********************************************************************
    /* Test methods
    /**********************************************************************
     */

    private final ObjectMapper MAPPER = new ObjectMapper();
    
    // Basic for [databind#622]
    public void testStructJSOGRef() throws Exception
    {
        final String EXP_EXAMPLE_JSOG =  aposToQuotes(
                "{'@id':'1','foo':66,'next':{'"+REF_KEY+"':'1'}}");

        IdentifiableExampleJSOG result = MAPPER.readValue(EXP_EXAMPLE_JSOG,
                IdentifiableExampleJSOG.class);
        assertEquals(66, result.foo);
        assertSame(result, result.next);
    }

    // polymorphic alternative for [databind#622]
    public void testPolymorphicRoundTrip() throws Exception
    {
        final ObjectMapper mapper = jsonMapperBuilder()
                .polymorphicTypeValidator(new NoCheckSubTypeValidator())
                .build();
        
        JSOGWrapper w = new JSOGWrapper(15);
        // create a nice little loop
        IdentifiableExampleJSOG ex = new IdentifiableExampleJSOG(123);
        ex.next = ex;
        w.jsog = ex;

        String json = mapper.writeValueAsString(w);

        JSOGWrapper out = mapper.readValue(json, JSOGWrapper.class);
        assertNotNull(out);
        assertEquals(15, out.value);
        assertTrue(out.jsog instanceof IdentifiableExampleJSOG);
        IdentifiableExampleJSOG jsog = (IdentifiableExampleJSOG) out.jsog;
        assertEquals(123, jsog.foo);
        assertSame(jsog, jsog.next);
    }

    // polymorphic alternative for [databind#669]
    public void testAlterativePolymorphicRoundTrip669() throws Exception
    {
        Outer outer = new Outer();
        outer.foo = "foo";
        outer.inner1 = outer.inner2 = new SubInner("bar", "extra");

        String jsog = MAPPER.writeValueAsString(outer);
        
        Outer back = MAPPER.readValue(jsog, Outer.class);

        assertSame(back.inner1, back.inner2);
    }
}<|MERGE_RESOLUTION|>--- conflicted
+++ resolved
@@ -5,12 +5,6 @@
 import com.fasterxml.jackson.annotation.JsonTypeInfo.Id;
 
 import com.fasterxml.jackson.core.JsonParser;
-<<<<<<< HEAD
-=======
-
-import com.fasterxml.jackson.databind.*;
-import com.fasterxml.jackson.databind.annotation.JsonDeserialize;
->>>>>>> db3aefb6
 
 import com.fasterxml.jackson.databind.*;
 import com.fasterxml.jackson.databind.annotation.JsonDeserialize;
@@ -88,7 +82,6 @@
      */
     static class JSOGRefDeserializer extends JsonDeserializer<JSOGRef>
     {
-<<<<<<< HEAD
         @Override
         public JSOGRef deserialize(JsonParser p, DeserializationContext ctx)
         {
@@ -98,26 +91,11 @@
             }
             JsonNode n = node.get(REF_KEY);
             if (n == null) {
-                throw new JsonMappingException(p, "Could not find key '"+REF_KEY
+                ctx.reportInputMismatch(JSOGRef.class, "Could not find key '"+REF_KEY
                         +"' from ("+node.getClass().getName()+"): "+node);
             }
             return new JSOGRef(n.asInt());
         }
-=======
-      @Override
-      public JSOGRef deserialize(JsonParser p, DeserializationContext ctx) throws IOException {
-          JsonNode node = p.readValueAsTree();
-          if (node.isTextual()) {
-              return new JSOGRef(node.asInt());
-          }
-          JsonNode n = node.get(REF_KEY);
-          if (n == null) {
-              ctx.reportInputMismatch(JSOGRef.class, "Could not find key '"+REF_KEY
-                      +"' from ("+node.getClass().getName()+"): "+node);
-          }
-          return new JSOGRef(n.asInt());
-      }
->>>>>>> db3aefb6
     }
 
     /**
