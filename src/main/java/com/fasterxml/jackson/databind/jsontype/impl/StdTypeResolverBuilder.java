--- conflicted
+++ resolved
@@ -243,20 +243,6 @@
      */
 
     @Override
-    public StdTypeResolverBuilder defaultImpl(Class<?> defaultImpl) {
-        _defaultImpl = defaultImpl;
-        return this;
-    }
-
-<<<<<<< HEAD
-=======
-    @Override
-    public StdTypeResolverBuilder typeIdVisibility(boolean isVisible) {
-        _typeIdVisible = isVisible;
-        return this;
-    }
-
-    @Override
     public StdTypeResolverBuilder withDefaultImpl(Class<?> defaultImpl) {
         if (_defaultImpl == defaultImpl) {
             return this;
@@ -267,7 +253,6 @@
         return new StdTypeResolverBuilder(this, defaultImpl);
     }
 
->>>>>>> 509a4aa7
     /*
     /**********************************************************************
     /* Accessors
