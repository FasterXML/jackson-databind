--- conflicted
+++ resolved
@@ -21,18 +21,11 @@
     public void testUnmodifiable() throws Exception
     {
         Class<?> unmodSetType = Collections.unmodifiableSet(Collections.<String>emptySet()).getClass();
-<<<<<<< HEAD
         ObjectMapper mapper = jsonMapperBuilder()
-                .enableDefaultTyping(NoCheckSubTypeValidator.instance,
+                .activateDefaultTyping(NoCheckSubTypeValidator.instance,
                         DefaultTyping.NON_FINAL, JsonTypeInfo.As.PROPERTY)
                 .addMixIn(unmodSetType, UnmodifiableSetMixin.class)
                 .build();
-=======
-        mapper.addMixIn(unmodSetType, UnmodifiableSetMixin.class);
-        mapper.activateDefaultTyping(NoCheckSubTypeValidator.instance,
-                ObjectMapper.DefaultTyping.NON_FINAL, JsonTypeInfo.As.PROPERTY);
-
->>>>>>> 999beddc
         final String EXPECTED_JSON = "[\""+unmodSetType.getName()+"\",[]]";
         Set<?> foo = mapper.readValue(EXPECTED_JSON, Set.class);
         assertTrue(foo.isEmpty());
