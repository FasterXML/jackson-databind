--- conflicted
+++ resolved
@@ -280,12 +280,8 @@
                 f = Collections.emptyList();
             } else {
                 f = AnnotatedFieldCollector.collectFields(_annotationIntrospector,
-<<<<<<< HEAD
                         this, _mixInResolver, _typeFactory,
-                        _type, _primaryMixIn);
-=======
-                        this, _mixInResolver, _typeFactory, _type, _collectAnnotations);
->>>>>>> 7f24ec5f
+                        _type, _primaryMixIn, _collectAnnotations);
             }
             _fields = f;
         }
@@ -301,14 +297,8 @@
                 m = new AnnotatedMethodMap();
             } else {
                 m = AnnotatedMethodCollector.collectMethods(_annotationIntrospector,
-<<<<<<< HEAD
                         this, _mixInResolver, _typeFactory,
-                        _type, _superTypes, _primaryMixIn);
-=======
-                        this,
-                        _mixInResolver, _typeFactory,
                         _type, _superTypes, _primaryMixIn, _collectAnnotations);
->>>>>>> 7f24ec5f
             }
             _memberMethods = m;
         }
