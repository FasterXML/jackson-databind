--- conflicted
+++ resolved
@@ -252,11 +252,7 @@
         // reduce contention for the initial resolution
         if (lookup == null) {
             synchronized (this) {
-<<<<<<< HEAD
-                lookup = EnumResolver.constructUnsafeUsingToString(ctxt.getConfig(), _enumClass())
-=======
                 lookup = EnumResolver.constructUsingToString(ctxt.getConfig(), _enumClass())
->>>>>>> 85edd63b
                     .constructLookup();
             }
             _lookupByToString = lookup;
