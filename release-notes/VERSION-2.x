--- conflicted
+++ resolved
@@ -4,13 +4,7 @@
 === Releases === 
 ------------------------------------------------------------------------
 
-<<<<<<< HEAD
 2.18.0 (not yet released)
-=======
-2.17.0 (not yet released)
-Not yet released:
->>>>>>> d3969f87
-
 
 2.17.2 (not yet released)
 
