--- conflicted
+++ resolved
@@ -659,7 +659,7 @@
             case JsonTokenId.ID_START_ARRAY:
                 return _deserializeFromArray(p, ctxt);
             default:
-                return (Float) ctxt.handleUnexpectedToken(_valueClass, p);
+                return (Float) ctxt.handleUnexpectedToken(getValueType(ctxt), p);
             }
             final CoercionAction act = _checkFromStringCoercion(ctxt, text);
             if (act == CoercionAction.AsNull) {
@@ -672,10 +672,6 @@
             if (_checkTextualNull(ctxt, text)) {
                 return (Float) getNullValue(ctxt);
             }
-<<<<<<< HEAD
-            // Otherwise, no can do:
-            return (Float) ctxt.handleUnexpectedToken(getValueType(ctxt), p);
-=======
             switch (text.charAt(0)) {
             case 'I':
                 if (_isPosInf(text)) {
@@ -698,7 +694,6 @@
             } catch (IllegalArgumentException iae) { }
             return (Float) ctxt.handleWeirdStringValue(_valueClass, text,
                     "not a valid Float value");
->>>>>>> 00c5a042
         }
     }
 
@@ -754,7 +749,7 @@
             case JsonTokenId.ID_START_ARRAY:
                 return _deserializeFromArray(p, ctxt);
             default:
-                return (Double) ctxt.handleUnexpectedToken(_valueClass, p);
+                return (Double) ctxt.handleUnexpectedToken(getValueType(ctxt), p);
             }
 
             // Coercion from String most complicated
@@ -769,9 +764,7 @@
             if (_checkTextualNull(ctxt, text)) {
                 return (Double) getNullValue(ctxt);
             }
-<<<<<<< HEAD
-            return (Double) ctxt.handleUnexpectedToken(getValueType(ctxt), p);
-=======
+
             switch (text.charAt(0)) {
             case 'I':
                 if (_isPosInf(text)) {
@@ -794,7 +787,6 @@
             } catch (IllegalArgumentException iae) { }
             return (Double) ctxt.handleWeirdStringValue(_valueClass, text,
                     "not a valid Double value");
->>>>>>> 00c5a042
         }
     }
 
@@ -849,7 +841,7 @@
             case JsonTokenId.ID_START_ARRAY:
                 return _deserializeFromArray(p, ctxt);
             default:
-                return ctxt.handleUnexpectedToken(_valueClass, p);
+                return ctxt.handleUnexpectedToken(getValueType(ctxt), p);
             }
 
             // Textual values are more difficult... not parsing itself, but figuring
@@ -896,11 +888,6 @@
                 return ctxt.handleWeirdStringValue(_valueClass, text,
                         "not a valid number");
             }
-<<<<<<< HEAD
-            // Otherwise, no can do:
-            return ctxt.handleUnexpectedToken(getValueType(ctxt), p);
-=======
->>>>>>> 00c5a042
         }
 
         /**
@@ -976,38 +963,14 @@
                 return p.getDecimalValue().toBigInteger();
             case JsonTokenId.ID_START_ARRAY:
                 return _deserializeFromArray(p, ctxt);
-<<<<<<< HEAD
-            case JsonTokenId.ID_STRING: // let's do implicit re-parse
-                String text = p.getText();
-                act = _checkFromStringCoercion(ctxt, text);
-                if (act == CoercionAction.AsNull) {
-                    return (BigInteger) getNullValue(ctxt);
-                }
-                if (act == CoercionAction.AsEmpty) {
-                    return (BigInteger) getEmptyValue(ctxt);
-                }
-                text = text.trim();
-                if (_hasTextualNull(text)) {
-                    // note: no need to call `coerce` as this is never primitive
-                    return (BigInteger) getNullValue(ctxt);
-                }
-                try {
-                    return new BigInteger(text);
-                } catch (IllegalArgumentException iae) { }
-                return (BigInteger) ctxt.handleWeirdStringValue(_valueClass, text,
-                        "not a valid representation");
-            }
-            // String is ok too, can easily convert; otherwise, no can do:
-            return (BigInteger) ctxt.handleUnexpectedToken(getValueType(ctxt), p);
-=======
             default:
                 // String is ok too, can easily convert; otherwise, no can do:
-                return (BigInteger) ctxt.handleUnexpectedToken(_valueClass, p);
+                return (BigInteger) ctxt.handleUnexpectedToken(getValueType(ctxt), p);
             }
 
             final CoercionAction act = _checkFromStringCoercion(ctxt, text);
             if (act == CoercionAction.AsNull) {
-                return getNullValue(ctxt);
+                return (BigInteger) getNullValue(ctxt);
             }
             if (act == CoercionAction.AsEmpty) {
                 return (BigInteger) getEmptyValue(ctxt);
@@ -1015,14 +978,13 @@
             text = text.trim();
             if (_hasTextualNull(text)) {
                 // note: no need to call `coerce` as this is never primitive
-                return getNullValue(ctxt);
+                return (BigInteger) getNullValue(ctxt);
             }
             try {
                 return new BigInteger(text);
             } catch (IllegalArgumentException iae) { }
             return (BigInteger) ctxt.handleWeirdStringValue(_valueClass, text,
                     "not a valid representation");
->>>>>>> 00c5a042
         }
     }
 
@@ -1054,57 +1016,31 @@
             case JsonTokenId.ID_NUMBER_FLOAT:
                 return p.getDecimalValue();
             case JsonTokenId.ID_STRING:
-<<<<<<< HEAD
-                String text = p.getText();
-                CoercionAction act = _checkFromStringCoercion(ctxt, text);
-                if (act == CoercionAction.AsNull) {
-                    return (BigDecimal) getNullValue(ctxt);
-                }
-                if (act == CoercionAction.AsEmpty) {
-                    return (BigDecimal) getEmptyValue(ctxt);
-                }
-                text = text.trim();
-                if (_hasTextualNull(text)) {
-                    // note: no need to call `coerce` as this is never primitive
-                    return (BigDecimal) getNullValue(ctxt);
-                }
-                try {
-                    return new BigDecimal(text);
-                } catch (IllegalArgumentException iae) { }
-                return (BigDecimal) ctxt.handleWeirdStringValue(_valueClass, text,
-                        "not a valid representation");
-=======
                 text = p.getText();
                 break;
->>>>>>> 00c5a042
             case JsonTokenId.ID_START_ARRAY:
                 return _deserializeFromArray(p, ctxt);
             default:
-                return (BigDecimal) ctxt.handleUnexpectedToken(_valueClass, p);
+                return (BigDecimal) ctxt.handleUnexpectedToken(getValueType(ctxt), p);
             }
 
             final CoercionAction act = _checkFromStringCoercion(ctxt, text);
             if (act == CoercionAction.AsNull) {
-                return getNullValue(ctxt);
-            }
-<<<<<<< HEAD
-            // Otherwise, no can do:
-            return (BigDecimal) ctxt.handleUnexpectedToken(getValueType(ctxt), p);
-=======
+                return (BigDecimal) getNullValue(ctxt);
+            }
             if (act == CoercionAction.AsEmpty) {
                 return (BigDecimal) getEmptyValue(ctxt);
             }
             text = text.trim();
             if (_hasTextualNull(text)) {
                 // note: no need to call `coerce` as this is never primitive
-                return getNullValue(ctxt);
+                return (BigDecimal) getNullValue(ctxt);
             }
             try {
                 return new BigDecimal(text);
             } catch (IllegalArgumentException iae) { }
             return (BigDecimal) ctxt.handleWeirdStringValue(_valueClass, text,
                     "not a valid representation");
->>>>>>> 00c5a042
         }
     }
 }