--- conflicted
+++ resolved
@@ -4,17 +4,15 @@
 === Releases === 
 ------------------------------------------------------------------------
 
-<<<<<<< HEAD
 2.19.0 (not yet released)
 
 -
-=======
+
 2.18.1 (WIP-2024)
 
 #4508: Deserialized JsonAnySetter field in Kotlin data class is null
  (reported by @MaximValeev)
  (fix by Joo-Hyuk K)
->>>>>>> a79ce09e
 
 2.18.0 (26-Sep-2024)
 
